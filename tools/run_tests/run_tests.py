#!/usr/bin/python
"""Run tests in parallel."""

import argparse
import glob
import itertools
import multiprocessing
import sys
import time

import jobset
import watch_dirs

<<<<<<< HEAD

=======
>>>>>>> 52d43890
# SimpleConfig: just compile with CONFIG=config, and run the binary to test
class SimpleConfig(object):
  def __init__(self, config):
    self.build_config = config

  def run_command(self, binary):
    return [binary]


# ValgrindConfig: compile with some CONFIG=config, but use valgrind to run
class ValgrindConfig(object):
  def __init__(self, config):
    self.build_config = config

  def run_command(self, binary):
    return ['valgrind', binary]


# different configurations we can run under
_CONFIGS = {
  'dbg': SimpleConfig('dbg'),
  'opt': SimpleConfig('opt'),
  'tsan': SimpleConfig('tsan'),
  'msan': SimpleConfig('msan'),
  'asan': SimpleConfig('asan'),
  'valgrind': ValgrindConfig('dbg'),
  }


_DEFAULT = ['dbg', 'opt']
<<<<<<< HEAD
=======
_MAKE_TEST_TARGETS = ['buildtests_c', 'buildtests_cxx']
>>>>>>> 52d43890

# parse command line
argp = argparse.ArgumentParser(description='Run grpc tests.')
argp.add_argument('-c', '--config',
                  choices=['all'] + sorted(_CONFIGS.keys()),
                  nargs='+',
                  default=_DEFAULT)
argp.add_argument('-t', '--test-filter', nargs='*', default=['*'])
argp.add_argument('-n', '--runs_per_test', default=1, type=int)
argp.add_argument('-f', '--forever',
                  default=False,
                  action='store_const',
                  const=True)
args = argp.parse_args()

# grab config
run_configs = set(_CONFIGS[cfg]
                  for cfg in itertools.chain.from_iterable(
                      _CONFIGS.iterkeys() if x == 'all' else [x]
                      for x in args.config))
build_configs = set(cfg.build_config for cfg in run_configs)
filters = args.test_filter
runs_per_test = args.runs_per_test
forever = args.forever


def _build_and_run(check_cancelled):
  """Do one pass of building & running tests."""
  # build latest, sharing cpu between the various makes
  if not jobset.run(
      (['make',
        '-j', '%d' % (multiprocessing.cpu_count() + 1),
        target,
        'CONFIG=%s' % cfg]
<<<<<<< HEAD
       for cfg in build_configs), check_cancelled, maxjobs=1):
=======
       for cfg in build_configs
       for target in _MAKE_TEST_TARGETS),
      check_cancelled, maxjobs=1):
>>>>>>> 52d43890
    sys.exit(1)

  # run all the tests
  jobset.run((
      config.run_command(x)
      for config in run_configs
      for filt in filters
      for x in itertools.chain.from_iterable(itertools.repeat(
          glob.glob('bins/%s/%s_test' % (
              config.build_config, filt)),
          runs_per_test))), check_cancelled)


if forever:
  while True:
    dw = watch_dirs.DirWatcher(['src', 'include', 'test'])
    initial_time = dw.most_recent_change()
    have_files_changed = lambda: dw.most_recent_change() != initial_time
    _build_and_run(have_files_changed)
    while not have_files_changed():
      time.sleep(1)
else:
  _build_and_run(lambda: False)
<|MERGE_RESOLUTION|>--- conflicted
+++ resolved
@@ -11,10 +11,6 @@
 import jobset
 import watch_dirs
 
-<<<<<<< HEAD
-
-=======
->>>>>>> 52d43890
 # SimpleConfig: just compile with CONFIG=config, and run the binary to test
 class SimpleConfig(object):
   def __init__(self, config):
@@ -45,10 +41,7 @@
 
 
 _DEFAULT = ['dbg', 'opt']
-<<<<<<< HEAD
-=======
 _MAKE_TEST_TARGETS = ['buildtests_c', 'buildtests_cxx']
->>>>>>> 52d43890
 
 # parse command line
 argp = argparse.ArgumentParser(description='Run grpc tests.')
@@ -83,13 +76,9 @@
         '-j', '%d' % (multiprocessing.cpu_count() + 1),
         target,
         'CONFIG=%s' % cfg]
-<<<<<<< HEAD
-       for cfg in build_configs), check_cancelled, maxjobs=1):
-=======
        for cfg in build_configs
        for target in _MAKE_TEST_TARGETS),
       check_cancelled, maxjobs=1):
->>>>>>> 52d43890
     sys.exit(1)
 
   # run all the tests
