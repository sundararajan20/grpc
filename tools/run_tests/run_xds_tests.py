--- conflicted
+++ resolved
@@ -1174,82 +1174,6 @@
             secondary_zone_instance_group = add_instance_group(
                 gcp, args.secondary_zone, secondary_zone_instance_group_name,
                 _INSTANCE_GROUP_SIZE)
-<<<<<<< HEAD
-=======
-    except googleapiclient.errors.HttpError as http_error:
-        if args.tolerate_gcp_errors:
-            logger.warning(
-                'Failed to set up backends: %s. Attempting to continue since '
-                '--tolerate_gcp_errors=true', http_error)
-            if not gcp.instance_template:
-                result = compute.instanceTemplates().get(
-                    project=args.project_id,
-                    instanceTemplate=template_name).execute(
-                        num_retries=_GCP_API_RETRIES)
-                gcp.instance_template = GcpResource(template_name,
-                                                    result['selfLink'])
-            if not gcp.backend_services:
-                result = compute.backendServices().get(
-                    project=args.project_id,
-                    backendService=backend_service_name).execute(
-                        num_retries=_GCP_API_RETRIES)
-                backend_service = GcpResource(backend_service_name,
-                                              result['selfLink'])
-                gcp.backend_services.append(backend_service)
-                result = compute.backendServices().get(
-                    project=args.project_id,
-                    backendService=alternate_backend_service_name).execute(
-                        num_retries=_GCP_API_RETRIES)
-                alternate_backend_service = GcpResource(
-                    alternate_backend_service_name, result['selfLink'])
-                gcp.backend_services.append(alternate_backend_service)
-            if not gcp.instance_groups:
-                result = compute.instanceGroups().get(
-                    project=args.project_id,
-                    zone=args.zone,
-                    instanceGroup=instance_group_name).execute(
-                        num_retries=_GCP_API_RETRIES)
-                instance_group = InstanceGroup(instance_group_name,
-                                               result['selfLink'], args.zone)
-                gcp.instance_groups.append(instance_group)
-                result = compute.instanceGroups().get(
-                    project=args.project_id,
-                    zone=args.zone,
-                    instanceGroup=same_zone_instance_group_name).execute(
-                        num_retries=_GCP_API_RETRIES)
-                same_zone_instance_group = InstanceGroup(
-                    same_zone_instance_group_name, result['selfLink'],
-                    args.zone)
-                gcp.instance_groups.append(same_zone_instance_group)
-                if _USE_SECONDARY_IG:
-                    result = compute.instanceGroups().get(
-                        project=args.project_id,
-                        zone=args.secondary_zone,
-                        instanceGroup=secondary_zone_instance_group_name
-                    ).execute(num_retries=_GCP_API_RETRIES)
-                    secondary_zone_instance_group = InstanceGroup(
-                        secondary_zone_instance_group_name, result['selfLink'],
-                        args.secondary_zone)
-                    gcp.instance_groups.append(secondary_zone_instance_group)
-            if not gcp.health_check:
-                result = compute.healthChecks().get(
-                    project=args.project_id,
-                    healthCheck=health_check_name).execute(
-                        num_retries=_GCP_API_RETRIES)
-                gcp.health_check = GcpResource(health_check_name,
-                                               result['selfLink'])
-            if not gcp.url_map:
-                result = compute.urlMaps().get(
-                    project=args.project_id,
-                    urlMap=url_map_name).execute(num_retries=_GCP_API_RETRIES)
-                gcp.url_map = GcpResource(url_map_name, result['selfLink'])
-            if not gcp.service_port:
-                gcp.service_port = args.service_port_range[0]
-                logger.warning('Using arbitrary service port in range: %d' %
-                               gcp.service_port)
-        else:
-            raise http_error
->>>>>>> cc04b8aa
 
     wait_for_healthy_backends(gcp, backend_service, instance_group)
 
