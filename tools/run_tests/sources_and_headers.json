--- conflicted
+++ resolved
@@ -3631,7 +3631,6 @@
     ], 
     "headers": [], 
     "language": "c", 
-<<<<<<< HEAD
     "name": "h2_http_proxy_test", 
     "src": [
       "test/core/end2end/fixtures/h2_http_proxy.c"
@@ -3649,10 +3648,7 @@
     ], 
     "headers": [], 
     "language": "c", 
-    "name": "h2_loadreporting_test", 
-=======
     "name": "h2_load_reporting_test", 
->>>>>>> 1e3fdbe7
     "src": [
       "test/core/end2end/fixtures/h2_load_reporting.c"
     ], 
@@ -3924,7 +3920,6 @@
     ], 
     "headers": [], 
     "language": "c", 
-<<<<<<< HEAD
     "name": "h2_http_proxy_nosec_test", 
     "src": [
       "test/core/end2end/fixtures/h2_http_proxy.c"
@@ -3942,10 +3937,7 @@
     ], 
     "headers": [], 
     "language": "c", 
-    "name": "h2_loadreporting_nosec_test", 
-=======
     "name": "h2_load_reporting_nosec_test", 
->>>>>>> 1e3fdbe7
     "src": [
       "test/core/end2end/fixtures/h2_load_reporting.c"
     ], 
