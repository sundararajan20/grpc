

[
  {
    "deps": [
      "gpr", 
      "gpr_test_util", 
      "grpc", 
      "grpc_test_util"
    ], 
    "headers": [], 
    "language": "c", 
    "name": "alarm_test", 
    "src": [
      "test/core/surface/alarm_test.c"
    ], 
    "third_party": false, 
    "type": "target"
  }, 
  {
    "deps": [
      "gpr", 
      "gpr_test_util", 
      "grpc", 
      "grpc_test_util"
    ], 
    "headers": [], 
    "language": "c", 
    "name": "algorithm_test", 
    "src": [
      "test/core/compression/algorithm_test.c"
    ], 
    "third_party": false, 
    "type": "target"
  }, 
  {
    "deps": [
      "gpr", 
      "gpr_test_util"
    ], 
    "headers": [], 
    "language": "c", 
    "name": "alloc_test", 
    "src": [
      "test/core/support/alloc_test.c"
    ], 
    "third_party": false, 
    "type": "target"
  }, 
  {
    "deps": [
      "gpr", 
      "gpr_test_util", 
      "grpc", 
      "grpc_test_util"
    ], 
    "headers": [], 
    "language": "c", 
    "name": "alpn_test", 
    "src": [
      "test/core/transport/chttp2/alpn_test.c"
    ], 
    "third_party": false, 
    "type": "target"
  }, 
  {
    "deps": [
      "grpc", 
      "grpc_test_util"
    ], 
    "headers": [], 
    "language": "c", 
    "name": "bin_encoder_test", 
    "src": [
      "test/core/transport/chttp2/bin_encoder_test.c"
    ], 
    "third_party": false, 
    "type": "target"
  }, 
  {
    "deps": [
      "gpr", 
      "gpr_test_util", 
      "grpc", 
      "grpc_test_util"
    ], 
    "headers": [], 
    "language": "c", 
    "name": "census_context_test", 
    "src": [
      "test/core/census/context_test.c"
    ], 
    "third_party": false, 
    "type": "target"
  }, 
  {
    "deps": [
      "gpr", 
      "gpr_test_util", 
      "grpc", 
      "grpc_test_util"
    ], 
    "headers": [], 
    "language": "c", 
    "name": "channel_create_test", 
    "src": [
      "test/core/surface/channel_create_test.c"
    ], 
    "third_party": false, 
    "type": "target"
  }, 
  {
    "deps": [
      "gpr", 
      "gpr_test_util", 
      "grpc", 
      "grpc_test_util"
    ], 
    "headers": [], 
    "language": "c", 
    "name": "chttp2_hpack_encoder_test", 
    "src": [
      "test/core/transport/chttp2/hpack_encoder_test.c"
    ], 
    "third_party": false, 
    "type": "target"
  }, 
  {
    "deps": [
      "gpr", 
      "gpr_test_util", 
      "grpc", 
      "grpc_test_util"
    ], 
    "headers": [], 
    "language": "c", 
    "name": "chttp2_status_conversion_test", 
    "src": [
      "test/core/transport/chttp2/status_conversion_test.c"
    ], 
    "third_party": false, 
    "type": "target"
  }, 
  {
    "deps": [
      "gpr", 
      "gpr_test_util", 
      "grpc", 
      "grpc_test_util"
    ], 
    "headers": [], 
    "language": "c", 
    "name": "chttp2_stream_map_test", 
    "src": [
      "test/core/transport/chttp2/stream_map_test.c"
    ], 
    "third_party": false, 
    "type": "target"
  }, 
  {
    "deps": [
      "gpr", 
      "gpr_test_util", 
      "grpc", 
      "grpc_test_util"
    ], 
    "headers": [], 
    "language": "c", 
    "name": "chttp2_varint_test", 
    "src": [
      "test/core/transport/chttp2/varint_test.c"
    ], 
    "third_party": false, 
    "type": "target"
  }, 
  {
    "deps": [
      "gpr", 
      "gpr_test_util", 
      "grpc", 
      "grpc_test_util"
    ], 
    "headers": [], 
    "language": "c", 
    "name": "compression_test", 
    "src": [
      "test/core/compression/compression_test.c"
    ], 
    "third_party": false, 
    "type": "target"
  }, 
  {
    "deps": [
      "gpr", 
      "gpr_test_util", 
      "grpc", 
      "grpc_test_util"
    ], 
    "headers": [], 
    "language": "c", 
    "name": "dns_resolver_test", 
    "src": [
      "test/core/client_config/resolvers/dns_resolver_test.c"
    ], 
    "third_party": false, 
    "type": "target"
  }, 
  {
    "deps": [
      "gpr", 
      "gpr_test_util", 
      "grpc", 
      "grpc_test_util"
    ], 
    "headers": [], 
    "language": "c", 
    "name": "dualstack_socket_test", 
    "src": [
      "test/core/end2end/dualstack_socket_test.c"
    ], 
    "third_party": false, 
    "type": "target"
  }, 
  {
    "deps": [
      "gpr", 
      "gpr_test_util", 
      "grpc", 
      "grpc_test_util"
    ], 
    "headers": [], 
    "language": "c", 
    "name": "endpoint_pair_test", 
    "src": [
      "test/core/iomgr/endpoint_pair_test.c"
    ], 
    "third_party": false, 
    "type": "target"
  }, 
  {
    "deps": [
      "gpr", 
      "gpr_test_util", 
      "grpc", 
      "grpc_test_util"
    ], 
    "headers": [], 
    "language": "c", 
    "name": "fd_conservation_posix_test", 
    "src": [
      "test/core/iomgr/fd_conservation_posix_test.c"
    ], 
    "third_party": false, 
    "type": "target"
  }, 
  {
    "deps": [
      "gpr", 
      "gpr_test_util", 
      "grpc", 
      "grpc_test_util"
    ], 
    "headers": [], 
    "language": "c", 
    "name": "fd_posix_test", 
    "src": [
      "test/core/iomgr/fd_posix_test.c"
    ], 
    "third_party": false, 
    "type": "target"
  }, 
  {
    "deps": [
      "gpr", 
      "gpr_test_util", 
      "grpc", 
      "grpc_test_util"
    ], 
    "headers": [], 
    "language": "c", 
    "name": "fling_client", 
    "src": [
      "test/core/fling/client.c"
    ], 
    "third_party": false, 
    "type": "target"
  }, 
  {
    "deps": [
      "gpr", 
      "gpr_test_util", 
      "grpc", 
      "grpc_test_util"
    ], 
    "headers": [], 
    "language": "c", 
    "name": "fling_server", 
    "src": [
      "test/core/fling/server.c"
    ], 
    "third_party": false, 
    "type": "target"
  }, 
  {
    "deps": [
      "gpr", 
      "gpr_test_util", 
      "grpc", 
      "grpc_test_util"
    ], 
    "headers": [], 
    "language": "c", 
    "name": "fling_stream_test", 
    "src": [
      "test/core/fling/fling_stream_test.c"
    ], 
    "third_party": false, 
    "type": "target"
  }, 
  {
    "deps": [
      "gpr", 
      "gpr_test_util", 
      "grpc", 
      "grpc_test_util"
    ], 
    "headers": [], 
    "language": "c", 
    "name": "fling_test", 
    "src": [
      "test/core/fling/fling_test.c"
    ], 
    "third_party": false, 
    "type": "target"
  }, 
  {
    "deps": [
      "gpr", 
      "grpc"
    ], 
    "headers": [], 
    "language": "c", 
    "name": "gen_hpack_tables", 
    "src": [
      "tools/codegen/core/gen_hpack_tables.c"
    ], 
    "third_party": false, 
    "type": "target"
  }, 
  {
    "deps": [], 
    "headers": [], 
    "language": "c", 
    "name": "gen_legal_metadata_characters", 
    "src": [
      "tools/codegen/core/gen_legal_metadata_characters.c"
    ], 
    "third_party": false, 
    "type": "target"
  }, 
  {
    "deps": [
      "gpr", 
      "gpr_test_util"
    ], 
    "headers": [], 
    "language": "c", 
    "name": "gpr_avl_test", 
    "src": [
      "test/core/support/avl_test.c"
    ], 
    "third_party": false, 
    "type": "target"
  }, 
  {
    "deps": [
      "gpr", 
      "gpr_test_util"
    ], 
    "headers": [], 
    "language": "c", 
    "name": "gpr_cmdline_test", 
    "src": [
      "test/core/support/cmdline_test.c"
    ], 
    "third_party": false, 
    "type": "target"
  }, 
  {
    "deps": [
      "gpr", 
      "gpr_test_util"
    ], 
    "headers": [], 
    "language": "c", 
    "name": "gpr_cpu_test", 
    "src": [
      "test/core/support/cpu_test.c"
    ], 
    "third_party": false, 
    "type": "target"
  }, 
  {
    "deps": [
      "gpr", 
      "gpr_test_util"
    ], 
    "headers": [], 
    "language": "c", 
    "name": "gpr_env_test", 
    "src": [
      "test/core/support/env_test.c"
    ], 
    "third_party": false, 
    "type": "target"
  }, 
  {
    "deps": [
      "gpr", 
      "gpr_test_util"
    ], 
    "headers": [], 
    "language": "c", 
    "name": "gpr_histogram_test", 
    "src": [
      "test/core/support/histogram_test.c"
    ], 
    "third_party": false, 
    "type": "target"
  }, 
  {
    "deps": [
      "gpr", 
      "gpr_test_util"
    ], 
    "headers": [], 
    "language": "c", 
    "name": "gpr_host_port_test", 
    "src": [
      "test/core/support/host_port_test.c"
    ], 
    "third_party": false, 
    "type": "target"
  }, 
  {
    "deps": [
      "gpr", 
      "gpr_test_util"
    ], 
    "headers": [], 
    "language": "c", 
    "name": "gpr_load_file_test", 
    "src": [
      "test/core/support/load_file_test.c"
    ], 
    "third_party": false, 
    "type": "target"
  }, 
  {
    "deps": [
      "gpr", 
      "gpr_test_util"
    ], 
    "headers": [], 
    "language": "c", 
    "name": "gpr_log_test", 
    "src": [
      "test/core/support/log_test.c"
    ], 
    "third_party": false, 
    "type": "target"
  }, 
  {
    "deps": [
      "gpr", 
      "gpr_test_util"
    ], 
    "headers": [], 
    "language": "c", 
    "name": "gpr_slice_buffer_test", 
    "src": [
      "test/core/support/slice_buffer_test.c"
    ], 
    "third_party": false, 
    "type": "target"
  }, 
  {
    "deps": [
      "gpr", 
      "gpr_test_util"
    ], 
    "headers": [], 
    "language": "c", 
    "name": "gpr_slice_test", 
    "src": [
      "test/core/support/slice_test.c"
    ], 
    "third_party": false, 
    "type": "target"
  }, 
  {
    "deps": [
      "gpr", 
      "gpr_test_util"
    ], 
    "headers": [], 
    "language": "c", 
    "name": "gpr_stack_lockfree_test", 
    "src": [
      "test/core/support/stack_lockfree_test.c"
    ], 
    "third_party": false, 
    "type": "target"
  }, 
  {
    "deps": [
      "gpr", 
      "gpr_test_util"
    ], 
    "headers": [], 
    "language": "c", 
    "name": "gpr_string_test", 
    "src": [
      "test/core/support/string_test.c"
    ], 
    "third_party": false, 
    "type": "target"
  }, 
  {
    "deps": [
      "gpr", 
      "gpr_test_util"
    ], 
    "headers": [], 
    "language": "c", 
    "name": "gpr_sync_test", 
    "src": [
      "test/core/support/sync_test.c"
    ], 
    "third_party": false, 
    "type": "target"
  }, 
  {
    "deps": [
      "gpr", 
      "gpr_test_util"
    ], 
    "headers": [], 
    "language": "c", 
    "name": "gpr_thd_test", 
    "src": [
      "test/core/support/thd_test.c"
    ], 
    "third_party": false, 
    "type": "target"
  }, 
  {
    "deps": [
      "gpr", 
      "gpr_test_util"
    ], 
    "headers": [], 
    "language": "c", 
    "name": "gpr_time_test", 
    "src": [
      "test/core/support/time_test.c"
    ], 
    "third_party": false, 
    "type": "target"
  }, 
  {
    "deps": [
      "gpr", 
      "gpr_test_util"
    ], 
    "headers": [], 
    "language": "c", 
    "name": "gpr_tls_test", 
    "src": [
      "test/core/support/tls_test.c"
    ], 
    "third_party": false, 
    "type": "target"
  }, 
  {
    "deps": [
      "gpr", 
      "gpr_test_util"
    ], 
    "headers": [], 
    "language": "c", 
    "name": "gpr_useful_test", 
    "src": [
      "test/core/support/useful_test.c"
    ], 
    "third_party": false, 
    "type": "target"
  }, 
  {
    "deps": [
      "gpr", 
      "gpr_test_util", 
      "grpc", 
      "grpc_test_util"
    ], 
    "headers": [], 
    "language": "c", 
    "name": "grpc_auth_context_test", 
    "src": [
      "test/core/security/auth_context_test.c"
    ], 
    "third_party": false, 
    "type": "target"
  }, 
  {
    "deps": [
      "gpr", 
      "gpr_test_util", 
      "grpc", 
      "grpc_test_util"
    ], 
    "headers": [], 
    "language": "c", 
    "name": "grpc_b64_test", 
    "src": [
      "test/core/security/b64_test.c"
    ], 
    "third_party": false, 
    "type": "target"
  }, 
  {
    "deps": [
      "gpr", 
      "gpr_test_util", 
      "grpc", 
      "grpc_test_util"
    ], 
    "headers": [], 
    "language": "c", 
    "name": "grpc_byte_buffer_reader_test", 
    "src": [
      "test/core/surface/byte_buffer_reader_test.c"
    ], 
    "third_party": false, 
    "type": "target"
  }, 
  {
    "deps": [
      "gpr", 
      "gpr_test_util", 
      "grpc", 
      "grpc_test_util"
    ], 
    "headers": [], 
    "language": "c", 
    "name": "grpc_channel_args_test", 
    "src": [
      "test/core/channel/channel_args_test.c"
    ], 
    "third_party": false, 
    "type": "target"
  }, 
  {
    "deps": [
      "gpr", 
      "gpr_test_util", 
      "grpc", 
      "grpc_test_util"
    ], 
    "headers": [], 
    "language": "c", 
    "name": "grpc_channel_stack_test", 
    "src": [
      "test/core/channel/channel_stack_test.c"
    ], 
    "third_party": false, 
    "type": "target"
  }, 
  {
    "deps": [
      "gpr", 
      "gpr_test_util", 
      "grpc", 
      "grpc_test_util"
    ], 
    "headers": [], 
    "language": "c", 
    "name": "grpc_completion_queue_test", 
    "src": [
      "test/core/surface/completion_queue_test.c"
    ], 
    "third_party": false, 
    "type": "target"
  }, 
  {
    "deps": [
      "gpr", 
      "gpr_test_util", 
      "grpc", 
      "grpc_test_util"
    ], 
    "headers": [], 
    "language": "c", 
    "name": "grpc_create_jwt", 
    "src": [
      "test/core/security/create_jwt.c"
    ], 
    "third_party": false, 
    "type": "target"
  }, 
  {
    "deps": [
      "gpr", 
      "gpr_test_util", 
      "grpc", 
      "grpc_test_util"
    ], 
    "headers": [], 
    "language": "c", 
    "name": "grpc_credentials_test", 
    "src": [
      "test/core/security/credentials_test.c"
    ], 
    "third_party": false, 
    "type": "target"
  }, 
  {
    "deps": [
      "gpr", 
      "gpr_test_util", 
      "grpc", 
      "grpc_test_util"
    ], 
    "headers": [], 
    "language": "c", 
    "name": "grpc_fetch_oauth2", 
    "src": [
      "test/core/security/fetch_oauth2.c"
    ], 
    "third_party": false, 
    "type": "target"
  }, 
  {
    "deps": [
      "gpr", 
      "gpr_test_util", 
      "grpc", 
      "grpc_test_util"
    ], 
    "headers": [], 
    "language": "c", 
    "name": "grpc_invalid_channel_args_test", 
    "src": [
      "test/core/surface/invalid_channel_args_test.c"
    ], 
    "third_party": false, 
    "type": "target"
  }, 
  {
    "deps": [
      "gpr", 
      "gpr_test_util", 
      "grpc", 
      "grpc_test_util"
    ], 
    "headers": [], 
    "language": "c", 
    "name": "grpc_json_token_test", 
    "src": [
      "test/core/security/json_token_test.c"
    ], 
    "third_party": false, 
    "type": "target"
  }, 
  {
    "deps": [
      "gpr", 
      "gpr_test_util", 
      "grpc", 
      "grpc_test_util"
    ], 
    "headers": [], 
    "language": "c", 
    "name": "grpc_jwt_verifier_test", 
    "src": [
      "test/core/security/jwt_verifier_test.c"
    ], 
    "third_party": false, 
    "type": "target"
  }, 
  {
    "deps": [
      "gpr", 
      "gpr_test_util", 
      "grpc", 
      "grpc_test_util"
    ], 
    "headers": [], 
    "language": "c", 
    "name": "grpc_print_google_default_creds_token", 
    "src": [
      "test/core/security/print_google_default_creds_token.c"
    ], 
    "third_party": false, 
    "type": "target"
  }, 
  {
    "deps": [
      "gpr", 
      "gpr_test_util", 
      "grpc", 
      "grpc_test_util"
    ], 
    "headers": [], 
    "language": "c", 
    "name": "grpc_security_connector_test", 
    "src": [
      "test/core/security/security_connector_test.c"
    ], 
    "third_party": false, 
    "type": "target"
  }, 
  {
    "deps": [
      "gpr", 
      "gpr_test_util", 
      "grpc", 
      "grpc_test_util"
    ], 
    "headers": [], 
    "language": "c", 
    "name": "grpc_verify_jwt", 
    "src": [
      "test/core/security/verify_jwt.c"
    ], 
    "third_party": false, 
    "type": "target"
  }, 
  {
    "deps": [
      "gpr", 
      "gpr_test_util", 
      "grpc", 
      "grpc_test_util"
    ], 
    "headers": [], 
    "language": "c", 
    "name": "hpack_parser_test", 
    "src": [
      "test/core/transport/chttp2/hpack_parser_test.c"
    ], 
    "third_party": false, 
    "type": "target"
  }, 
  {
    "deps": [
      "gpr", 
      "gpr_test_util", 
      "grpc", 
      "grpc_test_util"
    ], 
    "headers": [], 
    "language": "c", 
    "name": "hpack_table_test", 
    "src": [
      "test/core/transport/chttp2/hpack_table_test.c"
    ], 
    "third_party": false, 
    "type": "target"
  }, 
  {
    "deps": [
      "gpr", 
      "gpr_test_util", 
      "grpc", 
      "grpc_test_util"
    ], 
    "headers": [], 
    "language": "c", 
    "name": "httpcli_format_request_test", 
    "src": [
      "test/core/httpcli/format_request_test.c"
    ], 
    "third_party": false, 
    "type": "target"
  }, 
  {
    "deps": [
      "gpr", 
      "gpr_test_util", 
      "grpc", 
      "grpc_test_util"
    ], 
    "headers": [], 
    "language": "c", 
    "name": "httpcli_parser_test", 
    "src": [
      "test/core/httpcli/parser_test.c"
    ], 
    "third_party": false, 
    "type": "target"
  }, 
  {
    "deps": [
      "gpr", 
      "gpr_test_util", 
      "grpc", 
      "grpc_test_util"
    ], 
    "headers": [], 
    "language": "c", 
    "name": "httpcli_test", 
    "src": [
      "test/core/httpcli/httpcli_test.c"
    ], 
    "third_party": false, 
    "type": "target"
  }, 
  {
    "deps": [
      "gpr", 
      "gpr_test_util", 
      "grpc", 
      "grpc_test_util"
    ], 
    "headers": [], 
    "language": "c", 
    "name": "httpscli_test", 
    "src": [
      "test/core/httpcli/httpscli_test.c"
    ], 
    "third_party": false, 
    "type": "target"
  }, 
  {
    "deps": [
      "gpr", 
      "gpr_test_util", 
      "grpc", 
      "grpc_test_util"
    ], 
    "headers": [], 
    "language": "c", 
    "name": "init_test", 
    "src": [
      "test/core/surface/init_test.c"
    ], 
    "third_party": false, 
    "type": "target"
  }, 
  {
    "deps": [
      "gpr", 
      "gpr_test_util", 
      "grpc", 
      "grpc_test_util"
    ], 
    "headers": [], 
    "language": "c", 
    "name": "invalid_call_argument_test", 
    "src": [
      "test/core/end2end/invalid_call_argument_test.c"
    ], 
    "third_party": false, 
    "type": "target"
  }, 
  {
    "deps": [
      "gpr", 
      "grpc"
    ], 
    "headers": [], 
    "language": "c", 
    "name": "json_rewrite", 
    "src": [
      "test/core/json/json_rewrite.c"
    ], 
    "third_party": false, 
    "type": "target"
  }, 
  {
    "deps": [
      "gpr", 
      "gpr_test_util", 
      "grpc", 
      "grpc_test_util"
    ], 
    "headers": [], 
    "language": "c", 
    "name": "json_rewrite_test", 
    "src": [
      "test/core/json/json_rewrite_test.c"
    ], 
    "third_party": false, 
    "type": "target"
  }, 
  {
    "deps": [
      "gpr", 
      "gpr_test_util", 
      "grpc", 
      "grpc_test_util"
    ], 
    "headers": [], 
    "language": "c", 
    "name": "json_stream_error_test", 
    "src": [
      "test/core/json/json_stream_error_test.c"
    ], 
    "third_party": false, 
    "type": "target"
  }, 
  {
    "deps": [
      "gpr", 
      "gpr_test_util", 
      "grpc", 
      "grpc_test_util"
    ], 
    "headers": [], 
    "language": "c", 
    "name": "json_test", 
    "src": [
      "test/core/json/json_test.c"
    ], 
    "third_party": false, 
    "type": "target"
  }, 
  {
    "deps": [
      "gpr", 
      "gpr_test_util", 
      "grpc", 
      "grpc_test_util"
    ], 
    "headers": [], 
    "language": "c", 
    "name": "lame_client_test", 
    "src": [
      "test/core/surface/lame_client_test.c"
    ], 
    "third_party": false, 
    "type": "target"
  }, 
  {
    "deps": [
      "gpr", 
      "gpr_test_util", 
      "grpc", 
      "grpc_test_util"
    ], 
    "headers": [], 
    "language": "c", 
    "name": "lb_policies_test", 
    "src": [
      "test/core/client_config/lb_policies_test.c"
    ], 
    "third_party": false, 
    "type": "target"
  }, 
  {
    "deps": [
      "gpr", 
      "gpr_test_util", 
      "grpc", 
      "grpc_test_util"
    ], 
    "headers": [], 
    "language": "c", 
    "name": "low_level_ping_pong_benchmark", 
    "src": [
      "test/core/network_benchmarks/low_level_ping_pong.c"
    ], 
    "third_party": false, 
    "type": "target"
  }, 
  {
    "deps": [
      "gpr", 
      "gpr_test_util", 
      "grpc", 
      "grpc_test_util"
    ], 
    "headers": [], 
    "language": "c", 
    "name": "message_compress_test", 
    "src": [
      "test/core/compression/message_compress_test.c"
    ], 
    "third_party": false, 
    "type": "target"
  }, 
  {
    "deps": [
      "gpr", 
      "gpr_test_util", 
      "grpc", 
      "grpc_test_util"
    ], 
    "headers": [], 
    "language": "c", 
    "name": "mlog_test", 
    "src": [
      "test/core/census/mlog_test.c"
    ], 
    "third_party": false, 
    "type": "target"
  }, 
  {
    "deps": [
      "gpr", 
      "gpr_test_util", 
      "grpc", 
      "grpc_test_util"
    ], 
    "headers": [], 
    "language": "c", 
    "name": "multiple_server_queues_test", 
    "src": [
      "test/core/end2end/multiple_server_queues_test.c"
    ], 
    "third_party": false, 
    "type": "target"
  }, 
  {
    "deps": [
      "gpr", 
      "gpr_test_util"
    ], 
    "headers": [], 
    "language": "c", 
    "name": "murmur_hash_test", 
    "src": [
      "test/core/support/murmur_hash_test.c"
    ], 
    "third_party": false, 
    "type": "target"
  }, 
  {
    "deps": [
      "gpr", 
      "gpr_test_util", 
      "grpc", 
      "grpc_test_util"
    ], 
    "headers": [], 
    "language": "c", 
    "name": "no_server_test", 
    "src": [
      "test/core/end2end/no_server_test.c"
    ], 
    "third_party": false, 
    "type": "target"
  }, 
  {
    "deps": [
      "gpr", 
      "gpr_test_util", 
      "grpc", 
      "grpc_test_util"
    ], 
    "headers": [], 
    "language": "c", 
    "name": "resolve_address_test", 
    "src": [
      "test/core/iomgr/resolve_address_test.c"
    ], 
    "third_party": false, 
    "type": "target"
  }, 
  {
    "deps": [
      "gpr", 
      "gpr_test_util", 
      "grpc", 
      "grpc_test_util"
    ], 
    "headers": [], 
    "language": "c", 
    "name": "secure_channel_create_test", 
    "src": [
      "test/core/surface/secure_channel_create_test.c"
    ], 
    "third_party": false, 
    "type": "target"
  }, 
  {
    "deps": [
      "gpr", 
      "gpr_test_util", 
      "grpc", 
      "grpc_test_util"
    ], 
    "headers": [], 
    "language": "c", 
    "name": "secure_endpoint_test", 
    "src": [
      "test/core/security/secure_endpoint_test.c"
    ], 
    "third_party": false, 
    "type": "target"
  }, 
  {
    "deps": [
      "gpr", 
      "gpr_test_util", 
      "grpc", 
      "grpc_test_util"
    ], 
    "headers": [], 
    "language": "c", 
    "name": "server_chttp2_test", 
    "src": [
      "test/core/surface/server_chttp2_test.c"
    ], 
    "third_party": false, 
    "type": "target"
  }, 
  {
    "deps": [
      "gpr", 
      "gpr_test_util", 
      "grpc", 
      "grpc_test_util"
    ], 
    "headers": [], 
    "language": "c", 
    "name": "server_test", 
    "src": [
      "test/core/surface/server_test.c"
    ], 
    "third_party": false, 
    "type": "target"
  }, 
  {
    "deps": [
      "gpr", 
      "gpr_test_util", 
      "grpc", 
      "grpc_test_util", 
      "test_tcp_server"
    ], 
    "headers": [], 
    "language": "c", 
    "name": "set_initial_connect_string_test", 
    "src": [
      "test/core/client_config/set_initial_connect_string_test.c"
    ], 
    "third_party": false, 
    "type": "target"
  }, 
  {
    "deps": [
      "gpr", 
      "gpr_test_util", 
      "grpc", 
      "grpc_test_util"
    ], 
    "headers": [], 
    "language": "c", 
    "name": "sockaddr_resolver_test", 
    "src": [
      "test/core/client_config/resolvers/sockaddr_resolver_test.c"
    ], 
    "third_party": false, 
    "type": "target"
  }, 
  {
    "deps": [
      "gpr", 
      "gpr_test_util", 
      "grpc", 
      "grpc_test_util"
    ], 
    "headers": [], 
    "language": "c", 
    "name": "sockaddr_utils_test", 
    "src": [
      "test/core/iomgr/sockaddr_utils_test.c"
    ], 
    "third_party": false, 
    "type": "target"
  }, 
  {
    "deps": [
      "gpr", 
      "gpr_test_util", 
      "grpc", 
      "grpc_test_util"
    ], 
    "headers": [], 
    "language": "c", 
    "name": "socket_utils_test", 
    "src": [
      "test/core/iomgr/socket_utils_test.c"
    ], 
    "third_party": false, 
    "type": "target"
  }, 
  {
    "deps": [
      "gpr", 
      "gpr_test_util", 
      "grpc", 
      "grpc_test_util"
    ], 
    "headers": [], 
    "language": "c", 
    "name": "tcp_client_posix_test", 
    "src": [
      "test/core/iomgr/tcp_client_posix_test.c"
    ], 
    "third_party": false, 
    "type": "target"
  }, 
  {
    "deps": [
      "gpr", 
      "gpr_test_util", 
      "grpc", 
      "grpc_test_util"
    ], 
    "headers": [], 
    "language": "c", 
    "name": "tcp_posix_test", 
    "src": [
      "test/core/iomgr/tcp_posix_test.c"
    ], 
    "third_party": false, 
    "type": "target"
  }, 
  {
    "deps": [
      "gpr", 
      "gpr_test_util", 
      "grpc", 
      "grpc_test_util"
    ], 
    "headers": [], 
    "language": "c", 
    "name": "tcp_server_posix_test", 
    "src": [
      "test/core/iomgr/tcp_server_posix_test.c"
    ], 
    "third_party": false, 
    "type": "target"
  }, 
  {
    "deps": [
      "gpr", 
      "gpr_test_util", 
      "grpc", 
      "grpc_test_util"
    ], 
    "headers": [], 
    "language": "c", 
    "name": "time_averaged_stats_test", 
    "src": [
      "test/core/iomgr/time_averaged_stats_test.c"
    ], 
    "third_party": false, 
    "type": "target"
  }, 
  {
    "deps": [
      "gpr", 
      "gpr_test_util", 
      "grpc", 
      "grpc_test_util"
    ], 
    "headers": [], 
    "language": "c", 
    "name": "timeout_encoding_test", 
    "src": [
      "test/core/transport/chttp2/timeout_encoding_test.c"
    ], 
    "third_party": false, 
    "type": "target"
  }, 
  {
    "deps": [
      "gpr", 
      "gpr_test_util", 
      "grpc", 
      "grpc_test_util"
    ], 
    "headers": [], 
    "language": "c", 
    "name": "timer_heap_test", 
    "src": [
      "test/core/iomgr/timer_heap_test.c"
    ], 
    "third_party": false, 
    "type": "target"
  }, 
  {
    "deps": [
      "gpr", 
      "gpr_test_util", 
      "grpc", 
      "grpc_test_util"
    ], 
    "headers": [], 
    "language": "c", 
    "name": "timer_list_test", 
    "src": [
      "test/core/iomgr/timer_list_test.c"
    ], 
    "third_party": false, 
    "type": "target"
  }, 
  {
    "deps": [
      "gpr", 
      "gpr_test_util", 
      "grpc", 
      "grpc_test_util"
    ], 
    "headers": [], 
    "language": "c", 
    "name": "timers_test", 
    "src": [
      "test/core/profiling/timers_test.c"
    ], 
    "third_party": false, 
    "type": "target"
  }, 
  {
    "deps": [
      "gpr", 
      "gpr_test_util", 
      "grpc", 
      "grpc_test_util"
    ], 
    "headers": [], 
    "language": "c", 
    "name": "transport_connectivity_state_test", 
    "src": [
      "test/core/transport/connectivity_state_test.c"
    ], 
    "third_party": false, 
    "type": "target"
  }, 
  {
    "deps": [
      "gpr", 
      "gpr_test_util", 
      "grpc", 
      "grpc_test_util"
    ], 
    "headers": [], 
    "language": "c", 
    "name": "transport_metadata_test", 
    "src": [
      "test/core/transport/metadata_test.c"
    ], 
    "third_party": false, 
    "type": "target"
  }, 
  {
    "deps": [
      "gpr", 
      "gpr_test_util", 
      "grpc", 
      "grpc_test_util"
    ], 
    "headers": [], 
    "language": "c", 
    "name": "transport_security_test", 
    "src": [
      "test/core/tsi/transport_security_test.c"
    ], 
    "third_party": false, 
    "type": "target"
  }, 
  {
    "deps": [
      "gpr", 
      "gpr_test_util", 
      "grpc", 
      "grpc_test_util"
    ], 
    "headers": [], 
    "language": "c", 
    "name": "udp_server_test", 
    "src": [
      "test/core/iomgr/udp_server_test.c"
    ], 
    "third_party": false, 
    "type": "target"
  }, 
  {
    "deps": [
      "gpr", 
      "gpr_test_util", 
      "grpc", 
      "grpc_test_util"
    ], 
    "headers": [], 
    "language": "c", 
    "name": "uri_parser_test", 
    "src": [
      "test/core/client_config/uri_parser_test.c"
    ], 
    "third_party": false, 
    "type": "target"
  }, 
  {
    "deps": [
      "gpr", 
      "gpr_test_util", 
      "grpc", 
      "grpc_test_util"
    ], 
    "headers": [], 
    "language": "c", 
    "name": "workqueue_test", 
    "src": [
      "test/core/iomgr/workqueue_test.c"
    ], 
    "third_party": false, 
    "type": "target"
  }, 
  {
    "deps": [
      "gpr", 
      "gpr_test_util", 
      "grpc", 
      "grpc++", 
      "grpc++_test_util", 
      "grpc_test_util"
    ], 
    "headers": [], 
    "language": "c++", 
    "name": "alarm_cpp_test", 
    "src": [
      "test/cpp/common/alarm_cpp_test.cc"
    ], 
    "third_party": false, 
    "type": "target"
  }, 
  {
    "deps": [
      "gpr", 
      "gpr_test_util", 
      "grpc", 
      "grpc++", 
      "grpc++_test_util", 
      "grpc_test_util"
    ], 
    "headers": [], 
    "language": "c++", 
    "name": "async_end2end_test", 
    "src": [
      "test/cpp/end2end/async_end2end_test.cc"
    ], 
    "third_party": false, 
    "type": "target"
  }, 
  {
    "deps": [
      "gpr", 
      "gpr_test_util", 
      "grpc", 
      "grpc++", 
      "grpc++_test_util", 
      "grpc_test_util", 
      "qps"
    ], 
    "headers": [], 
    "language": "c++", 
    "name": "async_streaming_ping_pong_test", 
    "src": [
      "test/cpp/qps/async_streaming_ping_pong_test.cc"
    ], 
    "third_party": false, 
    "type": "target"
  }, 
  {
    "deps": [
      "gpr", 
      "gpr_test_util", 
      "grpc", 
      "grpc++", 
      "grpc++_test_util", 
      "grpc_test_util", 
      "qps"
    ], 
    "headers": [], 
    "language": "c++", 
    "name": "async_unary_ping_pong_test", 
    "src": [
      "test/cpp/qps/async_unary_ping_pong_test.cc"
    ], 
    "third_party": false, 
    "type": "target"
  }, 
  {
    "deps": [
      "gpr", 
      "gpr_test_util", 
      "grpc", 
      "grpc++", 
      "grpc++_test_util", 
      "grpc_test_util"
    ], 
    "headers": [], 
    "language": "c++", 
    "name": "auth_property_iterator_test", 
    "src": [
      "test/cpp/common/auth_property_iterator_test.cc"
    ], 
    "third_party": false, 
    "type": "target"
  }, 
  {
    "deps": [
      "gpr", 
      "grpc", 
      "grpc++"
    ], 
    "headers": [], 
    "language": "c++", 
    "name": "channel_arguments_test", 
    "src": [
      "test/cpp/common/channel_arguments_test.cc"
    ], 
    "third_party": false, 
    "type": "target"
  }, 
  {
    "deps": [
      "gpr", 
      "gpr_test_util", 
      "grpc", 
      "grpc++", 
      "grpc++_test_util", 
      "grpc_test_util"
    ], 
    "headers": [], 
    "language": "c++", 
    "name": "cli_call_test", 
    "src": [
      "test/cpp/util/cli_call_test.cc"
    ], 
    "third_party": false, 
    "type": "target"
  }, 
  {
    "deps": [
      "gpr", 
      "gpr_test_util", 
      "grpc", 
      "grpc++", 
      "grpc++_test_util", 
      "grpc_test_util"
    ], 
    "headers": [], 
    "language": "c++", 
    "name": "client_crash_test", 
    "src": [
      "test/cpp/end2end/client_crash_test.cc"
    ], 
    "third_party": false, 
    "type": "target"
  }, 
  {
    "deps": [
      "gpr", 
      "gpr_test_util", 
      "grpc", 
      "grpc++", 
      "grpc++_test_util", 
      "grpc_test_util"
    ], 
    "headers": [], 
    "language": "c++", 
    "name": "client_crash_test_server", 
    "src": [
      "test/cpp/end2end/client_crash_test_server.cc"
    ], 
    "third_party": false, 
    "type": "target"
  }, 
  {
    "deps": [
      "gpr", 
      "grpc", 
      "grpc++"
    ], 
    "headers": [], 
    "language": "c++", 
    "name": "credentials_test", 
    "src": [
      "test/cpp/client/credentials_test.cc"
    ], 
    "third_party": false, 
    "type": "target"
  }, 
  {
    "deps": [
      "gpr", 
      "gpr_test_util", 
      "grpc", 
      "grpc++", 
      "grpc_test_util"
    ], 
    "headers": [], 
    "language": "c++", 
    "name": "cxx_byte_buffer_test", 
    "src": [
      "test/cpp/util/byte_buffer_test.cc"
    ], 
    "third_party": false, 
    "type": "target"
  }, 
  {
    "deps": [
      "gpr", 
      "gpr_test_util", 
      "grpc", 
      "grpc++", 
      "grpc_test_util"
    ], 
    "headers": [], 
    "language": "c++", 
    "name": "cxx_slice_test", 
    "src": [
      "test/cpp/util/slice_test.cc"
    ], 
    "third_party": false, 
    "type": "target"
  }, 
  {
    "deps": [
      "grpc++"
    ], 
    "headers": [], 
    "language": "c++", 
    "name": "cxx_string_ref_test", 
    "src": [
      "test/cpp/util/string_ref_test.cc"
    ], 
    "third_party": false, 
    "type": "target"
  }, 
  {
    "deps": [
      "gpr", 
      "gpr_test_util", 
      "grpc", 
      "grpc++", 
      "grpc_test_util"
    ], 
    "headers": [], 
    "language": "c++", 
    "name": "cxx_time_test", 
    "src": [
      "test/cpp/util/time_test.cc"
    ], 
    "third_party": false, 
    "type": "target"
  }, 
  {
    "deps": [
      "gpr", 
      "gpr_test_util", 
      "grpc", 
      "grpc++", 
      "grpc++_test_util", 
      "grpc_test_util"
    ], 
    "headers": [], 
    "language": "c++", 
    "name": "end2end_test", 
    "src": [
      "test/cpp/end2end/end2end_test.cc"
    ], 
    "third_party": false, 
    "type": "target"
  }, 
  {
    "deps": [
      "gpr", 
      "gpr_test_util", 
      "grpc", 
      "grpc++", 
      "grpc++_test_util", 
      "grpc_test_util", 
      "qps"
    ], 
    "headers": [], 
    "language": "c++", 
    "name": "generic_async_streaming_ping_pong_test", 
    "src": [
      "test/cpp/qps/generic_async_streaming_ping_pong_test.cc"
    ], 
    "third_party": false, 
    "type": "target"
  }, 
  {
    "deps": [
      "gpr", 
      "gpr_test_util", 
      "grpc", 
      "grpc++", 
      "grpc++_test_util", 
      "grpc_test_util"
    ], 
    "headers": [], 
    "language": "c++", 
    "name": "generic_end2end_test", 
    "src": [
      "test/cpp/end2end/generic_end2end_test.cc"
    ], 
    "third_party": false, 
    "type": "target"
  }, 
  {
    "deps": [
      "gpr", 
      "gpr_test_util", 
      "grpc", 
      "grpc++", 
      "grpc++_test_config", 
      "grpc++_test_util", 
      "grpc_test_util"
    ], 
    "headers": [], 
    "language": "c++", 
    "name": "grpc_cli", 
    "src": [
      "test/cpp/util/grpc_cli.cc"
    ], 
    "third_party": false, 
    "type": "target"
  }, 
  {
    "deps": [
      "grpc_plugin_support"
    ], 
    "headers": [], 
    "language": "c++", 
    "name": "grpc_cpp_plugin", 
    "src": [
      "src/compiler/cpp_plugin.cc"
    ], 
    "third_party": false, 
    "type": "target"
  }, 
  {
    "deps": [
      "grpc_plugin_support"
    ], 
    "headers": [], 
    "language": "c++", 
    "name": "grpc_csharp_plugin", 
    "src": [
      "src/compiler/csharp_plugin.cc"
    ], 
    "third_party": false, 
    "type": "target"
  }, 
  {
    "deps": [
      "grpc_plugin_support"
    ], 
    "headers": [], 
    "language": "c++", 
    "name": "grpc_objective_c_plugin", 
    "src": [
      "src/compiler/objective_c_plugin.cc"
    ], 
    "third_party": false, 
    "type": "target"
  }, 
  {
    "deps": [
      "grpc_plugin_support"
    ], 
    "headers": [], 
    "language": "c++", 
    "name": "grpc_python_plugin", 
    "src": [
      "src/compiler/python_plugin.cc"
    ], 
    "third_party": false, 
    "type": "target"
  }, 
  {
    "deps": [
      "grpc_plugin_support"
    ], 
    "headers": [], 
    "language": "c++", 
    "name": "grpc_ruby_plugin", 
    "src": [
      "src/compiler/ruby_plugin.cc"
    ], 
    "third_party": false, 
    "type": "target"
  }, 
  {
    "deps": [
      "grpc", 
      "grpc++", 
      "grpc++_test_util", 
      "grpc_test_util"
    ], 
    "headers": [
      "src/proto/grpc/lb/v0/load_balancer.grpc.pb.h", 
      "src/proto/grpc/lb/v0/load_balancer.pb.h"
    ], 
    "language": "c++", 
    "name": "grpclb_api_test", 
    "src": [
      "test/cpp/grpclb/grpclb_api_test.cc"
    ], 
    "third_party": false, 
    "type": "target"
  }, 
  {
    "deps": [
      "gpr", 
      "gpr_test_util", 
      "grpc", 
      "grpc++", 
      "grpc++_test_util", 
      "grpc_test_util"
    ], 
    "headers": [], 
    "language": "c++", 
    "name": "hybrid_end2end_test", 
    "src": [
      "test/cpp/end2end/hybrid_end2end_test.cc"
    ], 
    "third_party": false, 
    "type": "target"
  }, 
  {
    "deps": [
      "gpr", 
      "gpr_test_util", 
      "grpc", 
      "grpc++", 
      "grpc++_test_config", 
      "grpc++_test_util", 
      "grpc_test_util", 
      "interop_client_helper", 
      "interop_client_main"
    ], 
    "headers": [], 
    "language": "c++", 
    "name": "interop_client", 
    "src": [], 
    "third_party": false, 
    "type": "target"
  }, 
  {
    "deps": [
      "gpr", 
      "gpr_test_util", 
      "grpc", 
      "grpc++", 
      "grpc++_test_config", 
      "grpc++_test_util", 
      "grpc_test_util", 
      "interop_server_helper", 
      "interop_server_main"
    ], 
    "headers": [], 
    "language": "c++", 
    "name": "interop_server", 
    "src": [], 
    "third_party": false, 
    "type": "target"
  }, 
  {
    "deps": [
      "gpr", 
      "gpr_test_util", 
      "grpc", 
      "grpc_test_util"
    ], 
    "headers": [], 
    "language": "c++", 
    "name": "interop_test", 
    "src": [
      "test/cpp/interop/interop_test.cc"
    ], 
    "third_party": false, 
    "type": "target"
  }, 
  {
    "deps": [
      "gpr", 
      "grpc", 
      "grpc++", 
      "grpc++_test_config"
    ], 
    "headers": [
      "src/proto/grpc/testing/metrics.grpc.pb.h", 
      "src/proto/grpc/testing/metrics.pb.h", 
      "test/cpp/util/metrics_server.h"
    ], 
    "language": "c++", 
    "name": "metrics_client", 
    "src": [
      "test/cpp/interop/metrics_client.cc", 
      "test/cpp/util/metrics_server.h"
    ], 
    "third_party": false, 
    "type": "target"
  }, 
  {
    "deps": [
      "gpr", 
      "gpr_test_util", 
      "grpc", 
      "grpc++", 
      "grpc++_test_util", 
      "grpc_test_util"
    ], 
    "headers": [], 
    "language": "c++", 
    "name": "mock_test", 
    "src": [
      "test/cpp/end2end/mock_test.cc"
    ], 
    "third_party": false, 
    "type": "target"
  }, 
  {
    "deps": [
      "gpr", 
      "gpr_test_util", 
      "grpc", 
      "grpc++", 
      "grpc++_test_config", 
      "grpc++_test_util", 
      "grpc_test_util", 
      "qps"
    ], 
    "headers": [], 
    "language": "c++", 
    "name": "qps_driver", 
    "src": [
      "test/cpp/qps/qps_driver.cc"
    ], 
    "third_party": false, 
    "type": "target"
  }, 
  {
    "deps": [
      "gpr", 
      "gpr_test_util", 
      "grpc", 
      "grpc++", 
      "grpc++_test_util", 
      "grpc_test_util", 
      "qps"
    ], 
    "headers": [], 
    "language": "c++", 
    "name": "qps_interarrival_test", 
    "src": [
      "test/cpp/qps/qps_interarrival_test.cc"
    ], 
    "third_party": false, 
    "type": "target"
  }, 
  {
    "deps": [
      "gpr", 
      "gpr_test_util", 
      "grpc", 
      "grpc++", 
      "grpc++_test_config", 
      "grpc++_test_util", 
      "grpc_test_util", 
      "qps"
    ], 
    "headers": [], 
    "language": "c++", 
    "name": "qps_openloop_test", 
    "src": [
      "test/cpp/qps/qps_openloop_test.cc"
    ], 
    "third_party": false, 
    "type": "target"
  }, 
  {
    "deps": [
      "gpr", 
      "gpr_test_util", 
      "grpc", 
      "grpc++", 
      "grpc++_test_config", 
      "grpc++_test_util", 
      "grpc_test_util", 
      "qps"
    ], 
    "headers": [], 
    "language": "c++", 
    "name": "qps_test", 
    "src": [
      "test/cpp/qps/qps_test.cc"
    ], 
    "third_party": false, 
    "type": "target"
  }, 
  {
    "deps": [
      "gpr", 
      "gpr_test_util", 
      "grpc", 
      "grpc++", 
      "grpc++_test_config", 
      "grpc++_test_util", 
      "grpc_test_util", 
      "qps"
    ], 
    "headers": [
      "test/cpp/qps/client.h", 
      "test/cpp/qps/server.h"
    ], 
    "language": "c++", 
    "name": "qps_worker", 
    "src": [
      "test/cpp/qps/client.h", 
      "test/cpp/qps/server.h", 
      "test/cpp/qps/worker.cc"
    ], 
    "third_party": false, 
    "type": "target"
  }, 
  {
    "deps": [
      "gpr", 
      "gpr_test_util", 
      "grpc", 
      "grpc++", 
      "grpc++_test_config", 
      "grpc++_test_util", 
      "grpc_test_util"
    ], 
    "headers": [
      "src/proto/grpc/testing/empty.grpc.pb.h", 
      "src/proto/grpc/testing/empty.pb.h", 
      "src/proto/grpc/testing/messages.grpc.pb.h", 
      "src/proto/grpc/testing/messages.pb.h", 
      "src/proto/grpc/testing/test.grpc.pb.h", 
      "src/proto/grpc/testing/test.pb.h"
    ], 
    "language": "c++", 
    "name": "reconnect_interop_client", 
    "src": [
      "test/cpp/interop/reconnect_interop_client.cc"
    ], 
    "third_party": false, 
    "type": "target"
  }, 
  {
    "deps": [
      "gpr", 
      "gpr_test_util", 
      "grpc", 
      "grpc++", 
      "grpc++_test_config", 
      "grpc++_test_util", 
      "grpc_test_util", 
      "reconnect_server", 
      "test_tcp_server"
    ], 
    "headers": [
      "src/proto/grpc/testing/empty.grpc.pb.h", 
      "src/proto/grpc/testing/empty.pb.h", 
      "src/proto/grpc/testing/messages.grpc.pb.h", 
      "src/proto/grpc/testing/messages.pb.h", 
      "src/proto/grpc/testing/test.grpc.pb.h", 
      "src/proto/grpc/testing/test.pb.h"
    ], 
    "language": "c++", 
    "name": "reconnect_interop_server", 
    "src": [
      "test/cpp/interop/reconnect_interop_server.cc"
    ], 
    "third_party": false, 
    "type": "target"
  }, 
  {
    "deps": [
      "gpr", 
      "gpr_test_util", 
      "grpc", 
      "grpc++", 
      "grpc++_test_util", 
      "grpc_test_util"
    ], 
    "headers": [], 
    "language": "c++", 
    "name": "secure_auth_context_test", 
    "src": [
      "test/cpp/common/secure_auth_context_test.cc"
    ], 
    "third_party": false, 
    "type": "target"
  }, 
  {
    "deps": [
      "gpr", 
      "gpr_test_util", 
      "grpc", 
      "grpc++", 
      "grpc++_test_util", 
      "grpc_test_util", 
      "qps"
    ], 
    "headers": [], 
    "language": "c++", 
    "name": "secure_sync_unary_ping_pong_test", 
    "src": [
      "test/cpp/qps/secure_sync_unary_ping_pong_test.cc"
    ], 
    "third_party": false, 
    "type": "target"
  }, 
  {
    "deps": [
      "gpr", 
      "gpr_test_util", 
      "grpc", 
      "grpc++", 
      "grpc++_test_util", 
      "grpc_test_util"
    ], 
    "headers": [], 
    "language": "c++", 
    "name": "server_crash_test", 
    "src": [
      "test/cpp/end2end/server_crash_test.cc"
    ], 
    "third_party": false, 
    "type": "target"
  }, 
  {
    "deps": [
      "gpr", 
      "gpr_test_util", 
      "grpc", 
      "grpc++", 
      "grpc++_test_util", 
      "grpc_test_util"
    ], 
    "headers": [], 
    "language": "c++", 
    "name": "server_crash_test_client", 
    "src": [
      "test/cpp/end2end/server_crash_test_client.cc"
    ], 
    "third_party": false, 
    "type": "target"
  }, 
  {
    "deps": [
      "gpr", 
      "gpr_test_util", 
      "grpc", 
      "grpc++", 
      "grpc++_test_util", 
      "grpc_test_util"
    ], 
    "headers": [], 
    "language": "c++", 
    "name": "shutdown_test", 
    "src": [
      "test/cpp/end2end/shutdown_test.cc"
    ], 
    "third_party": false, 
    "type": "target"
  }, 
  {
    "deps": [
      "gpr", 
      "gpr_test_util", 
      "grpc", 
      "grpc++", 
      "grpc_test_util"
    ], 
    "headers": [], 
    "language": "c++", 
    "name": "status_test", 
    "src": [
      "test/cpp/util/status_test.cc"
    ], 
    "third_party": false, 
    "type": "target"
  }, 
  {
    "deps": [
      "gpr", 
      "gpr_test_util", 
      "grpc", 
      "grpc++", 
      "grpc++_test_util", 
      "grpc_test_util"
    ], 
    "headers": [], 
    "language": "c++", 
    "name": "streaming_throughput_test", 
    "src": [
      "test/cpp/end2end/streaming_throughput_test.cc"
    ], 
    "third_party": false, 
    "type": "target"
  }, 
  {
    "deps": [
      "gpr", 
      "gpr_test_util", 
      "grpc", 
      "grpc++", 
      "grpc++_test_config", 
      "grpc++_test_util", 
      "grpc_test_util"
    ], 
    "headers": [
      "src/proto/grpc/testing/empty.grpc.pb.h", 
      "src/proto/grpc/testing/empty.pb.h", 
      "src/proto/grpc/testing/messages.grpc.pb.h", 
      "src/proto/grpc/testing/messages.pb.h", 
      "src/proto/grpc/testing/metrics.grpc.pb.h", 
      "src/proto/grpc/testing/metrics.pb.h", 
      "src/proto/grpc/testing/test.grpc.pb.h", 
      "src/proto/grpc/testing/test.pb.h", 
      "test/cpp/interop/client_helper.h", 
      "test/cpp/interop/interop_client.h", 
      "test/cpp/interop/stress_interop_client.h", 
      "test/cpp/util/metrics_server.h"
    ], 
    "language": "c++", 
    "name": "stress_test", 
    "src": [
      "test/cpp/interop/client_helper.h", 
      "test/cpp/interop/interop_client.cc", 
      "test/cpp/interop/interop_client.h", 
      "test/cpp/interop/stress_interop_client.cc", 
      "test/cpp/interop/stress_interop_client.h", 
      "test/cpp/interop/stress_test.cc", 
      "test/cpp/util/metrics_server.cc", 
      "test/cpp/util/metrics_server.h"
    ], 
    "third_party": false, 
    "type": "target"
  }, 
  {
    "deps": [
      "gpr", 
      "gpr_test_util", 
      "grpc", 
      "grpc++", 
      "grpc++_test_util", 
      "grpc_test_util", 
      "qps"
    ], 
    "headers": [], 
    "language": "c++", 
    "name": "sync_streaming_ping_pong_test", 
    "src": [
      "test/cpp/qps/sync_streaming_ping_pong_test.cc"
    ], 
    "third_party": false, 
    "type": "target"
  }, 
  {
    "deps": [
      "gpr", 
      "gpr_test_util", 
      "grpc", 
      "grpc++", 
      "grpc++_test_util", 
      "grpc_test_util", 
      "qps"
    ], 
    "headers": [], 
    "language": "c++", 
    "name": "sync_unary_ping_pong_test", 
    "src": [
      "test/cpp/qps/sync_unary_ping_pong_test.cc"
    ], 
    "third_party": false, 
    "type": "target"
  }, 
  {
    "deps": [
      "gpr", 
      "gpr_test_util", 
      "grpc", 
      "grpc++", 
      "grpc++_test_util", 
      "grpc_test_util"
    ], 
    "headers": [], 
    "language": "c++", 
    "name": "thread_stress_test", 
    "src": [
      "test/cpp/end2end/thread_stress_test.cc"
    ], 
    "third_party": false, 
    "type": "target"
  }, 
  {
    "deps": [
      "gpr", 
      "gpr_test_util", 
      "grpc", 
      "grpc++", 
      "grpc++_test_util", 
      "grpc_test_util", 
      "grpc_zookeeper"
    ], 
    "headers": [
      "src/proto/grpc/testing/echo.grpc.pb.h", 
      "src/proto/grpc/testing/echo.pb.h"
    ], 
    "language": "c++", 
    "name": "zookeeper_test", 
    "src": [
      "test/cpp/end2end/zookeeper_test.cc"
    ], 
    "third_party": false, 
    "type": "target"
  }, 
  {
    "deps": [
      "gpr", 
      "grpc"
    ], 
    "headers": [], 
    "language": "c89", 
    "name": "public_headers_must_be_c89", 
    "src": [
      "test/core/surface/public_headers_must_be_c89.c"
    ], 
    "third_party": false, 
    "type": "target"
  }, 
  {
    "deps": [
      "boringssl", 
      "boringssl_aes_test_lib", 
      "boringssl_test_util"
    ], 
    "headers": [], 
    "language": "c++", 
    "name": "boringssl_aes_test", 
    "src": [], 
    "third_party": true, 
    "type": "target"
  }, 
  {
    "deps": [
      "boringssl", 
      "boringssl_base64_test_lib", 
      "boringssl_test_util"
    ], 
    "headers": [], 
    "language": "c++", 
    "name": "boringssl_base64_test", 
    "src": [], 
    "third_party": true, 
    "type": "target"
  }, 
  {
    "deps": [
      "boringssl", 
      "boringssl_bio_test_lib", 
      "boringssl_test_util"
    ], 
    "headers": [], 
    "language": "c++", 
    "name": "boringssl_bio_test", 
    "src": [], 
    "third_party": true, 
    "type": "target"
  }, 
  {
    "deps": [
      "boringssl", 
      "boringssl_bn_test_lib", 
      "boringssl_test_util"
    ], 
    "headers": [], 
    "language": "c++", 
    "name": "boringssl_bn_test", 
    "src": [], 
    "third_party": true, 
    "type": "target"
  }, 
  {
    "deps": [
      "boringssl", 
      "boringssl_bytestring_test_lib", 
      "boringssl_test_util"
    ], 
    "headers": [], 
    "language": "c++", 
    "name": "boringssl_bytestring_test", 
    "src": [], 
    "third_party": true, 
    "type": "target"
  }, 
  {
    "deps": [
      "boringssl", 
      "boringssl_aead_test_lib", 
      "boringssl_test_util"
    ], 
    "headers": [], 
    "language": "c++", 
    "name": "boringssl_aead_test", 
    "src": [], 
    "third_party": true, 
    "type": "target"
  }, 
  {
    "deps": [
      "boringssl", 
      "boringssl_cipher_test_lib", 
      "boringssl_test_util"
    ], 
    "headers": [], 
    "language": "c++", 
    "name": "boringssl_cipher_test", 
    "src": [], 
    "third_party": true, 
    "type": "target"
  }, 
  {
    "deps": [
      "boringssl", 
      "boringssl_cmac_test_lib", 
      "boringssl_test_util"
    ], 
    "headers": [], 
    "language": "c++", 
    "name": "boringssl_cmac_test", 
    "src": [], 
    "third_party": true, 
    "type": "target"
  }, 
  {
    "deps": [
      "boringssl", 
      "boringssl_constant_time_test_lib", 
      "boringssl_test_util"
    ], 
    "headers": [], 
    "language": "c++", 
    "name": "boringssl_constant_time_test", 
    "src": [], 
    "third_party": true, 
    "type": "target"
  }, 
  {
    "deps": [
      "boringssl", 
      "boringssl_ed25519_test_lib", 
      "boringssl_test_util"
    ], 
    "headers": [], 
    "language": "c++", 
    "name": "boringssl_ed25519_test", 
    "src": [], 
    "third_party": true, 
    "type": "target"
  }, 
  {
    "deps": [
      "boringssl", 
      "boringssl_test_util", 
      "boringssl_x25519_test_lib"
    ], 
    "headers": [], 
    "language": "c++", 
    "name": "boringssl_x25519_test", 
    "src": [], 
    "third_party": true, 
    "type": "target"
  }, 
  {
    "deps": [
      "boringssl", 
      "boringssl_dh_test_lib", 
      "boringssl_test_util"
    ], 
    "headers": [], 
    "language": "c++", 
    "name": "boringssl_dh_test", 
    "src": [], 
    "third_party": true, 
    "type": "target"
  }, 
  {
    "deps": [
      "boringssl", 
      "boringssl_digest_test_lib", 
      "boringssl_test_util"
    ], 
    "headers": [], 
    "language": "c++", 
    "name": "boringssl_digest_test", 
    "src": [], 
    "third_party": true, 
    "type": "target"
  }, 
  {
    "deps": [
      "boringssl", 
      "boringssl_dsa_test_lib", 
      "boringssl_test_util"
    ], 
    "headers": [], 
    "language": "c++", 
    "name": "boringssl_dsa_test", 
    "src": [], 
    "third_party": true, 
    "type": "target"
  }, 
  {
    "deps": [
      "boringssl", 
      "boringssl_ec_test_lib", 
      "boringssl_test_util"
    ], 
    "headers": [], 
    "language": "c++", 
    "name": "boringssl_ec_test", 
    "src": [], 
    "third_party": true, 
    "type": "target"
  }, 
  {
    "deps": [
      "boringssl", 
      "boringssl_example_mul_lib", 
      "boringssl_test_util"
    ], 
    "headers": [], 
    "language": "c++", 
    "name": "boringssl_example_mul", 
    "src": [], 
    "third_party": true, 
    "type": "target"
  }, 
  {
    "deps": [
      "boringssl", 
      "boringssl_ecdsa_test_lib", 
      "boringssl_test_util"
    ], 
    "headers": [], 
    "language": "c++", 
    "name": "boringssl_ecdsa_test", 
    "src": [], 
    "third_party": true, 
    "type": "target"
  }, 
  {
    "deps": [
      "boringssl", 
      "boringssl_err_test_lib", 
      "boringssl_test_util"
    ], 
    "headers": [], 
    "language": "c++", 
    "name": "boringssl_err_test", 
    "src": [], 
    "third_party": true, 
    "type": "target"
  }, 
  {
    "deps": [
      "boringssl", 
      "boringssl_evp_extra_test_lib", 
      "boringssl_test_util"
    ], 
    "headers": [], 
    "language": "c++", 
    "name": "boringssl_evp_extra_test", 
    "src": [], 
    "third_party": true, 
    "type": "target"
  }, 
  {
    "deps": [
      "boringssl", 
      "boringssl_evp_test_lib", 
      "boringssl_test_util"
    ], 
    "headers": [], 
    "language": "c++", 
    "name": "boringssl_evp_test", 
    "src": [], 
    "third_party": true, 
    "type": "target"
  }, 
  {
    "deps": [
      "boringssl", 
      "boringssl_pbkdf_test_lib", 
      "boringssl_test_util"
    ], 
    "headers": [], 
    "language": "c++", 
    "name": "boringssl_pbkdf_test", 
    "src": [], 
    "third_party": true, 
    "type": "target"
  }, 
  {
    "deps": [
      "boringssl", 
      "boringssl_hkdf_test_lib", 
      "boringssl_test_util"
    ], 
    "headers": [], 
    "language": "c++", 
    "name": "boringssl_hkdf_test", 
    "src": [], 
    "third_party": true, 
    "type": "target"
  }, 
  {
    "deps": [
      "boringssl", 
      "boringssl_hmac_test_lib", 
      "boringssl_test_util"
    ], 
    "headers": [], 
    "language": "c++", 
    "name": "boringssl_hmac_test", 
    "src": [], 
    "third_party": true, 
    "type": "target"
  }, 
  {
    "deps": [
      "boringssl", 
      "boringssl_lhash_test_lib", 
      "boringssl_test_util"
    ], 
    "headers": [], 
    "language": "c++", 
    "name": "boringssl_lhash_test", 
    "src": [], 
    "third_party": true, 
    "type": "target"
  }, 
  {
    "deps": [
      "boringssl", 
      "boringssl_gcm_test_lib", 
      "boringssl_test_util"
    ], 
    "headers": [], 
    "language": "c++", 
    "name": "boringssl_gcm_test", 
    "src": [], 
    "third_party": true, 
    "type": "target"
  }, 
  {
    "deps": [
      "boringssl", 
      "boringssl_pkcs12_test_lib", 
      "boringssl_test_util"
    ], 
    "headers": [], 
    "language": "c++", 
    "name": "boringssl_pkcs12_test", 
    "src": [], 
    "third_party": true, 
    "type": "target"
  }, 
  {
    "deps": [
      "boringssl", 
      "boringssl_pkcs8_test_lib", 
      "boringssl_test_util"
    ], 
    "headers": [], 
    "language": "c++", 
    "name": "boringssl_pkcs8_test", 
    "src": [], 
    "third_party": true, 
    "type": "target"
  }, 
  {
    "deps": [
      "boringssl", 
      "boringssl_poly1305_test_lib", 
      "boringssl_test_util"
    ], 
    "headers": [], 
    "language": "c++", 
    "name": "boringssl_poly1305_test", 
    "src": [], 
    "third_party": true, 
    "type": "target"
  }, 
  {
    "deps": [
      "boringssl", 
      "boringssl_refcount_test_lib", 
      "boringssl_test_util"
    ], 
    "headers": [], 
    "language": "c++", 
    "name": "boringssl_refcount_test", 
    "src": [], 
    "third_party": true, 
    "type": "target"
  }, 
  {
    "deps": [
      "boringssl", 
      "boringssl_rsa_test_lib", 
      "boringssl_test_util"
    ], 
    "headers": [], 
    "language": "c++", 
    "name": "boringssl_rsa_test", 
    "src": [], 
    "third_party": true, 
    "type": "target"
  }, 
  {
    "deps": [
      "boringssl", 
      "boringssl_test_util", 
      "boringssl_thread_test_lib"
    ], 
    "headers": [], 
    "language": "c++", 
    "name": "boringssl_thread_test", 
    "src": [], 
    "third_party": true, 
    "type": "target"
  }, 
  {
    "deps": [
      "boringssl", 
      "boringssl_pkcs7_test_lib", 
      "boringssl_test_util"
    ], 
    "headers": [], 
    "language": "c++", 
    "name": "boringssl_pkcs7_test", 
    "src": [], 
    "third_party": true, 
    "type": "target"
  }, 
  {
    "deps": [
      "boringssl", 
      "boringssl_tab_test_lib", 
      "boringssl_test_util"
    ], 
    "headers": [], 
    "language": "c++", 
    "name": "boringssl_tab_test", 
    "src": [], 
    "third_party": true, 
    "type": "target"
  }, 
  {
    "deps": [
      "boringssl", 
      "boringssl_test_util", 
      "boringssl_v3name_test_lib"
    ], 
    "headers": [], 
    "language": "c++", 
    "name": "boringssl_v3name_test", 
    "src": [], 
    "third_party": true, 
    "type": "target"
  }, 
  {
    "deps": [
      "boringssl", 
      "boringssl_pqueue_test_lib", 
      "boringssl_test_util"
    ], 
    "headers": [], 
    "language": "c++", 
    "name": "boringssl_pqueue_test", 
    "src": [], 
    "third_party": true, 
    "type": "target"
  }, 
  {
    "deps": [
      "boringssl", 
      "boringssl_ssl_test_lib", 
      "boringssl_test_util"
    ], 
    "headers": [], 
    "language": "c++", 
    "name": "boringssl_ssl_test", 
    "src": [], 
    "third_party": true, 
    "type": "target"
  }, 
  {
    "deps": [
      "bad_client_test", 
      "gpr", 
      "gpr_test_util", 
      "grpc_test_util_unsecure", 
      "grpc_unsecure"
    ], 
    "headers": [], 
    "language": "c", 
    "name": "badreq_bad_client_test", 
    "src": [
      "test/core/bad_client/tests/badreq.c"
    ], 
    "third_party": false, 
    "type": "target"
  }, 
  {
    "deps": [
      "bad_client_test", 
      "gpr", 
      "gpr_test_util", 
      "grpc_test_util_unsecure", 
      "grpc_unsecure"
    ], 
    "headers": [], 
    "language": "c", 
    "name": "connection_prefix_bad_client_test", 
    "src": [
      "test/core/bad_client/tests/connection_prefix.c"
    ], 
    "third_party": false, 
    "type": "target"
  }, 
  {
    "deps": [
      "bad_client_test", 
      "gpr", 
      "gpr_test_util", 
      "grpc_test_util_unsecure", 
      "grpc_unsecure"
    ], 
    "headers": [], 
    "language": "c", 
    "name": "headers_bad_client_test", 
    "src": [
      "test/core/bad_client/tests/headers.c"
    ], 
    "third_party": false, 
    "type": "target"
  }, 
  {
    "deps": [
      "bad_client_test", 
      "gpr", 
      "gpr_test_util", 
      "grpc_test_util_unsecure", 
      "grpc_unsecure"
    ], 
    "headers": [], 
    "language": "c", 
    "name": "initial_settings_frame_bad_client_test", 
    "src": [
      "test/core/bad_client/tests/initial_settings_frame.c"
    ], 
    "third_party": false, 
    "type": "target"
  }, 
  {
    "deps": [
      "bad_client_test", 
      "gpr", 
      "gpr_test_util", 
      "grpc_test_util_unsecure", 
      "grpc_unsecure"
    ], 
    "headers": [], 
    "language": "c", 
    "name": "server_registered_method_bad_client_test", 
    "src": [
      "test/core/bad_client/tests/server_registered_method.c"
    ], 
    "third_party": false, 
    "type": "target"
  }, 
  {
    "deps": [
      "bad_client_test", 
      "gpr", 
      "gpr_test_util", 
      "grpc_test_util_unsecure", 
      "grpc_unsecure"
    ], 
    "headers": [], 
    "language": "c", 
    "name": "simple_request_bad_client_test", 
    "src": [
      "test/core/bad_client/tests/simple_request.c"
    ], 
    "third_party": false, 
    "type": "target"
  }, 
  {
    "deps": [
      "bad_client_test", 
      "gpr", 
      "gpr_test_util", 
      "grpc_test_util_unsecure", 
      "grpc_unsecure"
    ], 
    "headers": [], 
    "language": "c", 
    "name": "unknown_frame_bad_client_test", 
    "src": [
      "test/core/bad_client/tests/unknown_frame.c"
    ], 
    "third_party": false, 
    "type": "target"
  }, 
  {
    "deps": [
      "bad_client_test", 
      "gpr", 
      "gpr_test_util", 
      "grpc_test_util_unsecure", 
      "grpc_unsecure"
    ], 
    "headers": [], 
    "language": "c", 
    "name": "window_overflow_bad_client_test", 
    "src": [
      "test/core/bad_client/tests/window_overflow.c"
    ], 
    "third_party": false, 
    "type": "target"
  }, 
  {
    "deps": [
      "bad_ssl_test_server", 
      "gpr", 
      "gpr_test_util", 
      "grpc", 
      "grpc_test_util"
    ], 
    "headers": [], 
    "language": "c", 
    "name": "bad_ssl_alpn_server", 
    "src": [
      "test/core/bad_ssl/servers/alpn.c"
    ], 
    "third_party": false, 
    "type": "target"
  }, 
  {
    "deps": [
      "bad_ssl_test_server", 
      "gpr", 
      "gpr_test_util", 
      "grpc", 
      "grpc_test_util"
    ], 
    "headers": [], 
    "language": "c", 
    "name": "bad_ssl_cert_server", 
    "src": [
      "test/core/bad_ssl/servers/cert.c"
    ], 
    "third_party": false, 
    "type": "target"
  }, 
  {
    "deps": [
      "gpr", 
      "gpr_test_util", 
      "grpc", 
      "grpc_test_util"
    ], 
    "headers": [], 
    "language": "c", 
    "name": "bad_ssl_alpn_test", 
    "src": [
      "test/core/bad_ssl/bad_ssl_test.c"
    ], 
    "third_party": false, 
    "type": "target"
  }, 
  {
    "deps": [
      "gpr", 
      "gpr_test_util", 
      "grpc", 
      "grpc_test_util"
    ], 
    "headers": [], 
    "language": "c", 
    "name": "bad_ssl_cert_test", 
    "src": [
      "test/core/bad_ssl/bad_ssl_test.c"
    ], 
    "third_party": false, 
    "type": "target"
  }, 
  {
    "deps": [
      "end2end_certs", 
      "end2end_tests", 
      "gpr", 
      "gpr_test_util", 
      "grpc", 
      "grpc_test_util"
    ], 
    "headers": [], 
    "language": "c", 
    "name": "h2_census_test", 
    "src": [
      "test/core/end2end/fixtures/h2_census.c"
    ], 
    "third_party": false, 
    "type": "target"
  }, 
  {
    "deps": [
      "end2end_certs", 
      "end2end_tests", 
      "gpr", 
      "gpr_test_util", 
      "grpc", 
      "grpc_test_util"
    ], 
    "headers": [], 
    "language": "c", 
    "name": "h2_compress_test", 
    "src": [
      "test/core/end2end/fixtures/h2_compress.c"
    ], 
    "third_party": false, 
    "type": "target"
  }, 
  {
    "deps": [
      "end2end_certs", 
      "end2end_tests", 
      "gpr", 
      "gpr_test_util", 
      "grpc", 
      "grpc_test_util"
    ], 
    "headers": [], 
    "language": "c", 
    "name": "h2_fakesec_test", 
    "src": [
      "test/core/end2end/fixtures/h2_fakesec.c"
    ], 
    "third_party": false, 
    "type": "target"
  }, 
  {
    "deps": [
      "end2end_certs", 
      "end2end_tests", 
      "gpr", 
      "gpr_test_util", 
      "grpc", 
      "grpc_test_util"
    ], 
    "headers": [], 
    "language": "c", 
    "name": "h2_full_test", 
    "src": [
      "test/core/end2end/fixtures/h2_full.c"
    ], 
    "third_party": false, 
    "type": "target"
  }, 
  {
    "deps": [
      "end2end_certs", 
      "end2end_tests", 
      "gpr", 
      "gpr_test_util", 
      "grpc", 
      "grpc_test_util"
    ], 
    "headers": [], 
    "language": "c", 
    "name": "h2_full+pipe_test", 
    "src": [
      "test/core/end2end/fixtures/h2_full+pipe.c"
    ], 
    "third_party": false, 
    "type": "target"
  }, 
  {
    "deps": [
      "end2end_certs", 
      "end2end_tests", 
      "gpr", 
      "gpr_test_util", 
      "grpc", 
      "grpc_test_util"
    ], 
    "headers": [], 
    "language": "c", 
    "name": "h2_full+poll_test", 
    "src": [
      "test/core/end2end/fixtures/h2_full+poll.c"
    ], 
    "third_party": false, 
    "type": "target"
  }, 
  {
    "deps": [
      "end2end_certs", 
      "end2end_tests", 
      "gpr", 
      "gpr_test_util", 
      "grpc", 
      "grpc_test_util"
    ], 
    "headers": [], 
    "language": "c", 
    "name": "h2_full+poll+pipe_test", 
    "src": [
      "test/core/end2end/fixtures/h2_full+poll+pipe.c"
    ], 
    "third_party": false, 
    "type": "target"
  }, 
  {
    "deps": [
      "end2end_certs", 
      "end2end_tests", 
      "gpr", 
      "gpr_test_util", 
      "grpc", 
      "grpc_test_util"
    ], 
    "headers": [], 
    "language": "c", 
    "name": "h2_oauth2_test", 
    "src": [
      "test/core/end2end/fixtures/h2_oauth2.c"
    ], 
    "third_party": false, 
    "type": "target"
  }, 
  {
    "deps": [
      "end2end_certs", 
      "end2end_tests", 
      "gpr", 
      "gpr_test_util", 
      "grpc", 
      "grpc_test_util"
    ], 
    "headers": [], 
    "language": "c", 
    "name": "h2_proxy_test", 
    "src": [
      "test/core/end2end/fixtures/h2_proxy.c"
    ], 
    "third_party": false, 
    "type": "target"
  }, 
  {
    "deps": [
      "end2end_certs", 
      "end2end_tests", 
      "gpr", 
      "gpr_test_util", 
      "grpc", 
      "grpc_test_util"
    ], 
    "headers": [], 
    "language": "c", 
    "name": "h2_sockpair_test", 
    "src": [
      "test/core/end2end/fixtures/h2_sockpair.c"
    ], 
    "third_party": false, 
    "type": "target"
  }, 
  {
    "deps": [
      "end2end_certs", 
      "end2end_tests", 
      "gpr", 
      "gpr_test_util", 
      "grpc", 
      "grpc_test_util"
    ], 
    "headers": [], 
    "language": "c", 
    "name": "h2_sockpair+trace_test", 
    "src": [
      "test/core/end2end/fixtures/h2_sockpair+trace.c"
    ], 
    "third_party": false, 
    "type": "target"
  }, 
  {
    "deps": [
      "end2end_certs", 
      "end2end_tests", 
      "gpr", 
      "gpr_test_util", 
      "grpc", 
      "grpc_test_util"
    ], 
    "headers": [], 
    "language": "c", 
    "name": "h2_sockpair_1byte_test", 
    "src": [
      "test/core/end2end/fixtures/h2_sockpair_1byte.c"
    ], 
    "third_party": false, 
    "type": "target"
  }, 
  {
    "deps": [
      "end2end_certs", 
      "end2end_tests", 
      "gpr", 
      "gpr_test_util", 
      "grpc", 
      "grpc_test_util"
    ], 
    "headers": [], 
    "language": "c", 
    "name": "h2_ssl_test", 
    "src": [
      "test/core/end2end/fixtures/h2_ssl.c"
    ], 
    "third_party": false, 
    "type": "target"
  }, 
  {
    "deps": [
      "end2end_certs", 
      "end2end_tests", 
      "gpr", 
      "gpr_test_util", 
      "grpc", 
      "grpc_test_util"
    ], 
    "headers": [], 
    "language": "c", 
    "name": "h2_ssl+poll_test", 
    "src": [
      "test/core/end2end/fixtures/h2_ssl+poll.c"
    ], 
    "third_party": false, 
    "type": "target"
  }, 
  {
    "deps": [
      "end2end_certs", 
      "end2end_tests", 
      "gpr", 
      "gpr_test_util", 
      "grpc", 
      "grpc_test_util"
    ], 
    "headers": [], 
    "language": "c", 
    "name": "h2_ssl_proxy_test", 
    "src": [
      "test/core/end2end/fixtures/h2_ssl_proxy.c"
    ], 
    "third_party": false, 
    "type": "target"
  }, 
  {
    "deps": [
      "end2end_certs", 
      "end2end_tests", 
      "gpr", 
      "gpr_test_util", 
      "grpc", 
      "grpc_test_util"
    ], 
    "headers": [], 
    "language": "c", 
    "name": "h2_uchannel_test", 
    "src": [
      "test/core/end2end/fixtures/h2_uchannel.c"
    ], 
    "third_party": false, 
    "type": "target"
  }, 
  {
    "deps": [
      "end2end_certs", 
      "end2end_tests", 
      "gpr", 
      "gpr_test_util", 
      "grpc", 
      "grpc_test_util"
    ], 
    "headers": [], 
    "language": "c", 
    "name": "h2_uds_test", 
    "src": [
      "test/core/end2end/fixtures/h2_uds.c"
    ], 
    "third_party": false, 
    "type": "target"
  }, 
  {
    "deps": [
      "end2end_certs", 
      "end2end_tests", 
      "gpr", 
      "gpr_test_util", 
      "grpc", 
      "grpc_test_util"
    ], 
    "headers": [], 
    "language": "c", 
    "name": "h2_uds+poll_test", 
    "src": [
      "test/core/end2end/fixtures/h2_uds+poll.c"
    ], 
    "third_party": false, 
    "type": "target"
  }, 
  {
    "deps": [
      "end2end_nosec_tests", 
      "gpr", 
      "gpr_test_util", 
      "grpc_test_util_unsecure", 
      "grpc_unsecure"
    ], 
    "headers": [], 
    "language": "c", 
    "name": "h2_census_nosec_test", 
    "src": [
      "test/core/end2end/fixtures/h2_census.c"
    ], 
    "third_party": false, 
    "type": "target"
  }, 
  {
    "deps": [
      "end2end_nosec_tests", 
      "gpr", 
      "gpr_test_util", 
      "grpc_test_util_unsecure", 
      "grpc_unsecure"
    ], 
    "headers": [], 
    "language": "c", 
    "name": "h2_compress_nosec_test", 
    "src": [
      "test/core/end2end/fixtures/h2_compress.c"
    ], 
    "third_party": false, 
    "type": "target"
  }, 
  {
    "deps": [
      "end2end_nosec_tests", 
      "gpr", 
      "gpr_test_util", 
      "grpc_test_util_unsecure", 
      "grpc_unsecure"
    ], 
    "headers": [], 
    "language": "c", 
    "name": "h2_full_nosec_test", 
    "src": [
      "test/core/end2end/fixtures/h2_full.c"
    ], 
    "third_party": false, 
    "type": "target"
  }, 
  {
    "deps": [
      "end2end_nosec_tests", 
      "gpr", 
      "gpr_test_util", 
      "grpc_test_util_unsecure", 
      "grpc_unsecure"
    ], 
    "headers": [], 
    "language": "c", 
    "name": "h2_full+pipe_nosec_test", 
    "src": [
      "test/core/end2end/fixtures/h2_full+pipe.c"
    ], 
    "third_party": false, 
    "type": "target"
  }, 
  {
    "deps": [
      "end2end_nosec_tests", 
      "gpr", 
      "gpr_test_util", 
      "grpc_test_util_unsecure", 
      "grpc_unsecure"
    ], 
    "headers": [], 
    "language": "c", 
    "name": "h2_full+poll_nosec_test", 
    "src": [
      "test/core/end2end/fixtures/h2_full+poll.c"
    ], 
    "third_party": false, 
    "type": "target"
  }, 
  {
    "deps": [
      "end2end_nosec_tests", 
      "gpr", 
      "gpr_test_util", 
      "grpc_test_util_unsecure", 
      "grpc_unsecure"
    ], 
    "headers": [], 
    "language": "c", 
    "name": "h2_full+poll+pipe_nosec_test", 
    "src": [
      "test/core/end2end/fixtures/h2_full+poll+pipe.c"
    ], 
    "third_party": false, 
    "type": "target"
  }, 
  {
    "deps": [
      "end2end_nosec_tests", 
      "gpr", 
      "gpr_test_util", 
      "grpc_test_util_unsecure", 
      "grpc_unsecure"
    ], 
    "headers": [], 
    "language": "c", 
    "name": "h2_proxy_nosec_test", 
    "src": [
      "test/core/end2end/fixtures/h2_proxy.c"
    ], 
    "third_party": false, 
    "type": "target"
  }, 
  {
    "deps": [
      "end2end_nosec_tests", 
      "gpr", 
      "gpr_test_util", 
      "grpc_test_util_unsecure", 
      "grpc_unsecure"
    ], 
    "headers": [], 
    "language": "c", 
    "name": "h2_sockpair_nosec_test", 
    "src": [
      "test/core/end2end/fixtures/h2_sockpair.c"
    ], 
    "third_party": false, 
    "type": "target"
  }, 
  {
    "deps": [
      "end2end_nosec_tests", 
      "gpr", 
      "gpr_test_util", 
      "grpc_test_util_unsecure", 
      "grpc_unsecure"
    ], 
    "headers": [], 
    "language": "c", 
    "name": "h2_sockpair+trace_nosec_test", 
    "src": [
      "test/core/end2end/fixtures/h2_sockpair+trace.c"
    ], 
    "third_party": false, 
    "type": "target"
  }, 
  {
    "deps": [
      "end2end_nosec_tests", 
      "gpr", 
      "gpr_test_util", 
      "grpc_test_util_unsecure", 
      "grpc_unsecure"
    ], 
    "headers": [], 
    "language": "c", 
    "name": "h2_sockpair_1byte_nosec_test", 
    "src": [
      "test/core/end2end/fixtures/h2_sockpair_1byte.c"
    ], 
    "third_party": false, 
    "type": "target"
  }, 
  {
    "deps": [
      "end2end_nosec_tests", 
      "gpr", 
      "gpr_test_util", 
      "grpc_test_util_unsecure", 
      "grpc_unsecure"
    ], 
    "headers": [], 
    "language": "c", 
    "name": "h2_uchannel_nosec_test", 
    "src": [
      "test/core/end2end/fixtures/h2_uchannel.c"
    ], 
    "third_party": false, 
    "type": "target"
  }, 
  {
    "deps": [
      "end2end_nosec_tests", 
      "gpr", 
      "gpr_test_util", 
      "grpc_test_util_unsecure", 
      "grpc_unsecure"
    ], 
    "headers": [], 
    "language": "c", 
    "name": "h2_uds_nosec_test", 
    "src": [
      "test/core/end2end/fixtures/h2_uds.c"
    ], 
    "third_party": false, 
    "type": "target"
  }, 
  {
    "deps": [
      "end2end_nosec_tests", 
      "gpr", 
      "gpr_test_util", 
      "grpc_test_util_unsecure", 
      "grpc_unsecure"
    ], 
    "headers": [], 
    "language": "c", 
    "name": "h2_uds+poll_nosec_test", 
    "src": [
      "test/core/end2end/fixtures/h2_uds+poll.c"
    ], 
    "third_party": false, 
    "type": "target"
  }, 
  {
    "deps": [], 
    "headers": [
      "include/grpc/impl/codegen/alloc.h", 
      "include/grpc/impl/codegen/atm.h", 
      "include/grpc/impl/codegen/atm_gcc_atomic.h", 
      "include/grpc/impl/codegen/atm_gcc_sync.h", 
      "include/grpc/impl/codegen/atm_win32.h", 
      "include/grpc/impl/codegen/log.h", 
      "include/grpc/impl/codegen/port_platform.h", 
      "include/grpc/impl/codegen/slice.h", 
      "include/grpc/impl/codegen/slice_buffer.h", 
      "include/grpc/impl/codegen/sync.h", 
      "include/grpc/impl/codegen/sync_generic.h", 
      "include/grpc/impl/codegen/sync_posix.h", 
      "include/grpc/impl/codegen/sync_win32.h", 
      "include/grpc/impl/codegen/time.h", 
      "include/grpc/support/alloc.h", 
      "include/grpc/support/atm.h", 
      "include/grpc/support/atm_gcc_atomic.h", 
      "include/grpc/support/atm_gcc_sync.h", 
      "include/grpc/support/atm_win32.h", 
      "include/grpc/support/avl.h", 
      "include/grpc/support/cmdline.h", 
      "include/grpc/support/cpu.h", 
      "include/grpc/support/histogram.h", 
      "include/grpc/support/host_port.h", 
      "include/grpc/support/log.h", 
      "include/grpc/support/log_win32.h", 
      "include/grpc/support/port_platform.h", 
      "include/grpc/support/slice.h", 
      "include/grpc/support/slice_buffer.h", 
      "include/grpc/support/string_util.h", 
      "include/grpc/support/subprocess.h", 
      "include/grpc/support/sync.h", 
      "include/grpc/support/sync_generic.h", 
      "include/grpc/support/sync_posix.h", 
      "include/grpc/support/sync_win32.h", 
      "include/grpc/support/thd.h", 
      "include/grpc/support/time.h", 
      "include/grpc/support/tls.h", 
      "include/grpc/support/tls_gcc.h", 
      "include/grpc/support/tls_msvc.h", 
      "include/grpc/support/tls_pthread.h", 
      "include/grpc/support/useful.h", 
      "src/core/profiling/timers.h", 
      "src/core/support/block_annotate.h", 
      "src/core/support/env.h", 
      "src/core/support/load_file.h", 
      "src/core/support/murmur_hash.h", 
      "src/core/support/stack_lockfree.h", 
      "src/core/support/string.h", 
      "src/core/support/string_win32.h", 
      "src/core/support/thd_internal.h", 
      "src/core/support/time_precise.h", 
      "src/core/support/tmpfile.h"
    ], 
    "language": "c", 
    "name": "gpr", 
    "src": [
      "include/grpc/impl/codegen/alloc.h", 
      "include/grpc/impl/codegen/atm.h", 
      "include/grpc/impl/codegen/atm_gcc_atomic.h", 
      "include/grpc/impl/codegen/atm_gcc_sync.h", 
      "include/grpc/impl/codegen/atm_win32.h", 
      "include/grpc/impl/codegen/log.h", 
      "include/grpc/impl/codegen/port_platform.h", 
      "include/grpc/impl/codegen/slice.h", 
      "include/grpc/impl/codegen/slice_buffer.h", 
      "include/grpc/impl/codegen/sync.h", 
      "include/grpc/impl/codegen/sync_generic.h", 
      "include/grpc/impl/codegen/sync_posix.h", 
      "include/grpc/impl/codegen/sync_win32.h", 
      "include/grpc/impl/codegen/time.h", 
      "include/grpc/support/alloc.h", 
      "include/grpc/support/atm.h", 
      "include/grpc/support/atm_gcc_atomic.h", 
      "include/grpc/support/atm_gcc_sync.h", 
      "include/grpc/support/atm_win32.h", 
      "include/grpc/support/avl.h", 
      "include/grpc/support/cmdline.h", 
      "include/grpc/support/cpu.h", 
      "include/grpc/support/histogram.h", 
      "include/grpc/support/host_port.h", 
      "include/grpc/support/log.h", 
      "include/grpc/support/log_win32.h", 
      "include/grpc/support/port_platform.h", 
      "include/grpc/support/slice.h", 
      "include/grpc/support/slice_buffer.h", 
      "include/grpc/support/string_util.h", 
      "include/grpc/support/subprocess.h", 
      "include/grpc/support/sync.h", 
      "include/grpc/support/sync_generic.h", 
      "include/grpc/support/sync_posix.h", 
      "include/grpc/support/sync_win32.h", 
      "include/grpc/support/thd.h", 
      "include/grpc/support/time.h", 
      "include/grpc/support/tls.h", 
      "include/grpc/support/tls_gcc.h", 
      "include/grpc/support/tls_msvc.h", 
      "include/grpc/support/tls_pthread.h", 
      "include/grpc/support/useful.h", 
      "src/core/profiling/basic_timers.c", 
      "src/core/profiling/stap_timers.c", 
      "src/core/profiling/timers.h", 
      "src/core/support/alloc.c", 
      "src/core/support/avl.c", 
      "src/core/support/block_annotate.h", 
      "src/core/support/cmdline.c", 
      "src/core/support/cpu_iphone.c", 
      "src/core/support/cpu_linux.c", 
      "src/core/support/cpu_posix.c", 
      "src/core/support/cpu_windows.c", 
      "src/core/support/env.h", 
      "src/core/support/env_linux.c", 
      "src/core/support/env_posix.c", 
      "src/core/support/env_win32.c", 
      "src/core/support/histogram.c", 
      "src/core/support/host_port.c", 
      "src/core/support/load_file.c", 
      "src/core/support/load_file.h", 
      "src/core/support/log.c", 
      "src/core/support/log_android.c", 
      "src/core/support/log_linux.c", 
      "src/core/support/log_posix.c", 
      "src/core/support/log_win32.c", 
      "src/core/support/murmur_hash.c", 
      "src/core/support/murmur_hash.h", 
      "src/core/support/slice.c", 
      "src/core/support/slice_buffer.c", 
      "src/core/support/stack_lockfree.c", 
      "src/core/support/stack_lockfree.h", 
      "src/core/support/string.c", 
      "src/core/support/string.h", 
      "src/core/support/string_posix.c", 
      "src/core/support/string_win32.c", 
      "src/core/support/string_win32.h", 
      "src/core/support/subprocess_posix.c", 
      "src/core/support/subprocess_windows.c", 
      "src/core/support/sync.c", 
      "src/core/support/sync_posix.c", 
      "src/core/support/sync_win32.c", 
      "src/core/support/thd.c", 
      "src/core/support/thd_internal.h", 
      "src/core/support/thd_posix.c", 
      "src/core/support/thd_win32.c", 
      "src/core/support/time.c", 
      "src/core/support/time_posix.c", 
      "src/core/support/time_precise.c", 
      "src/core/support/time_precise.h", 
      "src/core/support/time_win32.c", 
      "src/core/support/tls_pthread.c", 
      "src/core/support/tmpfile.h", 
      "src/core/support/tmpfile_posix.c", 
      "src/core/support/tmpfile_win32.c", 
      "src/core/support/wrap_memcpy.c"
    ], 
    "third_party": false, 
    "type": "lib"
  }, 
  {
    "deps": [
      "gpr"
    ], 
    "headers": [
      "test/core/util/test_config.h"
    ], 
    "language": "c", 
    "name": "gpr_test_util", 
    "src": [
      "test/core/util/test_config.c", 
      "test/core/util/test_config.h"
    ], 
    "third_party": false, 
    "type": "lib"
  }, 
  {
    "deps": [
      "gpr", 
      "grpc_codegen_lib"
    ], 
    "headers": [
      "include/grpc/byte_buffer.h", 
      "include/grpc/byte_buffer_reader.h", 
      "include/grpc/census.h", 
      "include/grpc/compression.h", 
      "include/grpc/grpc.h", 
      "include/grpc/grpc_security.h", 
      "include/grpc/status.h", 
      "src/core/census/aggregation.h", 
      "src/core/census/grpc_filter.h", 
      "src/core/census/mlog.h", 
      "src/core/census/rpc_metric_id.h", 
      "src/core/channel/channel_args.h", 
      "src/core/channel/channel_stack.h", 
      "src/core/channel/client_channel.h", 
      "src/core/channel/client_uchannel.h", 
      "src/core/channel/compress_filter.h", 
      "src/core/channel/connected_channel.h", 
      "src/core/channel/context.h", 
      "src/core/channel/http_client_filter.h", 
      "src/core/channel/http_server_filter.h", 
      "src/core/channel/subchannel_call_holder.h", 
      "src/core/client_config/client_config.h", 
      "src/core/client_config/connector.h", 
      "src/core/client_config/initial_connect_string.h", 
      "src/core/client_config/lb_policies/load_balancer_api.h", 
      "src/core/client_config/lb_policies/pick_first.h", 
      "src/core/client_config/lb_policies/round_robin.h", 
      "src/core/client_config/lb_policy.h", 
      "src/core/client_config/lb_policy_factory.h", 
      "src/core/client_config/lb_policy_registry.h", 
      "src/core/client_config/resolver.h", 
      "src/core/client_config/resolver_factory.h", 
      "src/core/client_config/resolver_registry.h", 
      "src/core/client_config/resolvers/dns_resolver.h", 
      "src/core/client_config/resolvers/sockaddr_resolver.h", 
      "src/core/client_config/subchannel.h", 
      "src/core/client_config/subchannel_factory.h", 
      "src/core/client_config/subchannel_index.h", 
      "src/core/client_config/uri_parser.h", 
      "src/core/compression/algorithm_metadata.h", 
      "src/core/compression/message_compress.h", 
      "src/core/debug/trace.h", 
      "src/core/httpcli/format_request.h", 
      "src/core/httpcli/httpcli.h", 
      "src/core/httpcli/parser.h", 
      "src/core/iomgr/closure.h", 
      "src/core/iomgr/endpoint.h", 
      "src/core/iomgr/endpoint_pair.h", 
      "src/core/iomgr/exec_ctx.h", 
      "src/core/iomgr/executor.h", 
      "src/core/iomgr/fd_posix.h", 
      "src/core/iomgr/iocp_windows.h", 
      "src/core/iomgr/iomgr.h", 
      "src/core/iomgr/iomgr_internal.h", 
      "src/core/iomgr/iomgr_posix.h", 
      "src/core/iomgr/pollset.h", 
      "src/core/iomgr/pollset_posix.h", 
      "src/core/iomgr/pollset_set.h", 
      "src/core/iomgr/pollset_set_posix.h", 
      "src/core/iomgr/pollset_set_windows.h", 
      "src/core/iomgr/pollset_windows.h", 
      "src/core/iomgr/resolve_address.h", 
      "src/core/iomgr/sockaddr.h", 
      "src/core/iomgr/sockaddr_posix.h", 
      "src/core/iomgr/sockaddr_utils.h", 
      "src/core/iomgr/sockaddr_win32.h", 
      "src/core/iomgr/socket_utils_posix.h", 
      "src/core/iomgr/socket_windows.h", 
      "src/core/iomgr/tcp_client.h", 
      "src/core/iomgr/tcp_posix.h", 
      "src/core/iomgr/tcp_server.h", 
      "src/core/iomgr/tcp_windows.h", 
      "src/core/iomgr/time_averaged_stats.h", 
      "src/core/iomgr/timer.h", 
      "src/core/iomgr/timer_heap.h", 
      "src/core/iomgr/udp_server.h", 
      "src/core/iomgr/wakeup_fd_pipe.h", 
      "src/core/iomgr/wakeup_fd_posix.h", 
      "src/core/iomgr/workqueue.h", 
      "src/core/iomgr/workqueue_posix.h", 
      "src/core/iomgr/workqueue_windows.h", 
      "src/core/json/json.h", 
      "src/core/json/json_common.h", 
      "src/core/json/json_reader.h", 
      "src/core/json/json_writer.h", 
      "src/core/proto/grpc/lb/v0/load_balancer.pb.h", 
      "src/core/security/auth_filters.h", 
      "src/core/security/b64.h", 
      "src/core/security/credentials.h", 
      "src/core/security/handshake.h", 
      "src/core/security/json_token.h", 
      "src/core/security/jwt_verifier.h", 
      "src/core/security/secure_endpoint.h", 
      "src/core/security/security_connector.h", 
      "src/core/security/security_context.h", 
      "src/core/statistics/census_interface.h", 
      "src/core/statistics/census_rpc_stats.h", 
      "src/core/surface/api_trace.h", 
      "src/core/surface/call.h", 
      "src/core/surface/call_test_only.h", 
      "src/core/surface/channel.h", 
      "src/core/surface/completion_queue.h", 
      "src/core/surface/event_string.h", 
      "src/core/surface/init.h", 
      "src/core/surface/server.h", 
      "src/core/surface/surface_trace.h", 
      "src/core/transport/byte_stream.h", 
      "src/core/transport/chttp2/alpn.h", 
      "src/core/transport/chttp2/bin_encoder.h", 
      "src/core/transport/chttp2/frame.h", 
      "src/core/transport/chttp2/frame_data.h", 
      "src/core/transport/chttp2/frame_goaway.h", 
      "src/core/transport/chttp2/frame_ping.h", 
      "src/core/transport/chttp2/frame_rst_stream.h", 
      "src/core/transport/chttp2/frame_settings.h", 
      "src/core/transport/chttp2/frame_window_update.h", 
      "src/core/transport/chttp2/hpack_encoder.h", 
      "src/core/transport/chttp2/hpack_parser.h", 
      "src/core/transport/chttp2/hpack_table.h", 
      "src/core/transport/chttp2/http2_errors.h", 
      "src/core/transport/chttp2/huffsyms.h", 
      "src/core/transport/chttp2/incoming_metadata.h", 
      "src/core/transport/chttp2/internal.h", 
      "src/core/transport/chttp2/status_conversion.h", 
      "src/core/transport/chttp2/stream_map.h", 
      "src/core/transport/chttp2/timeout_encoding.h", 
      "src/core/transport/chttp2/varint.h", 
      "src/core/transport/chttp2_transport.h", 
      "src/core/transport/connectivity_state.h", 
      "src/core/transport/metadata.h", 
      "src/core/transport/metadata_batch.h", 
      "src/core/transport/static_metadata.h", 
      "src/core/transport/transport.h", 
      "src/core/transport/transport_impl.h", 
      "src/core/tsi/fake_transport_security.h", 
      "src/core/tsi/ssl_transport_security.h", 
      "src/core/tsi/ssl_types.h", 
      "src/core/tsi/transport_security.h", 
      "src/core/tsi/transport_security_interface.h", 
      "third_party/nanopb/pb.h", 
      "third_party/nanopb/pb_common.h", 
      "third_party/nanopb/pb_decode.h", 
      "third_party/nanopb/pb_encode.h"
    ], 
    "language": "c", 
    "name": "grpc", 
    "src": [
      "include/grpc/byte_buffer.h", 
      "include/grpc/byte_buffer_reader.h", 
      "include/grpc/census.h", 
      "include/grpc/compression.h", 
      "include/grpc/grpc.h", 
      "include/grpc/grpc_security.h", 
      "include/grpc/status.h", 
      "src/core/census/aggregation.h", 
      "src/core/census/context.c", 
      "src/core/census/grpc_context.c", 
      "src/core/census/grpc_filter.c", 
      "src/core/census/grpc_filter.h", 
      "src/core/census/initialize.c", 
      "src/core/census/mlog.c", 
      "src/core/census/mlog.h", 
      "src/core/census/operation.c", 
      "src/core/census/placeholders.c", 
      "src/core/census/rpc_metric_id.h", 
      "src/core/census/tracing.c", 
      "src/core/channel/channel_args.c", 
      "src/core/channel/channel_args.h", 
      "src/core/channel/channel_stack.c", 
      "src/core/channel/channel_stack.h", 
      "src/core/channel/client_channel.c", 
      "src/core/channel/client_channel.h", 
      "src/core/channel/client_uchannel.c", 
      "src/core/channel/client_uchannel.h", 
      "src/core/channel/compress_filter.c", 
      "src/core/channel/compress_filter.h", 
      "src/core/channel/connected_channel.c", 
      "src/core/channel/connected_channel.h", 
      "src/core/channel/context.h", 
      "src/core/channel/http_client_filter.c", 
      "src/core/channel/http_client_filter.h", 
      "src/core/channel/http_server_filter.c", 
      "src/core/channel/http_server_filter.h", 
      "src/core/channel/subchannel_call_holder.c", 
      "src/core/channel/subchannel_call_holder.h", 
      "src/core/client_config/client_config.c", 
      "src/core/client_config/client_config.h", 
      "src/core/client_config/connector.c", 
      "src/core/client_config/connector.h", 
      "src/core/client_config/default_initial_connect_string.c", 
      "src/core/client_config/initial_connect_string.c", 
      "src/core/client_config/initial_connect_string.h", 
      "src/core/client_config/lb_policies/load_balancer_api.c", 
      "src/core/client_config/lb_policies/load_balancer_api.h", 
      "src/core/client_config/lb_policies/pick_first.c", 
      "src/core/client_config/lb_policies/pick_first.h", 
      "src/core/client_config/lb_policies/round_robin.c", 
      "src/core/client_config/lb_policies/round_robin.h", 
      "src/core/client_config/lb_policy.c", 
      "src/core/client_config/lb_policy.h", 
      "src/core/client_config/lb_policy_factory.c", 
      "src/core/client_config/lb_policy_factory.h", 
      "src/core/client_config/lb_policy_registry.c", 
      "src/core/client_config/lb_policy_registry.h", 
      "src/core/client_config/resolver.c", 
      "src/core/client_config/resolver.h", 
      "src/core/client_config/resolver_factory.c", 
      "src/core/client_config/resolver_factory.h", 
      "src/core/client_config/resolver_registry.c", 
      "src/core/client_config/resolver_registry.h", 
      "src/core/client_config/resolvers/dns_resolver.c", 
      "src/core/client_config/resolvers/dns_resolver.h", 
      "src/core/client_config/resolvers/sockaddr_resolver.c", 
      "src/core/client_config/resolvers/sockaddr_resolver.h", 
      "src/core/client_config/subchannel.c", 
      "src/core/client_config/subchannel.h", 
      "src/core/client_config/subchannel_factory.c", 
      "src/core/client_config/subchannel_factory.h", 
      "src/core/client_config/subchannel_index.c", 
      "src/core/client_config/subchannel_index.h", 
      "src/core/client_config/uri_parser.c", 
      "src/core/client_config/uri_parser.h", 
      "src/core/compression/algorithm_metadata.h", 
      "src/core/compression/compression_algorithm.c", 
      "src/core/compression/message_compress.c", 
      "src/core/compression/message_compress.h", 
      "src/core/debug/trace.c", 
      "src/core/debug/trace.h", 
      "src/core/httpcli/format_request.c", 
      "src/core/httpcli/format_request.h", 
      "src/core/httpcli/httpcli.c", 
      "src/core/httpcli/httpcli.h", 
      "src/core/httpcli/httpcli_security_connector.c", 
      "src/core/httpcli/parser.c", 
      "src/core/httpcli/parser.h", 
      "src/core/iomgr/closure.c", 
      "src/core/iomgr/closure.h", 
      "src/core/iomgr/endpoint.c", 
      "src/core/iomgr/endpoint.h", 
      "src/core/iomgr/endpoint_pair.h", 
      "src/core/iomgr/endpoint_pair_posix.c", 
      "src/core/iomgr/endpoint_pair_windows.c", 
      "src/core/iomgr/exec_ctx.c", 
      "src/core/iomgr/exec_ctx.h", 
      "src/core/iomgr/executor.c", 
      "src/core/iomgr/executor.h", 
      "src/core/iomgr/fd_posix.c", 
      "src/core/iomgr/fd_posix.h", 
      "src/core/iomgr/iocp_windows.c", 
      "src/core/iomgr/iocp_windows.h", 
      "src/core/iomgr/iomgr.c", 
      "src/core/iomgr/iomgr.h", 
      "src/core/iomgr/iomgr_internal.h", 
      "src/core/iomgr/iomgr_posix.c", 
      "src/core/iomgr/iomgr_posix.h", 
      "src/core/iomgr/iomgr_windows.c", 
      "src/core/iomgr/pollset.h", 
      "src/core/iomgr/pollset_multipoller_with_epoll.c", 
      "src/core/iomgr/pollset_multipoller_with_poll_posix.c", 
      "src/core/iomgr/pollset_posix.c", 
      "src/core/iomgr/pollset_posix.h", 
      "src/core/iomgr/pollset_set.h", 
      "src/core/iomgr/pollset_set_posix.c", 
      "src/core/iomgr/pollset_set_posix.h", 
      "src/core/iomgr/pollset_set_windows.c", 
      "src/core/iomgr/pollset_set_windows.h", 
      "src/core/iomgr/pollset_windows.c", 
      "src/core/iomgr/pollset_windows.h", 
      "src/core/iomgr/resolve_address.h", 
      "src/core/iomgr/resolve_address_posix.c", 
      "src/core/iomgr/resolve_address_windows.c", 
      "src/core/iomgr/sockaddr.h", 
      "src/core/iomgr/sockaddr_posix.h", 
      "src/core/iomgr/sockaddr_utils.c", 
      "src/core/iomgr/sockaddr_utils.h", 
      "src/core/iomgr/sockaddr_win32.h", 
      "src/core/iomgr/socket_utils_common_posix.c", 
      "src/core/iomgr/socket_utils_linux.c", 
      "src/core/iomgr/socket_utils_posix.c", 
      "src/core/iomgr/socket_utils_posix.h", 
      "src/core/iomgr/socket_windows.c", 
      "src/core/iomgr/socket_windows.h", 
      "src/core/iomgr/tcp_client.h", 
      "src/core/iomgr/tcp_client_posix.c", 
      "src/core/iomgr/tcp_client_windows.c", 
      "src/core/iomgr/tcp_posix.c", 
      "src/core/iomgr/tcp_posix.h", 
      "src/core/iomgr/tcp_server.h", 
      "src/core/iomgr/tcp_server_posix.c", 
      "src/core/iomgr/tcp_server_windows.c", 
      "src/core/iomgr/tcp_windows.c", 
      "src/core/iomgr/tcp_windows.h", 
      "src/core/iomgr/time_averaged_stats.c", 
      "src/core/iomgr/time_averaged_stats.h", 
      "src/core/iomgr/timer.c", 
      "src/core/iomgr/timer.h", 
      "src/core/iomgr/timer_heap.c", 
      "src/core/iomgr/timer_heap.h", 
      "src/core/iomgr/udp_server.c", 
      "src/core/iomgr/udp_server.h", 
      "src/core/iomgr/wakeup_fd_eventfd.c", 
      "src/core/iomgr/wakeup_fd_nospecial.c", 
      "src/core/iomgr/wakeup_fd_pipe.c", 
      "src/core/iomgr/wakeup_fd_pipe.h", 
      "src/core/iomgr/wakeup_fd_posix.c", 
      "src/core/iomgr/wakeup_fd_posix.h", 
      "src/core/iomgr/workqueue.h", 
      "src/core/iomgr/workqueue_posix.c", 
      "src/core/iomgr/workqueue_posix.h", 
      "src/core/iomgr/workqueue_windows.c", 
      "src/core/iomgr/workqueue_windows.h", 
      "src/core/json/json.c", 
      "src/core/json/json.h", 
      "src/core/json/json_common.h", 
      "src/core/json/json_reader.c", 
      "src/core/json/json_reader.h", 
      "src/core/json/json_string.c", 
      "src/core/json/json_writer.c", 
      "src/core/json/json_writer.h", 
      "src/core/proto/grpc/lb/v0/load_balancer.pb.c", 
      "src/core/proto/grpc/lb/v0/load_balancer.pb.h", 
      "src/core/security/auth_filters.h", 
      "src/core/security/b64.c", 
      "src/core/security/b64.h", 
      "src/core/security/client_auth_filter.c", 
      "src/core/security/credentials.c", 
      "src/core/security/credentials.h", 
      "src/core/security/credentials_metadata.c", 
      "src/core/security/credentials_posix.c", 
      "src/core/security/credentials_win32.c", 
      "src/core/security/google_default_credentials.c", 
      "src/core/security/handshake.c", 
      "src/core/security/handshake.h", 
      "src/core/security/json_token.c", 
      "src/core/security/json_token.h", 
      "src/core/security/jwt_verifier.c", 
      "src/core/security/jwt_verifier.h", 
      "src/core/security/secure_endpoint.c", 
      "src/core/security/secure_endpoint.h", 
      "src/core/security/security_connector.c", 
      "src/core/security/security_connector.h", 
      "src/core/security/security_context.c", 
      "src/core/security/security_context.h", 
      "src/core/security/server_auth_filter.c", 
      "src/core/security/server_secure_chttp2.c", 
      "src/core/statistics/census_interface.h", 
      "src/core/statistics/census_rpc_stats.h", 
      "src/core/surface/alarm.c", 
      "src/core/surface/api_trace.c", 
      "src/core/surface/api_trace.h", 
      "src/core/surface/byte_buffer.c", 
      "src/core/surface/byte_buffer_reader.c", 
      "src/core/surface/call.c", 
      "src/core/surface/call.h", 
      "src/core/surface/call_details.c", 
      "src/core/surface/call_log_batch.c", 
      "src/core/surface/call_test_only.h", 
      "src/core/surface/channel.c", 
      "src/core/surface/channel.h", 
      "src/core/surface/channel_connectivity.c", 
      "src/core/surface/channel_create.c", 
      "src/core/surface/channel_ping.c", 
      "src/core/surface/completion_queue.c", 
      "src/core/surface/completion_queue.h", 
      "src/core/surface/event_string.c", 
      "src/core/surface/event_string.h", 
      "src/core/surface/init.c", 
      "src/core/surface/init.h", 
      "src/core/surface/init_secure.c", 
      "src/core/surface/lame_client.c", 
      "src/core/surface/metadata_array.c", 
      "src/core/surface/secure_channel_create.c", 
      "src/core/surface/server.c", 
      "src/core/surface/server.h", 
      "src/core/surface/server_chttp2.c", 
      "src/core/surface/server_create.c", 
      "src/core/surface/surface_trace.h", 
      "src/core/surface/validate_metadata.c", 
      "src/core/surface/version.c", 
      "src/core/transport/byte_stream.c", 
      "src/core/transport/byte_stream.h", 
      "src/core/transport/chttp2/alpn.c", 
      "src/core/transport/chttp2/alpn.h", 
      "src/core/transport/chttp2/bin_encoder.c", 
      "src/core/transport/chttp2/bin_encoder.h", 
      "src/core/transport/chttp2/frame.h", 
      "src/core/transport/chttp2/frame_data.c", 
      "src/core/transport/chttp2/frame_data.h", 
      "src/core/transport/chttp2/frame_goaway.c", 
      "src/core/transport/chttp2/frame_goaway.h", 
      "src/core/transport/chttp2/frame_ping.c", 
      "src/core/transport/chttp2/frame_ping.h", 
      "src/core/transport/chttp2/frame_rst_stream.c", 
      "src/core/transport/chttp2/frame_rst_stream.h", 
      "src/core/transport/chttp2/frame_settings.c", 
      "src/core/transport/chttp2/frame_settings.h", 
      "src/core/transport/chttp2/frame_window_update.c", 
      "src/core/transport/chttp2/frame_window_update.h", 
      "src/core/transport/chttp2/hpack_encoder.c", 
      "src/core/transport/chttp2/hpack_encoder.h", 
      "src/core/transport/chttp2/hpack_parser.c", 
      "src/core/transport/chttp2/hpack_parser.h", 
      "src/core/transport/chttp2/hpack_table.c", 
      "src/core/transport/chttp2/hpack_table.h", 
      "src/core/transport/chttp2/http2_errors.h", 
      "src/core/transport/chttp2/huffsyms.c", 
      "src/core/transport/chttp2/huffsyms.h", 
      "src/core/transport/chttp2/incoming_metadata.c", 
      "src/core/transport/chttp2/incoming_metadata.h", 
      "src/core/transport/chttp2/internal.h", 
      "src/core/transport/chttp2/parsing.c", 
      "src/core/transport/chttp2/status_conversion.c", 
      "src/core/transport/chttp2/status_conversion.h", 
      "src/core/transport/chttp2/stream_lists.c", 
      "src/core/transport/chttp2/stream_map.c", 
      "src/core/transport/chttp2/stream_map.h", 
      "src/core/transport/chttp2/timeout_encoding.c", 
      "src/core/transport/chttp2/timeout_encoding.h", 
      "src/core/transport/chttp2/varint.c", 
      "src/core/transport/chttp2/varint.h", 
      "src/core/transport/chttp2/writing.c", 
      "src/core/transport/chttp2_transport.c", 
      "src/core/transport/chttp2_transport.h", 
      "src/core/transport/connectivity_state.c", 
      "src/core/transport/connectivity_state.h", 
      "src/core/transport/metadata.c", 
      "src/core/transport/metadata.h", 
      "src/core/transport/metadata_batch.c", 
      "src/core/transport/metadata_batch.h", 
      "src/core/transport/static_metadata.c", 
      "src/core/transport/static_metadata.h", 
      "src/core/transport/transport.c", 
      "src/core/transport/transport.h", 
      "src/core/transport/transport_impl.h", 
      "src/core/transport/transport_op_string.c", 
      "src/core/tsi/fake_transport_security.c", 
      "src/core/tsi/fake_transport_security.h", 
      "src/core/tsi/ssl_transport_security.c", 
      "src/core/tsi/ssl_transport_security.h", 
      "src/core/tsi/ssl_types.h", 
      "src/core/tsi/transport_security.c", 
      "src/core/tsi/transport_security.h", 
      "src/core/tsi/transport_security_interface.h"
    ], 
    "third_party": false, 
    "type": "lib"
  }, 
  {
    "deps": [
      "gpr", 
      "grpc"
    ], 
    "headers": [], 
    "language": "c", 
    "name": "grpc_dll", 
    "src": [], 
    "third_party": false, 
    "type": "lib"
  }, 
  {
    "deps": [], 
    "headers": [
      "include/grpc/impl/codegen/alloc.h", 
      "include/grpc/impl/codegen/atm.h", 
      "include/grpc/impl/codegen/atm_gcc_atomic.h", 
      "include/grpc/impl/codegen/atm_gcc_sync.h", 
      "include/grpc/impl/codegen/atm_win32.h", 
      "include/grpc/impl/codegen/byte_buffer.h", 
      "include/grpc/impl/codegen/compression_types.h", 
      "include/grpc/impl/codegen/connectivity_state.h", 
      "include/grpc/impl/codegen/grpc_types.h", 
      "include/grpc/impl/codegen/log.h", 
      "include/grpc/impl/codegen/port_platform.h", 
      "include/grpc/impl/codegen/propagation_bits.h", 
      "include/grpc/impl/codegen/slice.h", 
      "include/grpc/impl/codegen/slice_buffer.h", 
      "include/grpc/impl/codegen/status.h", 
      "include/grpc/impl/codegen/sync.h", 
      "include/grpc/impl/codegen/sync_generic.h", 
      "include/grpc/impl/codegen/sync_posix.h", 
      "include/grpc/impl/codegen/sync_win32.h", 
      "include/grpc/impl/codegen/time.h"
    ], 
    "language": "c", 
    "name": "grpc_codegen_lib", 
    "src": [
      "include/grpc/impl/codegen/alloc.h", 
      "include/grpc/impl/codegen/atm.h", 
      "include/grpc/impl/codegen/atm_gcc_atomic.h", 
      "include/grpc/impl/codegen/atm_gcc_sync.h", 
      "include/grpc/impl/codegen/atm_win32.h", 
      "include/grpc/impl/codegen/byte_buffer.h", 
      "include/grpc/impl/codegen/compression_types.h", 
      "include/grpc/impl/codegen/connectivity_state.h", 
      "include/grpc/impl/codegen/grpc_types.h", 
      "include/grpc/impl/codegen/log.h", 
      "include/grpc/impl/codegen/port_platform.h", 
      "include/grpc/impl/codegen/propagation_bits.h", 
      "include/grpc/impl/codegen/slice.h", 
      "include/grpc/impl/codegen/slice_buffer.h", 
      "include/grpc/impl/codegen/status.h", 
      "include/grpc/impl/codegen/sync.h", 
      "include/grpc/impl/codegen/sync_generic.h", 
      "include/grpc/impl/codegen/sync_posix.h", 
      "include/grpc/impl/codegen/sync_win32.h", 
      "include/grpc/impl/codegen/time.h"
    ]
  }, 
  {
    "deps": [
      "gpr", 
      "gpr_test_util", 
      "grpc"
    ], 
    "headers": [
      "test/core/end2end/cq_verifier.h", 
      "test/core/end2end/data/ssl_test_data.h", 
      "test/core/end2end/fixtures/proxy.h", 
      "test/core/iomgr/endpoint_tests.h", 
      "test/core/security/oauth2_utils.h", 
      "test/core/util/grpc_profiler.h", 
      "test/core/util/parse_hexstring.h", 
      "test/core/util/port.h", 
      "test/core/util/slice_splitter.h"
    ], 
    "language": "c", 
    "name": "grpc_test_util", 
    "src": [
      "test/core/end2end/cq_verifier.c", 
      "test/core/end2end/cq_verifier.h", 
      "test/core/end2end/data/server1_cert.c", 
      "test/core/end2end/data/server1_key.c", 
      "test/core/end2end/data/ssl_test_data.h", 
      "test/core/end2end/data/test_root_cert.c", 
      "test/core/end2end/fixtures/proxy.c", 
      "test/core/end2end/fixtures/proxy.h", 
      "test/core/iomgr/endpoint_tests.c", 
      "test/core/iomgr/endpoint_tests.h", 
      "test/core/security/oauth2_utils.c", 
      "test/core/security/oauth2_utils.h", 
      "test/core/util/grpc_profiler.c", 
      "test/core/util/grpc_profiler.h", 
      "test/core/util/parse_hexstring.c", 
      "test/core/util/parse_hexstring.h", 
      "test/core/util/port.h", 
      "test/core/util/port_posix.c", 
      "test/core/util/port_windows.c", 
      "test/core/util/slice_splitter.c", 
      "test/core/util/slice_splitter.h"
    ], 
    "third_party": false, 
    "type": "lib"
  }, 
  {
    "deps": [
      "gpr", 
      "gpr_test_util", 
      "grpc_unsecure"
    ], 
    "headers": [
      "test/core/end2end/cq_verifier.h", 
      "test/core/end2end/fixtures/proxy.h", 
      "test/core/iomgr/endpoint_tests.h", 
      "test/core/util/grpc_profiler.h", 
      "test/core/util/parse_hexstring.h", 
      "test/core/util/port.h", 
      "test/core/util/slice_splitter.h"
    ], 
    "language": "c", 
    "name": "grpc_test_util_unsecure", 
    "src": [
      "test/core/end2end/cq_verifier.c", 
      "test/core/end2end/cq_verifier.h", 
      "test/core/end2end/fixtures/proxy.c", 
      "test/core/end2end/fixtures/proxy.h", 
      "test/core/iomgr/endpoint_tests.c", 
      "test/core/iomgr/endpoint_tests.h", 
      "test/core/util/grpc_profiler.c", 
      "test/core/util/grpc_profiler.h", 
      "test/core/util/parse_hexstring.c", 
      "test/core/util/parse_hexstring.h", 
      "test/core/util/port.h", 
      "test/core/util/port_posix.c", 
      "test/core/util/port_windows.c", 
      "test/core/util/slice_splitter.c", 
      "test/core/util/slice_splitter.h"
    ], 
    "third_party": false, 
    "type": "lib"
  }, 
  {
    "deps": [
      "gpr", 
      "grpc_codegen_lib"
    ], 
    "headers": [
      "include/grpc/byte_buffer.h", 
      "include/grpc/byte_buffer_reader.h", 
      "include/grpc/census.h", 
      "include/grpc/compression.h", 
      "include/grpc/grpc.h", 
      "include/grpc/status.h", 
      "src/core/census/aggregation.h", 
      "src/core/census/grpc_filter.h", 
      "src/core/census/mlog.h", 
      "src/core/census/rpc_metric_id.h", 
      "src/core/channel/channel_args.h", 
      "src/core/channel/channel_stack.h", 
      "src/core/channel/client_channel.h", 
      "src/core/channel/client_uchannel.h", 
      "src/core/channel/compress_filter.h", 
      "src/core/channel/connected_channel.h", 
      "src/core/channel/context.h", 
      "src/core/channel/http_client_filter.h", 
      "src/core/channel/http_server_filter.h", 
      "src/core/channel/subchannel_call_holder.h", 
      "src/core/client_config/client_config.h", 
      "src/core/client_config/connector.h", 
      "src/core/client_config/initial_connect_string.h", 
      "src/core/client_config/lb_policies/load_balancer_api.h", 
      "src/core/client_config/lb_policies/pick_first.h", 
      "src/core/client_config/lb_policies/round_robin.h", 
      "src/core/client_config/lb_policy.h", 
      "src/core/client_config/lb_policy_factory.h", 
      "src/core/client_config/lb_policy_registry.h", 
      "src/core/client_config/resolver.h", 
      "src/core/client_config/resolver_factory.h", 
      "src/core/client_config/resolver_registry.h", 
      "src/core/client_config/resolvers/dns_resolver.h", 
      "src/core/client_config/resolvers/sockaddr_resolver.h", 
      "src/core/client_config/subchannel.h", 
      "src/core/client_config/subchannel_factory.h", 
      "src/core/client_config/subchannel_index.h", 
      "src/core/client_config/uri_parser.h", 
      "src/core/compression/algorithm_metadata.h", 
      "src/core/compression/message_compress.h", 
      "src/core/debug/trace.h", 
      "src/core/httpcli/format_request.h", 
      "src/core/httpcli/httpcli.h", 
      "src/core/httpcli/parser.h", 
      "src/core/iomgr/closure.h", 
      "src/core/iomgr/endpoint.h", 
      "src/core/iomgr/endpoint_pair.h", 
      "src/core/iomgr/exec_ctx.h", 
      "src/core/iomgr/executor.h", 
      "src/core/iomgr/fd_posix.h", 
      "src/core/iomgr/iocp_windows.h", 
      "src/core/iomgr/iomgr.h", 
      "src/core/iomgr/iomgr_internal.h", 
      "src/core/iomgr/iomgr_posix.h", 
      "src/core/iomgr/pollset.h", 
      "src/core/iomgr/pollset_posix.h", 
      "src/core/iomgr/pollset_set.h", 
      "src/core/iomgr/pollset_set_posix.h", 
      "src/core/iomgr/pollset_set_windows.h", 
      "src/core/iomgr/pollset_windows.h", 
      "src/core/iomgr/resolve_address.h", 
      "src/core/iomgr/sockaddr.h", 
      "src/core/iomgr/sockaddr_posix.h", 
      "src/core/iomgr/sockaddr_utils.h", 
      "src/core/iomgr/sockaddr_win32.h", 
      "src/core/iomgr/socket_utils_posix.h", 
      "src/core/iomgr/socket_windows.h", 
      "src/core/iomgr/tcp_client.h", 
      "src/core/iomgr/tcp_posix.h", 
      "src/core/iomgr/tcp_server.h", 
      "src/core/iomgr/tcp_windows.h", 
      "src/core/iomgr/time_averaged_stats.h", 
      "src/core/iomgr/timer.h", 
      "src/core/iomgr/timer_heap.h", 
      "src/core/iomgr/udp_server.h", 
      "src/core/iomgr/wakeup_fd_pipe.h", 
      "src/core/iomgr/wakeup_fd_posix.h", 
      "src/core/iomgr/workqueue.h", 
      "src/core/iomgr/workqueue_posix.h", 
      "src/core/iomgr/workqueue_windows.h", 
      "src/core/json/json.h", 
      "src/core/json/json_common.h", 
      "src/core/json/json_reader.h", 
      "src/core/json/json_writer.h", 
      "src/core/proto/grpc/lb/v0/load_balancer.pb.h", 
      "src/core/statistics/census_interface.h", 
      "src/core/statistics/census_rpc_stats.h", 
      "src/core/surface/api_trace.h", 
      "src/core/surface/call.h", 
      "src/core/surface/call_test_only.h", 
      "src/core/surface/channel.h", 
      "src/core/surface/completion_queue.h", 
      "src/core/surface/event_string.h", 
      "src/core/surface/init.h", 
      "src/core/surface/server.h", 
      "src/core/surface/surface_trace.h", 
      "src/core/transport/byte_stream.h", 
      "src/core/transport/chttp2/alpn.h", 
      "src/core/transport/chttp2/bin_encoder.h", 
      "src/core/transport/chttp2/frame.h", 
      "src/core/transport/chttp2/frame_data.h", 
      "src/core/transport/chttp2/frame_goaway.h", 
      "src/core/transport/chttp2/frame_ping.h", 
      "src/core/transport/chttp2/frame_rst_stream.h", 
      "src/core/transport/chttp2/frame_settings.h", 
      "src/core/transport/chttp2/frame_window_update.h", 
      "src/core/transport/chttp2/hpack_encoder.h", 
      "src/core/transport/chttp2/hpack_parser.h", 
      "src/core/transport/chttp2/hpack_table.h", 
      "src/core/transport/chttp2/http2_errors.h", 
      "src/core/transport/chttp2/huffsyms.h", 
      "src/core/transport/chttp2/incoming_metadata.h", 
      "src/core/transport/chttp2/internal.h", 
      "src/core/transport/chttp2/status_conversion.h", 
      "src/core/transport/chttp2/stream_map.h", 
      "src/core/transport/chttp2/timeout_encoding.h", 
      "src/core/transport/chttp2/varint.h", 
      "src/core/transport/chttp2_transport.h", 
      "src/core/transport/connectivity_state.h", 
      "src/core/transport/metadata.h", 
      "src/core/transport/metadata_batch.h", 
      "src/core/transport/static_metadata.h", 
      "src/core/transport/transport.h", 
      "src/core/transport/transport_impl.h", 
      "third_party/nanopb/pb.h", 
      "third_party/nanopb/pb_common.h", 
      "third_party/nanopb/pb_decode.h", 
      "third_party/nanopb/pb_encode.h"
    ], 
    "language": "c", 
    "name": "grpc_unsecure", 
    "src": [
      "include/grpc/byte_buffer.h", 
      "include/grpc/byte_buffer_reader.h", 
      "include/grpc/census.h", 
      "include/grpc/compression.h", 
      "include/grpc/grpc.h", 
      "include/grpc/status.h", 
      "src/core/census/aggregation.h", 
      "src/core/census/context.c", 
      "src/core/census/grpc_context.c", 
      "src/core/census/grpc_filter.c", 
      "src/core/census/grpc_filter.h", 
      "src/core/census/initialize.c", 
      "src/core/census/mlog.c", 
      "src/core/census/mlog.h", 
      "src/core/census/operation.c", 
      "src/core/census/placeholders.c", 
      "src/core/census/rpc_metric_id.h", 
      "src/core/census/tracing.c", 
      "src/core/channel/channel_args.c", 
      "src/core/channel/channel_args.h", 
      "src/core/channel/channel_stack.c", 
      "src/core/channel/channel_stack.h", 
      "src/core/channel/client_channel.c", 
      "src/core/channel/client_channel.h", 
      "src/core/channel/client_uchannel.c", 
      "src/core/channel/client_uchannel.h", 
      "src/core/channel/compress_filter.c", 
      "src/core/channel/compress_filter.h", 
      "src/core/channel/connected_channel.c", 
      "src/core/channel/connected_channel.h", 
      "src/core/channel/context.h", 
      "src/core/channel/http_client_filter.c", 
      "src/core/channel/http_client_filter.h", 
      "src/core/channel/http_server_filter.c", 
      "src/core/channel/http_server_filter.h", 
      "src/core/channel/subchannel_call_holder.c", 
      "src/core/channel/subchannel_call_holder.h", 
      "src/core/client_config/client_config.c", 
      "src/core/client_config/client_config.h", 
      "src/core/client_config/connector.c", 
      "src/core/client_config/connector.h", 
      "src/core/client_config/default_initial_connect_string.c", 
      "src/core/client_config/initial_connect_string.c", 
      "src/core/client_config/initial_connect_string.h", 
      "src/core/client_config/lb_policies/load_balancer_api.c", 
      "src/core/client_config/lb_policies/load_balancer_api.h", 
      "src/core/client_config/lb_policies/pick_first.c", 
      "src/core/client_config/lb_policies/pick_first.h", 
      "src/core/client_config/lb_policies/round_robin.c", 
      "src/core/client_config/lb_policies/round_robin.h", 
      "src/core/client_config/lb_policy.c", 
      "src/core/client_config/lb_policy.h", 
      "src/core/client_config/lb_policy_factory.c", 
      "src/core/client_config/lb_policy_factory.h", 
      "src/core/client_config/lb_policy_registry.c", 
      "src/core/client_config/lb_policy_registry.h", 
      "src/core/client_config/resolver.c", 
      "src/core/client_config/resolver.h", 
      "src/core/client_config/resolver_factory.c", 
      "src/core/client_config/resolver_factory.h", 
      "src/core/client_config/resolver_registry.c", 
      "src/core/client_config/resolver_registry.h", 
      "src/core/client_config/resolvers/dns_resolver.c", 
      "src/core/client_config/resolvers/dns_resolver.h", 
      "src/core/client_config/resolvers/sockaddr_resolver.c", 
      "src/core/client_config/resolvers/sockaddr_resolver.h", 
      "src/core/client_config/subchannel.c", 
      "src/core/client_config/subchannel.h", 
      "src/core/client_config/subchannel_factory.c", 
      "src/core/client_config/subchannel_factory.h", 
      "src/core/client_config/subchannel_index.c", 
      "src/core/client_config/subchannel_index.h", 
      "src/core/client_config/uri_parser.c", 
      "src/core/client_config/uri_parser.h", 
      "src/core/compression/algorithm_metadata.h", 
      "src/core/compression/compression_algorithm.c", 
      "src/core/compression/message_compress.c", 
      "src/core/compression/message_compress.h", 
      "src/core/debug/trace.c", 
      "src/core/debug/trace.h", 
      "src/core/httpcli/format_request.c", 
      "src/core/httpcli/format_request.h", 
      "src/core/httpcli/httpcli.c", 
      "src/core/httpcli/httpcli.h", 
      "src/core/httpcli/parser.c", 
      "src/core/httpcli/parser.h", 
      "src/core/iomgr/closure.c", 
      "src/core/iomgr/closure.h", 
      "src/core/iomgr/endpoint.c", 
      "src/core/iomgr/endpoint.h", 
      "src/core/iomgr/endpoint_pair.h", 
      "src/core/iomgr/endpoint_pair_posix.c", 
      "src/core/iomgr/endpoint_pair_windows.c", 
      "src/core/iomgr/exec_ctx.c", 
      "src/core/iomgr/exec_ctx.h", 
      "src/core/iomgr/executor.c", 
      "src/core/iomgr/executor.h", 
      "src/core/iomgr/fd_posix.c", 
      "src/core/iomgr/fd_posix.h", 
      "src/core/iomgr/iocp_windows.c", 
      "src/core/iomgr/iocp_windows.h", 
      "src/core/iomgr/iomgr.c", 
      "src/core/iomgr/iomgr.h", 
      "src/core/iomgr/iomgr_internal.h", 
      "src/core/iomgr/iomgr_posix.c", 
      "src/core/iomgr/iomgr_posix.h", 
      "src/core/iomgr/iomgr_windows.c", 
      "src/core/iomgr/pollset.h", 
      "src/core/iomgr/pollset_multipoller_with_epoll.c", 
      "src/core/iomgr/pollset_multipoller_with_poll_posix.c", 
      "src/core/iomgr/pollset_posix.c", 
      "src/core/iomgr/pollset_posix.h", 
      "src/core/iomgr/pollset_set.h", 
      "src/core/iomgr/pollset_set_posix.c", 
      "src/core/iomgr/pollset_set_posix.h", 
      "src/core/iomgr/pollset_set_windows.c", 
      "src/core/iomgr/pollset_set_windows.h", 
      "src/core/iomgr/pollset_windows.c", 
      "src/core/iomgr/pollset_windows.h", 
      "src/core/iomgr/resolve_address.h", 
      "src/core/iomgr/resolve_address_posix.c", 
      "src/core/iomgr/resolve_address_windows.c", 
      "src/core/iomgr/sockaddr.h", 
      "src/core/iomgr/sockaddr_posix.h", 
      "src/core/iomgr/sockaddr_utils.c", 
      "src/core/iomgr/sockaddr_utils.h", 
      "src/core/iomgr/sockaddr_win32.h", 
      "src/core/iomgr/socket_utils_common_posix.c", 
      "src/core/iomgr/socket_utils_linux.c", 
      "src/core/iomgr/socket_utils_posix.c", 
      "src/core/iomgr/socket_utils_posix.h", 
      "src/core/iomgr/socket_windows.c", 
      "src/core/iomgr/socket_windows.h", 
      "src/core/iomgr/tcp_client.h", 
      "src/core/iomgr/tcp_client_posix.c", 
      "src/core/iomgr/tcp_client_windows.c", 
      "src/core/iomgr/tcp_posix.c", 
      "src/core/iomgr/tcp_posix.h", 
      "src/core/iomgr/tcp_server.h", 
      "src/core/iomgr/tcp_server_posix.c", 
      "src/core/iomgr/tcp_server_windows.c", 
      "src/core/iomgr/tcp_windows.c", 
      "src/core/iomgr/tcp_windows.h", 
      "src/core/iomgr/time_averaged_stats.c", 
      "src/core/iomgr/time_averaged_stats.h", 
      "src/core/iomgr/timer.c", 
      "src/core/iomgr/timer.h", 
      "src/core/iomgr/timer_heap.c", 
      "src/core/iomgr/timer_heap.h", 
      "src/core/iomgr/udp_server.c", 
      "src/core/iomgr/udp_server.h", 
      "src/core/iomgr/wakeup_fd_eventfd.c", 
      "src/core/iomgr/wakeup_fd_nospecial.c", 
      "src/core/iomgr/wakeup_fd_pipe.c", 
      "src/core/iomgr/wakeup_fd_pipe.h", 
      "src/core/iomgr/wakeup_fd_posix.c", 
      "src/core/iomgr/wakeup_fd_posix.h", 
      "src/core/iomgr/workqueue.h", 
      "src/core/iomgr/workqueue_posix.c", 
      "src/core/iomgr/workqueue_posix.h", 
      "src/core/iomgr/workqueue_windows.c", 
      "src/core/iomgr/workqueue_windows.h", 
      "src/core/json/json.c", 
      "src/core/json/json.h", 
      "src/core/json/json_common.h", 
      "src/core/json/json_reader.c", 
      "src/core/json/json_reader.h", 
      "src/core/json/json_string.c", 
      "src/core/json/json_writer.c", 
      "src/core/json/json_writer.h", 
      "src/core/proto/grpc/lb/v0/load_balancer.pb.c", 
      "src/core/proto/grpc/lb/v0/load_balancer.pb.h", 
      "src/core/statistics/census_interface.h", 
      "src/core/statistics/census_rpc_stats.h", 
      "src/core/surface/alarm.c", 
      "src/core/surface/api_trace.c", 
      "src/core/surface/api_trace.h", 
      "src/core/surface/byte_buffer.c", 
      "src/core/surface/byte_buffer_reader.c", 
      "src/core/surface/call.c", 
      "src/core/surface/call.h", 
      "src/core/surface/call_details.c", 
      "src/core/surface/call_log_batch.c", 
      "src/core/surface/call_test_only.h", 
      "src/core/surface/channel.c", 
      "src/core/surface/channel.h", 
      "src/core/surface/channel_connectivity.c", 
      "src/core/surface/channel_create.c", 
      "src/core/surface/channel_ping.c", 
      "src/core/surface/completion_queue.c", 
      "src/core/surface/completion_queue.h", 
      "src/core/surface/event_string.c", 
      "src/core/surface/event_string.h", 
      "src/core/surface/init.c", 
      "src/core/surface/init.h", 
      "src/core/surface/init_unsecure.c", 
      "src/core/surface/lame_client.c", 
      "src/core/surface/metadata_array.c", 
      "src/core/surface/server.c", 
      "src/core/surface/server.h", 
      "src/core/surface/server_chttp2.c", 
      "src/core/surface/server_create.c", 
      "src/core/surface/surface_trace.h", 
      "src/core/surface/validate_metadata.c", 
      "src/core/surface/version.c", 
      "src/core/transport/byte_stream.c", 
      "src/core/transport/byte_stream.h", 
      "src/core/transport/chttp2/alpn.c", 
      "src/core/transport/chttp2/alpn.h", 
      "src/core/transport/chttp2/bin_encoder.c", 
      "src/core/transport/chttp2/bin_encoder.h", 
      "src/core/transport/chttp2/frame.h", 
      "src/core/transport/chttp2/frame_data.c", 
      "src/core/transport/chttp2/frame_data.h", 
      "src/core/transport/chttp2/frame_goaway.c", 
      "src/core/transport/chttp2/frame_goaway.h", 
      "src/core/transport/chttp2/frame_ping.c", 
      "src/core/transport/chttp2/frame_ping.h", 
      "src/core/transport/chttp2/frame_rst_stream.c", 
      "src/core/transport/chttp2/frame_rst_stream.h", 
      "src/core/transport/chttp2/frame_settings.c", 
      "src/core/transport/chttp2/frame_settings.h", 
      "src/core/transport/chttp2/frame_window_update.c", 
      "src/core/transport/chttp2/frame_window_update.h", 
      "src/core/transport/chttp2/hpack_encoder.c", 
      "src/core/transport/chttp2/hpack_encoder.h", 
      "src/core/transport/chttp2/hpack_parser.c", 
      "src/core/transport/chttp2/hpack_parser.h", 
      "src/core/transport/chttp2/hpack_table.c", 
      "src/core/transport/chttp2/hpack_table.h", 
      "src/core/transport/chttp2/http2_errors.h", 
      "src/core/transport/chttp2/huffsyms.c", 
      "src/core/transport/chttp2/huffsyms.h", 
      "src/core/transport/chttp2/incoming_metadata.c", 
      "src/core/transport/chttp2/incoming_metadata.h", 
      "src/core/transport/chttp2/internal.h", 
      "src/core/transport/chttp2/parsing.c", 
      "src/core/transport/chttp2/status_conversion.c", 
      "src/core/transport/chttp2/status_conversion.h", 
      "src/core/transport/chttp2/stream_lists.c", 
      "src/core/transport/chttp2/stream_map.c", 
      "src/core/transport/chttp2/stream_map.h", 
      "src/core/transport/chttp2/timeout_encoding.c", 
      "src/core/transport/chttp2/timeout_encoding.h", 
      "src/core/transport/chttp2/varint.c", 
      "src/core/transport/chttp2/varint.h", 
      "src/core/transport/chttp2/writing.c", 
      "src/core/transport/chttp2_transport.c", 
      "src/core/transport/chttp2_transport.h", 
      "src/core/transport/connectivity_state.c", 
      "src/core/transport/connectivity_state.h", 
      "src/core/transport/metadata.c", 
      "src/core/transport/metadata.h", 
      "src/core/transport/metadata_batch.c", 
      "src/core/transport/metadata_batch.h", 
      "src/core/transport/static_metadata.c", 
      "src/core/transport/static_metadata.h", 
      "src/core/transport/transport.c", 
      "src/core/transport/transport.h", 
      "src/core/transport/transport_impl.h", 
      "src/core/transport/transport_op_string.c"
    ], 
    "third_party": false, 
    "type": "lib"
  }, 
  {
    "deps": [
      "gpr", 
      "grpc"
    ], 
    "headers": [
      "include/grpc/grpc_zookeeper.h", 
      "src/core/client_config/resolvers/zookeeper_resolver.h"
    ], 
    "language": "c", 
    "name": "grpc_zookeeper", 
    "src": [
      "include/grpc/grpc_zookeeper.h", 
      "src/core/client_config/resolvers/zookeeper_resolver.c", 
      "src/core/client_config/resolvers/zookeeper_resolver.h"
    ], 
    "third_party": false, 
    "type": "lib"
  }, 
  {
    "deps": [
      "gpr", 
      "gpr_test_util", 
      "grpc", 
      "grpc_test_util", 
      "test_tcp_server"
    ], 
    "headers": [
      "test/core/util/reconnect_server.h"
    ], 
    "language": "c", 
    "name": "reconnect_server", 
    "src": [
      "test/core/util/reconnect_server.c", 
      "test/core/util/reconnect_server.h"
    ], 
    "third_party": false, 
    "type": "lib"
  }, 
  {
    "deps": [
      "gpr", 
      "gpr_test_util", 
      "grpc", 
      "grpc_test_util"
    ], 
    "headers": [
      "test/core/util/test_tcp_server.h"
    ], 
    "language": "c", 
    "name": "test_tcp_server", 
    "src": [
      "test/core/util/test_tcp_server.c", 
      "test/core/util/test_tcp_server.h"
    ], 
    "third_party": false, 
    "type": "lib"
  }, 
  {
    "deps": [
      "grpc", 
      "grpc++_codegen_lib"
    ], 
    "headers": [
      "include/grpc++/alarm.h", 
      "include/grpc++/channel.h", 
      "include/grpc++/client_context.h", 
      "include/grpc++/completion_queue.h", 
      "include/grpc++/create_channel.h", 
      "include/grpc++/generic/async_generic_service.h", 
      "include/grpc++/generic/generic_stub.h", 
      "include/grpc++/grpc++.h", 
      "include/grpc++/impl/call.h", 
      "include/grpc++/impl/client_unary_call.h", 
      "include/grpc++/impl/grpc_library.h", 
      "include/grpc++/impl/method_handler_impl.h", 
      "include/grpc++/impl/proto_utils.h", 
      "include/grpc++/impl/rpc_method.h", 
      "include/grpc++/impl/rpc_service_method.h", 
      "include/grpc++/impl/serialization_traits.h", 
      "include/grpc++/impl/server_builder_option.h", 
      "include/grpc++/impl/service_type.h", 
      "include/grpc++/impl/sync.h", 
      "include/grpc++/impl/sync_cxx11.h", 
      "include/grpc++/impl/sync_no_cxx11.h", 
      "include/grpc++/impl/thd.h", 
      "include/grpc++/impl/thd_cxx11.h", 
      "include/grpc++/impl/thd_no_cxx11.h", 
      "include/grpc++/security/auth_context.h", 
      "include/grpc++/security/auth_metadata_processor.h", 
      "include/grpc++/security/credentials.h", 
      "include/grpc++/security/server_credentials.h", 
      "include/grpc++/server.h", 
      "include/grpc++/server_builder.h", 
      "include/grpc++/server_context.h", 
      "include/grpc++/support/async_stream.h", 
      "include/grpc++/support/async_unary_call.h", 
      "include/grpc++/support/byte_buffer.h", 
      "include/grpc++/support/channel_arguments.h", 
      "include/grpc++/support/config.h", 
      "include/grpc++/support/config_protobuf.h", 
      "include/grpc++/support/slice.h", 
      "include/grpc++/support/status.h", 
      "include/grpc++/support/status_code_enum.h", 
      "include/grpc++/support/string_ref.h", 
      "include/grpc++/support/stub_options.h", 
      "include/grpc++/support/sync_stream.h", 
      "include/grpc++/support/time.h", 
      "src/cpp/client/create_channel_internal.h", 
      "src/cpp/client/secure_credentials.h", 
      "src/cpp/common/create_auth_context.h", 
      "src/cpp/common/secure_auth_context.h", 
      "src/cpp/server/dynamic_thread_pool.h", 
      "src/cpp/server/secure_server_credentials.h", 
      "src/cpp/server/thread_pool_interface.h"
    ], 
    "language": "c++", 
    "name": "grpc++", 
    "src": [
      "include/grpc++/alarm.h", 
      "include/grpc++/channel.h", 
      "include/grpc++/client_context.h", 
      "include/grpc++/completion_queue.h", 
      "include/grpc++/create_channel.h", 
      "include/grpc++/generic/async_generic_service.h", 
      "include/grpc++/generic/generic_stub.h", 
      "include/grpc++/grpc++.h", 
      "include/grpc++/impl/call.h", 
      "include/grpc++/impl/client_unary_call.h", 
      "include/grpc++/impl/grpc_library.h", 
      "include/grpc++/impl/method_handler_impl.h", 
      "include/grpc++/impl/proto_utils.h", 
      "include/grpc++/impl/rpc_method.h", 
      "include/grpc++/impl/rpc_service_method.h", 
      "include/grpc++/impl/serialization_traits.h", 
      "include/grpc++/impl/server_builder_option.h", 
      "include/grpc++/impl/service_type.h", 
      "include/grpc++/impl/sync.h", 
      "include/grpc++/impl/sync_cxx11.h", 
      "include/grpc++/impl/sync_no_cxx11.h", 
      "include/grpc++/impl/thd.h", 
      "include/grpc++/impl/thd_cxx11.h", 
      "include/grpc++/impl/thd_no_cxx11.h", 
      "include/grpc++/security/auth_context.h", 
      "include/grpc++/security/auth_metadata_processor.h", 
      "include/grpc++/security/credentials.h", 
      "include/grpc++/security/server_credentials.h", 
      "include/grpc++/server.h", 
      "include/grpc++/server_builder.h", 
      "include/grpc++/server_context.h", 
      "include/grpc++/support/async_stream.h", 
      "include/grpc++/support/async_unary_call.h", 
      "include/grpc++/support/byte_buffer.h", 
      "include/grpc++/support/channel_arguments.h", 
      "include/grpc++/support/config.h", 
      "include/grpc++/support/config_protobuf.h", 
      "include/grpc++/support/slice.h", 
      "include/grpc++/support/status.h", 
      "include/grpc++/support/status_code_enum.h", 
      "include/grpc++/support/string_ref.h", 
      "include/grpc++/support/stub_options.h", 
      "include/grpc++/support/sync_stream.h", 
      "include/grpc++/support/time.h", 
      "src/cpp/client/channel.cc", 
      "src/cpp/client/client_context.cc", 
      "src/cpp/client/create_channel.cc", 
      "src/cpp/client/create_channel_internal.cc", 
      "src/cpp/client/create_channel_internal.h", 
      "src/cpp/client/credentials.cc", 
      "src/cpp/client/generic_stub.cc", 
      "src/cpp/client/insecure_credentials.cc", 
      "src/cpp/client/secure_credentials.cc", 
      "src/cpp/client/secure_credentials.h", 
      "src/cpp/codegen/grpc_library.cc", 
      "src/cpp/common/auth_property_iterator.cc", 
      "src/cpp/common/call.cc", 
      "src/cpp/common/channel_arguments.cc", 
      "src/cpp/common/completion_queue.cc", 
      "src/cpp/common/create_auth_context.h", 
      "src/cpp/common/rpc_method.cc", 
      "src/cpp/common/secure_auth_context.cc", 
      "src/cpp/common/secure_auth_context.h", 
      "src/cpp/common/secure_channel_arguments.cc", 
      "src/cpp/common/secure_create_auth_context.cc", 
      "src/cpp/proto/proto_serializer.cc", 
      "src/cpp/proto/proto_utils.cc", 
      "src/cpp/server/async_generic_service.cc", 
      "src/cpp/server/create_default_thread_pool.cc", 
      "src/cpp/server/dynamic_thread_pool.cc", 
      "src/cpp/server/dynamic_thread_pool.h", 
      "src/cpp/server/insecure_server_credentials.cc", 
      "src/cpp/server/secure_server_credentials.cc", 
      "src/cpp/server/secure_server_credentials.h", 
      "src/cpp/server/server.cc", 
      "src/cpp/server/server_builder.cc", 
      "src/cpp/server/server_context.cc", 
      "src/cpp/server/server_credentials.cc", 
      "src/cpp/server/thread_pool_interface.h", 
      "src/cpp/util/byte_buffer.cc", 
      "src/cpp/util/slice.cc", 
      "src/cpp/util/status.cc", 
      "src/cpp/util/string_ref.cc", 
      "src/cpp/util/time.cc"
    ], 
    "third_party": false, 
    "type": "lib"
  }, 
  {
    "deps": [
      "grpc_codegen_lib"
    ], 
    "headers": [
      "include/grpc++/impl/codegen/async_stream.h", 
      "include/grpc++/impl/codegen/async_unary_call.h", 
      "include/grpc++/impl/codegen/call.h", 
      "include/grpc++/impl/codegen/call_hook.h", 
      "include/grpc++/impl/codegen/channel_interface.h", 
      "include/grpc++/impl/codegen/client_context.h", 
      "include/grpc++/impl/codegen/client_unary_call.h", 
      "include/grpc++/impl/codegen/completion_queue.h", 
      "include/grpc++/impl/codegen/completion_queue_tag.h", 
      "include/grpc++/impl/codegen/config.h", 
      "include/grpc++/impl/codegen/config_protobuf.h", 
      "include/grpc++/impl/codegen/grpc_library.h", 
      "include/grpc++/impl/codegen/method_handler_impl.h", 
      "include/grpc++/impl/codegen/proto_utils.h", 
      "include/grpc++/impl/codegen/rpc_method.h", 
      "include/grpc++/impl/codegen/rpc_service_method.h", 
      "include/grpc++/impl/codegen/security/auth_context.h", 
      "include/grpc++/impl/codegen/serialization_traits.h", 
      "include/grpc++/impl/codegen/server_context.h", 
      "include/grpc++/impl/codegen/server_interface.h", 
      "include/grpc++/impl/codegen/service_type.h", 
      "include/grpc++/impl/codegen/status.h", 
      "include/grpc++/impl/codegen/status_code_enum.h", 
      "include/grpc++/impl/codegen/string_ref.h", 
      "include/grpc++/impl/codegen/stub_options.h", 
      "include/grpc++/impl/codegen/sync.h", 
      "include/grpc++/impl/codegen/sync_cxx11.h", 
      "include/grpc++/impl/codegen/sync_no_cxx11.h", 
      "include/grpc++/impl/codegen/sync_stream.h", 
      "include/grpc++/impl/codegen/time.h", 
      "include/grpc/impl/codegen/alloc.h", 
      "include/grpc/impl/codegen/atm.h", 
      "include/grpc/impl/codegen/atm_gcc_atomic.h", 
      "include/grpc/impl/codegen/atm_gcc_sync.h", 
      "include/grpc/impl/codegen/atm_win32.h", 
      "include/grpc/impl/codegen/log.h", 
      "include/grpc/impl/codegen/port_platform.h", 
      "include/grpc/impl/codegen/slice.h", 
      "include/grpc/impl/codegen/slice_buffer.h", 
      "include/grpc/impl/codegen/sync.h", 
      "include/grpc/impl/codegen/sync_generic.h", 
      "include/grpc/impl/codegen/sync_posix.h", 
      "include/grpc/impl/codegen/sync_win32.h", 
      "include/grpc/impl/codegen/time.h"
    ], 
    "language": "c++", 
    "name": "grpc++_codegen_lib", 
    "src": [
      "include/grpc++/impl/codegen/async_stream.h", 
      "include/grpc++/impl/codegen/async_unary_call.h", 
      "include/grpc++/impl/codegen/call.h", 
      "include/grpc++/impl/codegen/call_hook.h", 
      "include/grpc++/impl/codegen/channel_interface.h", 
      "include/grpc++/impl/codegen/client_context.h", 
      "include/grpc++/impl/codegen/client_unary_call.h", 
      "include/grpc++/impl/codegen/completion_queue.h", 
      "include/grpc++/impl/codegen/completion_queue_tag.h", 
      "include/grpc++/impl/codegen/config.h", 
      "include/grpc++/impl/codegen/config_protobuf.h", 
      "include/grpc++/impl/codegen/grpc_library.h", 
      "include/grpc++/impl/codegen/method_handler_impl.h", 
      "include/grpc++/impl/codegen/proto_utils.h", 
      "include/grpc++/impl/codegen/rpc_method.h", 
      "include/grpc++/impl/codegen/rpc_service_method.h", 
      "include/grpc++/impl/codegen/security/auth_context.h", 
      "include/grpc++/impl/codegen/serialization_traits.h", 
      "include/grpc++/impl/codegen/server_context.h", 
      "include/grpc++/impl/codegen/server_interface.h", 
      "include/grpc++/impl/codegen/service_type.h", 
      "include/grpc++/impl/codegen/status.h", 
      "include/grpc++/impl/codegen/status_code_enum.h", 
      "include/grpc++/impl/codegen/string_ref.h", 
      "include/grpc++/impl/codegen/stub_options.h", 
      "include/grpc++/impl/codegen/sync.h", 
      "include/grpc++/impl/codegen/sync_cxx11.h", 
      "include/grpc++/impl/codegen/sync_no_cxx11.h", 
      "include/grpc++/impl/codegen/sync_stream.h", 
      "include/grpc++/impl/codegen/time.h", 
      "include/grpc/impl/codegen/alloc.h", 
      "include/grpc/impl/codegen/atm.h", 
      "include/grpc/impl/codegen/atm_gcc_atomic.h", 
      "include/grpc/impl/codegen/atm_gcc_sync.h", 
      "include/grpc/impl/codegen/atm_win32.h", 
      "include/grpc/impl/codegen/log.h", 
      "include/grpc/impl/codegen/port_platform.h", 
      "include/grpc/impl/codegen/slice.h", 
      "include/grpc/impl/codegen/slice_buffer.h", 
      "include/grpc/impl/codegen/sync.h", 
      "include/grpc/impl/codegen/sync_generic.h", 
      "include/grpc/impl/codegen/sync_posix.h", 
      "include/grpc/impl/codegen/sync_win32.h", 
      "include/grpc/impl/codegen/time.h"
    ]
  }, 
  {
    "deps": [], 
    "headers": [
      "test/cpp/util/test_config.h"
    ], 
    "language": "c++", 
    "name": "grpc++_test_config", 
    "src": [
      "test/cpp/util/test_config.cc", 
      "test/cpp/util/test_config.h"
    ], 
    "third_party": false, 
    "type": "lib"
  }, 
  {
    "deps": [
      "grpc++", 
      "grpc_test_util"
    ], 
    "headers": [
      "src/proto/grpc/testing/duplicate/echo_duplicate.grpc.pb.h", 
      "src/proto/grpc/testing/duplicate/echo_duplicate.pb.h", 
      "src/proto/grpc/testing/echo.grpc.pb.h", 
      "src/proto/grpc/testing/echo.pb.h", 
      "src/proto/grpc/testing/echo_messages.grpc.pb.h", 
      "src/proto/grpc/testing/echo_messages.pb.h", 
      "test/cpp/end2end/test_service_impl.h", 
      "test/cpp/util/byte_buffer_proto_helper.h", 
      "test/cpp/util/cli_call.h", 
      "test/cpp/util/create_test_channel.h", 
      "test/cpp/util/string_ref_helper.h", 
      "test/cpp/util/subprocess.h", 
      "test/cpp/util/test_credentials_provider.h"
    ], 
    "language": "c++", 
    "name": "grpc++_test_util", 
    "src": [
      "test/cpp/end2end/test_service_impl.cc", 
      "test/cpp/end2end/test_service_impl.h", 
      "test/cpp/util/byte_buffer_proto_helper.cc", 
      "test/cpp/util/byte_buffer_proto_helper.h", 
      "test/cpp/util/cli_call.cc", 
      "test/cpp/util/cli_call.h", 
      "test/cpp/util/create_test_channel.cc", 
      "test/cpp/util/create_test_channel.h", 
      "test/cpp/util/string_ref_helper.cc", 
      "test/cpp/util/string_ref_helper.h", 
      "test/cpp/util/subprocess.cc", 
      "test/cpp/util/subprocess.h", 
      "test/cpp/util/test_credentials_provider.cc", 
      "test/cpp/util/test_credentials_provider.h"
    ], 
    "third_party": false, 
    "type": "lib"
  }, 
  {
    "deps": [
      "gpr", 
      "grpc++_codegen_lib", 
      "grpc_unsecure"
    ], 
    "headers": [
      "include/grpc++/alarm.h", 
      "include/grpc++/channel.h", 
      "include/grpc++/client_context.h", 
      "include/grpc++/completion_queue.h", 
      "include/grpc++/create_channel.h", 
      "include/grpc++/generic/async_generic_service.h", 
      "include/grpc++/generic/generic_stub.h", 
      "include/grpc++/grpc++.h", 
      "include/grpc++/impl/call.h", 
      "include/grpc++/impl/client_unary_call.h", 
      "include/grpc++/impl/grpc_library.h", 
      "include/grpc++/impl/method_handler_impl.h", 
      "include/grpc++/impl/proto_utils.h", 
      "include/grpc++/impl/rpc_method.h", 
      "include/grpc++/impl/rpc_service_method.h", 
      "include/grpc++/impl/serialization_traits.h", 
      "include/grpc++/impl/server_builder_option.h", 
      "include/grpc++/impl/service_type.h", 
      "include/grpc++/impl/sync.h", 
      "include/grpc++/impl/sync_cxx11.h", 
      "include/grpc++/impl/sync_no_cxx11.h", 
      "include/grpc++/impl/thd.h", 
      "include/grpc++/impl/thd_cxx11.h", 
      "include/grpc++/impl/thd_no_cxx11.h", 
      "include/grpc++/security/auth_context.h", 
      "include/grpc++/security/auth_metadata_processor.h", 
      "include/grpc++/security/credentials.h", 
      "include/grpc++/security/server_credentials.h", 
      "include/grpc++/server.h", 
      "include/grpc++/server_builder.h", 
      "include/grpc++/server_context.h", 
      "include/grpc++/support/async_stream.h", 
      "include/grpc++/support/async_unary_call.h", 
      "include/grpc++/support/byte_buffer.h", 
      "include/grpc++/support/channel_arguments.h", 
      "include/grpc++/support/config.h", 
      "include/grpc++/support/config_protobuf.h", 
      "include/grpc++/support/slice.h", 
      "include/grpc++/support/status.h", 
      "include/grpc++/support/status_code_enum.h", 
      "include/grpc++/support/string_ref.h", 
      "include/grpc++/support/stub_options.h", 
      "include/grpc++/support/sync_stream.h", 
      "include/grpc++/support/time.h", 
      "src/cpp/client/create_channel_internal.h", 
      "src/cpp/common/create_auth_context.h", 
      "src/cpp/server/dynamic_thread_pool.h", 
      "src/cpp/server/thread_pool_interface.h"
    ], 
    "language": "c++", 
    "name": "grpc++_unsecure", 
    "src": [
      "include/grpc++/alarm.h", 
      "include/grpc++/channel.h", 
      "include/grpc++/client_context.h", 
      "include/grpc++/completion_queue.h", 
      "include/grpc++/create_channel.h", 
      "include/grpc++/generic/async_generic_service.h", 
      "include/grpc++/generic/generic_stub.h", 
      "include/grpc++/grpc++.h", 
      "include/grpc++/impl/call.h", 
      "include/grpc++/impl/client_unary_call.h", 
      "include/grpc++/impl/grpc_library.h", 
      "include/grpc++/impl/method_handler_impl.h", 
      "include/grpc++/impl/proto_utils.h", 
      "include/grpc++/impl/rpc_method.h", 
      "include/grpc++/impl/rpc_service_method.h", 
      "include/grpc++/impl/serialization_traits.h", 
      "include/grpc++/impl/server_builder_option.h", 
      "include/grpc++/impl/service_type.h", 
      "include/grpc++/impl/sync.h", 
      "include/grpc++/impl/sync_cxx11.h", 
      "include/grpc++/impl/sync_no_cxx11.h", 
      "include/grpc++/impl/thd.h", 
      "include/grpc++/impl/thd_cxx11.h", 
      "include/grpc++/impl/thd_no_cxx11.h", 
      "include/grpc++/security/auth_context.h", 
      "include/grpc++/security/auth_metadata_processor.h", 
      "include/grpc++/security/credentials.h", 
      "include/grpc++/security/server_credentials.h", 
      "include/grpc++/server.h", 
      "include/grpc++/server_builder.h", 
      "include/grpc++/server_context.h", 
      "include/grpc++/support/async_stream.h", 
      "include/grpc++/support/async_unary_call.h", 
      "include/grpc++/support/byte_buffer.h", 
      "include/grpc++/support/channel_arguments.h", 
      "include/grpc++/support/config.h", 
      "include/grpc++/support/config_protobuf.h", 
      "include/grpc++/support/slice.h", 
      "include/grpc++/support/status.h", 
      "include/grpc++/support/status_code_enum.h", 
      "include/grpc++/support/string_ref.h", 
      "include/grpc++/support/stub_options.h", 
      "include/grpc++/support/sync_stream.h", 
      "include/grpc++/support/time.h", 
      "src/cpp/client/channel.cc", 
      "src/cpp/client/client_context.cc", 
      "src/cpp/client/create_channel.cc", 
      "src/cpp/client/create_channel_internal.cc", 
      "src/cpp/client/create_channel_internal.h", 
      "src/cpp/client/credentials.cc", 
      "src/cpp/client/generic_stub.cc", 
      "src/cpp/client/insecure_credentials.cc", 
<<<<<<< HEAD
      "src/cpp/common/alarm.cc", 
=======
      "src/cpp/codegen/grpc_library.cc", 
>>>>>>> 44060b00
      "src/cpp/common/call.cc", 
      "src/cpp/common/channel_arguments.cc", 
      "src/cpp/common/completion_queue.cc", 
      "src/cpp/common/create_auth_context.h", 
      "src/cpp/common/insecure_create_auth_context.cc", 
      "src/cpp/common/rpc_method.cc", 
      "src/cpp/proto/proto_serializer.cc", 
      "src/cpp/proto/proto_utils.cc", 
      "src/cpp/server/async_generic_service.cc", 
      "src/cpp/server/create_default_thread_pool.cc", 
      "src/cpp/server/dynamic_thread_pool.cc", 
      "src/cpp/server/dynamic_thread_pool.h", 
      "src/cpp/server/insecure_server_credentials.cc", 
      "src/cpp/server/server.cc", 
      "src/cpp/server/server_builder.cc", 
      "src/cpp/server/server_context.cc", 
      "src/cpp/server/server_credentials.cc", 
      "src/cpp/server/thread_pool_interface.h", 
      "src/cpp/util/byte_buffer.cc", 
      "src/cpp/util/slice.cc", 
      "src/cpp/util/status.cc", 
      "src/cpp/util/string_ref.cc", 
      "src/cpp/util/time.cc"
    ], 
    "third_party": false, 
    "type": "lib"
  }, 
  {
    "deps": [
      "grpc++_codegen_lib", 
      "grpc_codegen_lib"
    ], 
    "headers": [
      "include/grpc++/support/config.h", 
      "include/grpc++/support/config_protobuf.h", 
      "include/grpc/impl/codegen/alloc.h", 
      "include/grpc/impl/codegen/atm.h", 
      "include/grpc/impl/codegen/atm_gcc_atomic.h", 
      "include/grpc/impl/codegen/atm_gcc_sync.h", 
      "include/grpc/impl/codegen/atm_win32.h", 
      "include/grpc/impl/codegen/log.h", 
      "include/grpc/impl/codegen/port_platform.h", 
      "include/grpc/impl/codegen/slice.h", 
      "include/grpc/impl/codegen/slice_buffer.h", 
      "include/grpc/impl/codegen/sync.h", 
      "include/grpc/impl/codegen/sync_generic.h", 
      "include/grpc/impl/codegen/sync_posix.h", 
      "include/grpc/impl/codegen/sync_win32.h", 
      "include/grpc/impl/codegen/time.h", 
      "src/compiler/config.h", 
      "src/compiler/cpp_generator.h", 
      "src/compiler/cpp_generator_helpers.h", 
      "src/compiler/csharp_generator.h", 
      "src/compiler/csharp_generator_helpers.h", 
      "src/compiler/generator_helpers.h", 
      "src/compiler/objective_c_generator.h", 
      "src/compiler/objective_c_generator_helpers.h", 
      "src/compiler/python_generator.h", 
      "src/compiler/ruby_generator.h", 
      "src/compiler/ruby_generator_helpers-inl.h", 
      "src/compiler/ruby_generator_map-inl.h", 
      "src/compiler/ruby_generator_string-inl.h"
    ], 
    "language": "c++", 
    "name": "grpc_plugin_support", 
    "src": [
      "include/grpc++/support/config.h", 
      "include/grpc++/support/config_protobuf.h", 
      "include/grpc/impl/codegen/alloc.h", 
      "include/grpc/impl/codegen/atm.h", 
      "include/grpc/impl/codegen/atm_gcc_atomic.h", 
      "include/grpc/impl/codegen/atm_gcc_sync.h", 
      "include/grpc/impl/codegen/atm_win32.h", 
      "include/grpc/impl/codegen/log.h", 
      "include/grpc/impl/codegen/port_platform.h", 
      "include/grpc/impl/codegen/slice.h", 
      "include/grpc/impl/codegen/slice_buffer.h", 
      "include/grpc/impl/codegen/sync.h", 
      "include/grpc/impl/codegen/sync_generic.h", 
      "include/grpc/impl/codegen/sync_posix.h", 
      "include/grpc/impl/codegen/sync_win32.h", 
      "include/grpc/impl/codegen/time.h", 
      "src/compiler/config.h", 
      "src/compiler/cpp_generator.cc", 
      "src/compiler/cpp_generator.h", 
      "src/compiler/cpp_generator_helpers.h", 
      "src/compiler/csharp_generator.cc", 
      "src/compiler/csharp_generator.h", 
      "src/compiler/csharp_generator_helpers.h", 
      "src/compiler/generator_helpers.h", 
      "src/compiler/objective_c_generator.cc", 
      "src/compiler/objective_c_generator.h", 
      "src/compiler/objective_c_generator_helpers.h", 
      "src/compiler/python_generator.cc", 
      "src/compiler/python_generator.h", 
      "src/compiler/ruby_generator.cc", 
      "src/compiler/ruby_generator.h", 
      "src/compiler/ruby_generator_helpers-inl.h", 
      "src/compiler/ruby_generator_map-inl.h", 
<<<<<<< HEAD
      "src/compiler/ruby_generator_string-inl.h"
    ]
=======
      "src/compiler/ruby_generator_string-inl.h", 
      "src/cpp/codegen/grpc_library.cc"
    ], 
    "third_party": false, 
    "type": "lib"
>>>>>>> 44060b00
  }, 
  {
    "deps": [
      "gpr", 
      "grpc", 
      "grpc++", 
      "grpc++_test_util", 
      "grpc_test_util"
    ], 
    "headers": [
      "src/proto/grpc/testing/messages.grpc.pb.h", 
      "src/proto/grpc/testing/messages.pb.h", 
      "test/cpp/interop/client_helper.h"
    ], 
    "language": "c++", 
    "name": "interop_client_helper", 
    "src": [
      "test/cpp/interop/client_helper.cc", 
      "test/cpp/interop/client_helper.h"
    ], 
    "third_party": false, 
    "type": "lib"
  }, 
  {
    "deps": [
      "gpr", 
      "gpr_test_util", 
      "grpc", 
      "grpc++", 
      "grpc++_test_config", 
      "grpc++_test_util", 
      "grpc_test_util", 
      "interop_client_helper"
    ], 
    "headers": [
      "src/proto/grpc/testing/empty.grpc.pb.h", 
      "src/proto/grpc/testing/empty.pb.h", 
      "src/proto/grpc/testing/messages.grpc.pb.h", 
      "src/proto/grpc/testing/messages.pb.h", 
      "src/proto/grpc/testing/test.grpc.pb.h", 
      "src/proto/grpc/testing/test.pb.h", 
      "test/cpp/interop/interop_client.h"
    ], 
    "language": "c++", 
    "name": "interop_client_main", 
    "src": [
      "test/cpp/interop/client.cc", 
      "test/cpp/interop/interop_client.cc", 
      "test/cpp/interop/interop_client.h"
    ], 
    "third_party": false, 
    "type": "lib"
  }, 
  {
    "deps": [
      "gpr", 
      "grpc", 
      "grpc++", 
      "grpc_test_util"
    ], 
    "headers": [
      "test/cpp/interop/server_helper.h"
    ], 
    "language": "c++", 
    "name": "interop_server_helper", 
    "src": [
      "test/cpp/interop/server_helper.cc", 
      "test/cpp/interop/server_helper.h"
    ], 
    "third_party": false, 
    "type": "lib"
  }, 
  {
    "deps": [
      "gpr", 
      "gpr_test_util", 
      "grpc", 
      "grpc++", 
      "grpc++_test_config", 
      "grpc++_test_util", 
      "grpc_test_util", 
      "interop_server_helper"
    ], 
    "headers": [
      "src/proto/grpc/testing/empty.grpc.pb.h", 
      "src/proto/grpc/testing/empty.pb.h", 
      "src/proto/grpc/testing/messages.grpc.pb.h", 
      "src/proto/grpc/testing/messages.pb.h", 
      "src/proto/grpc/testing/test.grpc.pb.h", 
      "src/proto/grpc/testing/test.pb.h"
    ], 
    "language": "c++", 
    "name": "interop_server_main", 
    "src": [
      "test/cpp/interop/server_main.cc"
    ], 
    "third_party": false, 
    "type": "lib"
  }, 
  {
    "deps": [
      "grpc++", 
      "grpc++_test_util", 
      "grpc_test_util"
    ], 
    "headers": [
      "src/proto/grpc/testing/control.grpc.pb.h", 
      "src/proto/grpc/testing/control.pb.h", 
      "src/proto/grpc/testing/messages.grpc.pb.h", 
      "src/proto/grpc/testing/messages.pb.h", 
      "src/proto/grpc/testing/payloads.grpc.pb.h", 
      "src/proto/grpc/testing/payloads.pb.h", 
      "src/proto/grpc/testing/perf_db.grpc.pb.h", 
      "src/proto/grpc/testing/perf_db.pb.h", 
      "src/proto/grpc/testing/services.grpc.pb.h", 
      "src/proto/grpc/testing/services.pb.h", 
      "src/proto/grpc/testing/stats.grpc.pb.h", 
      "src/proto/grpc/testing/stats.pb.h", 
      "test/cpp/qps/client.h", 
      "test/cpp/qps/driver.h", 
      "test/cpp/qps/histogram.h", 
      "test/cpp/qps/interarrival.h", 
      "test/cpp/qps/limit_cores.h", 
      "test/cpp/qps/perf_db_client.h", 
      "test/cpp/qps/qps_worker.h", 
      "test/cpp/qps/report.h", 
      "test/cpp/qps/server.h", 
      "test/cpp/qps/stats.h", 
      "test/cpp/qps/usage_timer.h", 
      "test/cpp/util/benchmark_config.h"
    ], 
    "language": "c++", 
    "name": "qps", 
    "src": [
      "test/cpp/qps/client.h", 
      "test/cpp/qps/client_async.cc", 
      "test/cpp/qps/client_sync.cc", 
      "test/cpp/qps/driver.cc", 
      "test/cpp/qps/driver.h", 
      "test/cpp/qps/histogram.h", 
      "test/cpp/qps/interarrival.h", 
      "test/cpp/qps/limit_cores.cc", 
      "test/cpp/qps/limit_cores.h", 
      "test/cpp/qps/perf_db_client.cc", 
      "test/cpp/qps/perf_db_client.h", 
      "test/cpp/qps/qps_worker.cc", 
      "test/cpp/qps/qps_worker.h", 
      "test/cpp/qps/report.cc", 
      "test/cpp/qps/report.h", 
      "test/cpp/qps/server.h", 
      "test/cpp/qps/server_async.cc", 
      "test/cpp/qps/server_sync.cc", 
      "test/cpp/qps/stats.h", 
      "test/cpp/qps/usage_timer.cc", 
      "test/cpp/qps/usage_timer.h", 
      "test/cpp/util/benchmark_config.cc", 
      "test/cpp/util/benchmark_config.h"
    ], 
    "third_party": false, 
    "type": "lib"
  }, 
  {
    "deps": [
      "gpr", 
      "grpc"
    ], 
    "headers": [], 
    "language": "csharp", 
    "name": "grpc_csharp_ext", 
    "src": [
      "src/csharp/ext/grpc_csharp_ext.c"
    ], 
    "third_party": false, 
    "type": "lib"
  }, 
  {
    "deps": [], 
    "headers": [
      "third_party/boringssl/crypto/aes/internal.h", 
      "third_party/boringssl/crypto/asn1/asn1_locl.h", 
      "third_party/boringssl/crypto/bio/internal.h", 
      "third_party/boringssl/crypto/bn/internal.h", 
      "third_party/boringssl/crypto/bn/rsaz_exp.h", 
      "third_party/boringssl/crypto/bytestring/internal.h", 
      "third_party/boringssl/crypto/cipher/internal.h", 
      "third_party/boringssl/crypto/conf/conf_def.h", 
      "third_party/boringssl/crypto/conf/internal.h", 
      "third_party/boringssl/crypto/des/internal.h", 
      "third_party/boringssl/crypto/dh/internal.h", 
      "third_party/boringssl/crypto/digest/internal.h", 
      "third_party/boringssl/crypto/digest/md32_common.h", 
      "third_party/boringssl/crypto/directory.h", 
      "third_party/boringssl/crypto/dsa/internal.h", 
      "third_party/boringssl/crypto/ec/internal.h", 
      "third_party/boringssl/crypto/ec/p256-x86_64-table.h", 
      "third_party/boringssl/crypto/evp/internal.h", 
      "third_party/boringssl/crypto/internal.h", 
      "third_party/boringssl/crypto/modes/internal.h", 
      "third_party/boringssl/crypto/obj/obj_dat.h", 
      "third_party/boringssl/crypto/obj/obj_xref.h", 
      "third_party/boringssl/crypto/pkcs8/internal.h", 
      "third_party/boringssl/crypto/rand/internal.h", 
      "third_party/boringssl/crypto/rsa/internal.h", 
      "third_party/boringssl/crypto/test/scoped_types.h", 
      "third_party/boringssl/crypto/test/test_util.h", 
      "third_party/boringssl/crypto/x509/charmap.h", 
      "third_party/boringssl/crypto/x509/vpm_int.h", 
      "third_party/boringssl/crypto/x509v3/ext_dat.h", 
      "third_party/boringssl/crypto/x509v3/pcy_int.h", 
      "third_party/boringssl/include/openssl/aead.h", 
      "third_party/boringssl/include/openssl/aes.h", 
      "third_party/boringssl/include/openssl/arm_arch.h", 
      "third_party/boringssl/include/openssl/asn1.h", 
      "third_party/boringssl/include/openssl/asn1_mac.h", 
      "third_party/boringssl/include/openssl/asn1t.h", 
      "third_party/boringssl/include/openssl/base.h", 
      "third_party/boringssl/include/openssl/base64.h", 
      "third_party/boringssl/include/openssl/bio.h", 
      "third_party/boringssl/include/openssl/blowfish.h", 
      "third_party/boringssl/include/openssl/bn.h", 
      "third_party/boringssl/include/openssl/buf.h", 
      "third_party/boringssl/include/openssl/buffer.h", 
      "third_party/boringssl/include/openssl/bytestring.h", 
      "third_party/boringssl/include/openssl/cast.h", 
      "third_party/boringssl/include/openssl/chacha.h", 
      "third_party/boringssl/include/openssl/cipher.h", 
      "third_party/boringssl/include/openssl/cmac.h", 
      "third_party/boringssl/include/openssl/conf.h", 
      "third_party/boringssl/include/openssl/cpu.h", 
      "third_party/boringssl/include/openssl/crypto.h", 
      "third_party/boringssl/include/openssl/curve25519.h", 
      "third_party/boringssl/include/openssl/des.h", 
      "third_party/boringssl/include/openssl/dh.h", 
      "third_party/boringssl/include/openssl/digest.h", 
      "third_party/boringssl/include/openssl/dsa.h", 
      "third_party/boringssl/include/openssl/dtls1.h", 
      "third_party/boringssl/include/openssl/ec.h", 
      "third_party/boringssl/include/openssl/ec_key.h", 
      "third_party/boringssl/include/openssl/ecdh.h", 
      "third_party/boringssl/include/openssl/ecdsa.h", 
      "third_party/boringssl/include/openssl/engine.h", 
      "third_party/boringssl/include/openssl/err.h", 
      "third_party/boringssl/include/openssl/evp.h", 
      "third_party/boringssl/include/openssl/ex_data.h", 
      "third_party/boringssl/include/openssl/hkdf.h", 
      "third_party/boringssl/include/openssl/hmac.h", 
      "third_party/boringssl/include/openssl/lhash.h", 
      "third_party/boringssl/include/openssl/lhash_macros.h", 
      "third_party/boringssl/include/openssl/md4.h", 
      "third_party/boringssl/include/openssl/md5.h", 
      "third_party/boringssl/include/openssl/mem.h", 
      "third_party/boringssl/include/openssl/obj.h", 
      "third_party/boringssl/include/openssl/obj_mac.h", 
      "third_party/boringssl/include/openssl/objects.h", 
      "third_party/boringssl/include/openssl/opensslfeatures.h", 
      "third_party/boringssl/include/openssl/opensslv.h", 
      "third_party/boringssl/include/openssl/ossl_typ.h", 
      "third_party/boringssl/include/openssl/pem.h", 
      "third_party/boringssl/include/openssl/pkcs12.h", 
      "third_party/boringssl/include/openssl/pkcs7.h", 
      "third_party/boringssl/include/openssl/pkcs8.h", 
      "third_party/boringssl/include/openssl/poly1305.h", 
      "third_party/boringssl/include/openssl/pqueue.h", 
      "third_party/boringssl/include/openssl/rand.h", 
      "third_party/boringssl/include/openssl/rc4.h", 
      "third_party/boringssl/include/openssl/rsa.h", 
      "third_party/boringssl/include/openssl/safestack.h", 
      "third_party/boringssl/include/openssl/sha.h", 
      "third_party/boringssl/include/openssl/srtp.h", 
      "third_party/boringssl/include/openssl/ssl.h", 
      "third_party/boringssl/include/openssl/ssl3.h", 
      "third_party/boringssl/include/openssl/stack.h", 
      "third_party/boringssl/include/openssl/stack_macros.h", 
      "third_party/boringssl/include/openssl/thread.h", 
      "third_party/boringssl/include/openssl/time_support.h", 
      "third_party/boringssl/include/openssl/tls1.h", 
      "third_party/boringssl/include/openssl/type_check.h", 
      "third_party/boringssl/include/openssl/x509.h", 
      "third_party/boringssl/include/openssl/x509_vfy.h", 
      "third_party/boringssl/include/openssl/x509v3.h", 
      "third_party/boringssl/ssl/internal.h", 
      "third_party/boringssl/ssl/test/async_bio.h", 
      "third_party/boringssl/ssl/test/packeted_bio.h", 
      "third_party/boringssl/ssl/test/scoped_types.h", 
      "third_party/boringssl/ssl/test/test_config.h"
    ], 
    "language": "c", 
    "name": "boringssl", 
    "src": [
      "src/boringssl/err_data.c"
    ], 
    "third_party": true, 
    "type": "lib"
  }, 
  {
    "deps": [], 
    "headers": [], 
    "language": "c++", 
    "name": "boringssl_test_util", 
    "src": [], 
    "third_party": true, 
    "type": "lib"
  }, 
  {
    "deps": [
      "boringssl", 
      "boringssl_test_util"
    ], 
    "headers": [], 
    "language": "c++", 
    "name": "boringssl_aes_test_lib", 
    "src": [], 
    "third_party": true, 
    "type": "lib"
  }, 
  {
    "deps": [
      "boringssl", 
      "boringssl_test_util"
    ], 
    "headers": [], 
    "language": "c++", 
    "name": "boringssl_base64_test_lib", 
    "src": [], 
    "third_party": true, 
    "type": "lib"
  }, 
  {
    "deps": [
      "boringssl", 
      "boringssl_test_util"
    ], 
    "headers": [], 
    "language": "c++", 
    "name": "boringssl_bio_test_lib", 
    "src": [], 
    "third_party": true, 
    "type": "lib"
  }, 
  {
    "deps": [
      "boringssl", 
      "boringssl_test_util"
    ], 
    "headers": [], 
    "language": "c++", 
    "name": "boringssl_bn_test_lib", 
    "src": [], 
    "third_party": true, 
    "type": "lib"
  }, 
  {
    "deps": [
      "boringssl", 
      "boringssl_test_util"
    ], 
    "headers": [], 
    "language": "c++", 
    "name": "boringssl_bytestring_test_lib", 
    "src": [], 
    "third_party": true, 
    "type": "lib"
  }, 
  {
    "deps": [
      "boringssl", 
      "boringssl_test_util"
    ], 
    "headers": [], 
    "language": "c++", 
    "name": "boringssl_aead_test_lib", 
    "src": [], 
    "third_party": true, 
    "type": "lib"
  }, 
  {
    "deps": [
      "boringssl", 
      "boringssl_test_util"
    ], 
    "headers": [], 
    "language": "c++", 
    "name": "boringssl_cipher_test_lib", 
    "src": [], 
    "third_party": true, 
    "type": "lib"
  }, 
  {
    "deps": [
      "boringssl", 
      "boringssl_test_util"
    ], 
    "headers": [], 
    "language": "c++", 
    "name": "boringssl_cmac_test_lib", 
    "src": [], 
    "third_party": true, 
    "type": "lib"
  }, 
  {
    "deps": [
      "boringssl", 
      "boringssl_test_util"
    ], 
    "headers": [], 
    "language": "c", 
    "name": "boringssl_constant_time_test_lib", 
    "src": [], 
    "third_party": true, 
    "type": "lib"
  }, 
  {
    "deps": [
      "boringssl", 
      "boringssl_test_util"
    ], 
    "headers": [], 
    "language": "c++", 
    "name": "boringssl_ed25519_test_lib", 
    "src": [], 
    "third_party": true, 
    "type": "lib"
  }, 
  {
    "deps": [
      "boringssl", 
      "boringssl_test_util"
    ], 
    "headers": [], 
    "language": "c++", 
    "name": "boringssl_x25519_test_lib", 
    "src": [], 
    "third_party": true, 
    "type": "lib"
  }, 
  {
    "deps": [
      "boringssl", 
      "boringssl_test_util"
    ], 
    "headers": [], 
    "language": "c++", 
    "name": "boringssl_dh_test_lib", 
    "src": [], 
    "third_party": true, 
    "type": "lib"
  }, 
  {
    "deps": [
      "boringssl", 
      "boringssl_test_util"
    ], 
    "headers": [], 
    "language": "c++", 
    "name": "boringssl_digest_test_lib", 
    "src": [], 
    "third_party": true, 
    "type": "lib"
  }, 
  {
    "deps": [
      "boringssl", 
      "boringssl_test_util"
    ], 
    "headers": [], 
    "language": "c", 
    "name": "boringssl_dsa_test_lib", 
    "src": [], 
    "third_party": true, 
    "type": "lib"
  }, 
  {
    "deps": [
      "boringssl", 
      "boringssl_test_util"
    ], 
    "headers": [], 
    "language": "c++", 
    "name": "boringssl_ec_test_lib", 
    "src": [], 
    "third_party": true, 
    "type": "lib"
  }, 
  {
    "deps": [
      "boringssl", 
      "boringssl_test_util"
    ], 
    "headers": [], 
    "language": "c", 
    "name": "boringssl_example_mul_lib", 
    "src": [], 
    "third_party": true, 
    "type": "lib"
  }, 
  {
    "deps": [
      "boringssl", 
      "boringssl_test_util"
    ], 
    "headers": [], 
    "language": "c++", 
    "name": "boringssl_ecdsa_test_lib", 
    "src": [], 
    "third_party": true, 
    "type": "lib"
  }, 
  {
    "deps": [
      "boringssl", 
      "boringssl_test_util"
    ], 
    "headers": [], 
    "language": "c++", 
    "name": "boringssl_err_test_lib", 
    "src": [], 
    "third_party": true, 
    "type": "lib"
  }, 
  {
    "deps": [
      "boringssl", 
      "boringssl_test_util"
    ], 
    "headers": [], 
    "language": "c++", 
    "name": "boringssl_evp_extra_test_lib", 
    "src": [], 
    "third_party": true, 
    "type": "lib"
  }, 
  {
    "deps": [
      "boringssl", 
      "boringssl_test_util"
    ], 
    "headers": [], 
    "language": "c++", 
    "name": "boringssl_evp_test_lib", 
    "src": [], 
    "third_party": true, 
    "type": "lib"
  }, 
  {
    "deps": [
      "boringssl", 
      "boringssl_test_util"
    ], 
    "headers": [], 
    "language": "c++", 
    "name": "boringssl_pbkdf_test_lib", 
    "src": [], 
    "third_party": true, 
    "type": "lib"
  }, 
  {
    "deps": [
      "boringssl", 
      "boringssl_test_util"
    ], 
    "headers": [], 
    "language": "c", 
    "name": "boringssl_hkdf_test_lib", 
    "src": [], 
    "third_party": true, 
    "type": "lib"
  }, 
  {
    "deps": [
      "boringssl", 
      "boringssl_test_util"
    ], 
    "headers": [], 
    "language": "c++", 
    "name": "boringssl_hmac_test_lib", 
    "src": [], 
    "third_party": true, 
    "type": "lib"
  }, 
  {
    "deps": [
      "boringssl", 
      "boringssl_test_util"
    ], 
    "headers": [], 
    "language": "c", 
    "name": "boringssl_lhash_test_lib", 
    "src": [], 
    "third_party": true, 
    "type": "lib"
  }, 
  {
    "deps": [
      "boringssl", 
      "boringssl_test_util"
    ], 
    "headers": [], 
    "language": "c", 
    "name": "boringssl_gcm_test_lib", 
    "src": [], 
    "third_party": true, 
    "type": "lib"
  }, 
  {
    "deps": [
      "boringssl", 
      "boringssl_test_util"
    ], 
    "headers": [], 
    "language": "c++", 
    "name": "boringssl_pkcs12_test_lib", 
    "src": [], 
    "third_party": true, 
    "type": "lib"
  }, 
  {
    "deps": [
      "boringssl", 
      "boringssl_test_util"
    ], 
    "headers": [], 
    "language": "c++", 
    "name": "boringssl_pkcs8_test_lib", 
    "src": [], 
    "third_party": true, 
    "type": "lib"
  }, 
  {
    "deps": [
      "boringssl", 
      "boringssl_test_util"
    ], 
    "headers": [], 
    "language": "c++", 
    "name": "boringssl_poly1305_test_lib", 
    "src": [], 
    "third_party": true, 
    "type": "lib"
  }, 
  {
    "deps": [
      "boringssl", 
      "boringssl_test_util"
    ], 
    "headers": [], 
    "language": "c", 
    "name": "boringssl_refcount_test_lib", 
    "src": [], 
    "third_party": true, 
    "type": "lib"
  }, 
  {
    "deps": [
      "boringssl", 
      "boringssl_test_util"
    ], 
    "headers": [], 
    "language": "c++", 
    "name": "boringssl_rsa_test_lib", 
    "src": [], 
    "third_party": true, 
    "type": "lib"
  }, 
  {
    "deps": [
      "boringssl", 
      "boringssl_test_util"
    ], 
    "headers": [], 
    "language": "c", 
    "name": "boringssl_thread_test_lib", 
    "src": [], 
    "third_party": true, 
    "type": "lib"
  }, 
  {
    "deps": [
      "boringssl", 
      "boringssl_test_util"
    ], 
    "headers": [], 
    "language": "c", 
    "name": "boringssl_pkcs7_test_lib", 
    "src": [], 
    "third_party": true, 
    "type": "lib"
  }, 
  {
    "deps": [
      "boringssl", 
      "boringssl_test_util"
    ], 
    "headers": [], 
    "language": "c", 
    "name": "boringssl_tab_test_lib", 
    "src": [], 
    "third_party": true, 
    "type": "lib"
  }, 
  {
    "deps": [
      "boringssl", 
      "boringssl_test_util"
    ], 
    "headers": [], 
    "language": "c", 
    "name": "boringssl_v3name_test_lib", 
    "src": [], 
    "third_party": true, 
    "type": "lib"
  }, 
  {
    "deps": [
      "boringssl", 
      "boringssl_test_util"
    ], 
    "headers": [], 
    "language": "c", 
    "name": "boringssl_pqueue_test_lib", 
    "src": [], 
    "third_party": true, 
    "type": "lib"
  }, 
  {
    "deps": [
      "boringssl", 
      "boringssl_test_util"
    ], 
    "headers": [], 
    "language": "c++", 
    "name": "boringssl_ssl_test_lib", 
    "src": [], 
    "third_party": true, 
    "type": "lib"
  }, 
  {
    "deps": [], 
    "headers": [
      "third_party/zlib/crc32.h", 
      "third_party/zlib/deflate.h", 
      "third_party/zlib/gzguts.h", 
      "third_party/zlib/inffast.h", 
      "third_party/zlib/inffixed.h", 
      "third_party/zlib/inflate.h", 
      "third_party/zlib/inftrees.h", 
      "third_party/zlib/trees.h", 
      "third_party/zlib/zconf.h", 
      "third_party/zlib/zlib.h", 
      "third_party/zlib/zutil.h"
    ], 
    "language": "c", 
    "name": "z", 
    "src": [], 
    "third_party": true, 
    "type": "lib"
  }, 
  {
    "deps": [
      "gpr", 
      "gpr_test_util", 
      "grpc_test_util_unsecure", 
      "grpc_unsecure"
    ], 
    "headers": [
      "test/core/bad_client/bad_client.h"
    ], 
    "language": "c", 
    "name": "bad_client_test", 
    "src": [
      "test/core/bad_client/bad_client.c", 
      "test/core/bad_client/bad_client.h"
    ], 
    "third_party": false, 
    "type": "lib"
  }, 
  {
    "deps": [
      "gpr", 
      "gpr_test_util", 
      "grpc", 
      "grpc_test_util"
    ], 
    "headers": [
      "test/core/bad_ssl/server_common.h"
    ], 
    "language": "c", 
    "name": "bad_ssl_test_server", 
    "src": [
      "test/core/bad_ssl/server_common.c", 
      "test/core/bad_ssl/server_common.h"
    ], 
    "third_party": false, 
    "type": "lib"
  }, 
  {
    "deps": [
      "end2end_certs", 
      "gpr", 
      "gpr_test_util", 
      "grpc", 
      "grpc_test_util"
    ], 
    "headers": [
      "test/core/end2end/end2end_tests.h", 
      "test/core/end2end/tests/cancel_test_helpers.h"
    ], 
    "language": "c", 
    "name": "end2end_tests", 
    "src": [
      "test/core/end2end/end2end_tests.c", 
      "test/core/end2end/end2end_tests.h", 
      "test/core/end2end/tests/bad_hostname.c", 
      "test/core/end2end/tests/binary_metadata.c", 
      "test/core/end2end/tests/call_creds.c", 
      "test/core/end2end/tests/cancel_after_accept.c", 
      "test/core/end2end/tests/cancel_after_client_done.c", 
      "test/core/end2end/tests/cancel_after_invoke.c", 
      "test/core/end2end/tests/cancel_before_invoke.c", 
      "test/core/end2end/tests/cancel_in_a_vacuum.c", 
      "test/core/end2end/tests/cancel_test_helpers.h", 
      "test/core/end2end/tests/cancel_with_status.c", 
      "test/core/end2end/tests/compressed_payload.c", 
      "test/core/end2end/tests/connectivity.c", 
      "test/core/end2end/tests/default_host.c", 
      "test/core/end2end/tests/disappearing_server.c", 
      "test/core/end2end/tests/empty_batch.c", 
      "test/core/end2end/tests/graceful_server_shutdown.c", 
      "test/core/end2end/tests/high_initial_seqno.c", 
      "test/core/end2end/tests/hpack_size.c", 
      "test/core/end2end/tests/invoke_large_request.c", 
      "test/core/end2end/tests/large_metadata.c", 
      "test/core/end2end/tests/max_concurrent_streams.c", 
      "test/core/end2end/tests/max_message_length.c", 
      "test/core/end2end/tests/negative_deadline.c", 
      "test/core/end2end/tests/no_op.c", 
      "test/core/end2end/tests/payload.c", 
      "test/core/end2end/tests/ping.c", 
      "test/core/end2end/tests/ping_pong_streaming.c", 
      "test/core/end2end/tests/registered_call.c", 
      "test/core/end2end/tests/request_with_flags.c", 
      "test/core/end2end/tests/request_with_payload.c", 
      "test/core/end2end/tests/server_finishes_request.c", 
      "test/core/end2end/tests/shutdown_finishes_calls.c", 
      "test/core/end2end/tests/shutdown_finishes_tags.c", 
      "test/core/end2end/tests/simple_delayed_request.c", 
      "test/core/end2end/tests/simple_metadata.c", 
      "test/core/end2end/tests/simple_request.c", 
      "test/core/end2end/tests/trailing_metadata.c"
    ], 
    "third_party": false, 
    "type": "lib"
  }, 
  {
    "deps": [
      "gpr", 
      "gpr_test_util", 
      "grpc_test_util_unsecure", 
      "grpc_unsecure"
    ], 
    "headers": [
      "test/core/end2end/end2end_tests.h", 
      "test/core/end2end/tests/cancel_test_helpers.h"
    ], 
    "language": "c", 
    "name": "end2end_nosec_tests", 
    "src": [
      "test/core/end2end/end2end_nosec_tests.c", 
      "test/core/end2end/end2end_tests.h", 
      "test/core/end2end/tests/bad_hostname.c", 
      "test/core/end2end/tests/binary_metadata.c", 
      "test/core/end2end/tests/cancel_after_accept.c", 
      "test/core/end2end/tests/cancel_after_client_done.c", 
      "test/core/end2end/tests/cancel_after_invoke.c", 
      "test/core/end2end/tests/cancel_before_invoke.c", 
      "test/core/end2end/tests/cancel_in_a_vacuum.c", 
      "test/core/end2end/tests/cancel_test_helpers.h", 
      "test/core/end2end/tests/cancel_with_status.c", 
      "test/core/end2end/tests/compressed_payload.c", 
      "test/core/end2end/tests/connectivity.c", 
      "test/core/end2end/tests/default_host.c", 
      "test/core/end2end/tests/disappearing_server.c", 
      "test/core/end2end/tests/empty_batch.c", 
      "test/core/end2end/tests/graceful_server_shutdown.c", 
      "test/core/end2end/tests/high_initial_seqno.c", 
      "test/core/end2end/tests/hpack_size.c", 
      "test/core/end2end/tests/invoke_large_request.c", 
      "test/core/end2end/tests/large_metadata.c", 
      "test/core/end2end/tests/max_concurrent_streams.c", 
      "test/core/end2end/tests/max_message_length.c", 
      "test/core/end2end/tests/negative_deadline.c", 
      "test/core/end2end/tests/no_op.c", 
      "test/core/end2end/tests/payload.c", 
      "test/core/end2end/tests/ping.c", 
      "test/core/end2end/tests/ping_pong_streaming.c", 
      "test/core/end2end/tests/registered_call.c", 
      "test/core/end2end/tests/request_with_flags.c", 
      "test/core/end2end/tests/request_with_payload.c", 
      "test/core/end2end/tests/server_finishes_request.c", 
      "test/core/end2end/tests/shutdown_finishes_calls.c", 
      "test/core/end2end/tests/shutdown_finishes_tags.c", 
      "test/core/end2end/tests/simple_delayed_request.c", 
      "test/core/end2end/tests/simple_metadata.c", 
      "test/core/end2end/tests/simple_request.c", 
      "test/core/end2end/tests/trailing_metadata.c"
    ], 
    "third_party": false, 
    "type": "lib"
  }, 
  {
    "deps": [], 
    "headers": [], 
    "language": "c", 
    "name": "end2end_certs", 
    "src": [
      "test/core/end2end/data/server1_cert.c", 
      "test/core/end2end/data/server1_key.c", 
      "test/core/end2end/data/test_root_cert.c"
    ], 
    "third_party": false, 
    "type": "lib"
  }
]<|MERGE_RESOLUTION|>--- conflicted
+++ resolved
@@ -4290,18 +4290,6 @@
     "type": "lib"
   }, 
   {
-    "deps": [
-      "gpr", 
-      "grpc"
-    ], 
-    "headers": [], 
-    "language": "c", 
-    "name": "grpc_dll", 
-    "src": [], 
-    "third_party": false, 
-    "type": "lib"
-  }, 
-  {
     "deps": [], 
     "headers": [
       "include/grpc/impl/codegen/alloc.h", 
@@ -4348,7 +4336,21 @@
       "include/grpc/impl/codegen/sync_posix.h", 
       "include/grpc/impl/codegen/sync_win32.h", 
       "include/grpc/impl/codegen/time.h"
-    ]
+    ], 
+    "third_party": false, 
+    "type": "lib"
+  }, 
+  {
+    "deps": [
+      "gpr", 
+      "grpc"
+    ], 
+    "headers": [], 
+    "language": "c", 
+    "name": "grpc_dll", 
+    "src": [], 
+    "third_party": false, 
+    "type": "lib"
   }, 
   {
     "deps": [
@@ -5139,7 +5141,9 @@
       "include/grpc/impl/codegen/sync_posix.h", 
       "include/grpc/impl/codegen/sync_win32.h", 
       "include/grpc/impl/codegen/time.h"
-    ]
+    ], 
+    "third_party": false, 
+    "type": "lib"
   }, 
   {
     "deps": [], 
@@ -5307,11 +5311,6 @@
       "src/cpp/client/credentials.cc", 
       "src/cpp/client/generic_stub.cc", 
       "src/cpp/client/insecure_credentials.cc", 
-<<<<<<< HEAD
-      "src/cpp/common/alarm.cc", 
-=======
-      "src/cpp/codegen/grpc_library.cc", 
->>>>>>> 44060b00
       "src/cpp/common/call.cc", 
       "src/cpp/common/channel_arguments.cc", 
       "src/cpp/common/completion_queue.cc", 
@@ -5411,16 +5410,10 @@
       "src/compiler/ruby_generator.h", 
       "src/compiler/ruby_generator_helpers-inl.h", 
       "src/compiler/ruby_generator_map-inl.h", 
-<<<<<<< HEAD
       "src/compiler/ruby_generator_string-inl.h"
-    ]
-=======
-      "src/compiler/ruby_generator_string-inl.h", 
-      "src/cpp/codegen/grpc_library.cc"
-    ], 
-    "third_party": false, 
-    "type": "lib"
->>>>>>> 44060b00
+    ], 
+    "third_party": false, 
+    "type": "lib"
   }, 
   {
     "deps": [
