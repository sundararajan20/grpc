/*
 *
 * Copyright 2015, Google Inc.
 * All rights reserved.
 *
 * Redistribution and use in source and binary forms, with or without
 * modification, are permitted provided that the following conditions are
 * met:
 *
 *     * Redistributions of source code must retain the above copyright
 * notice, this list of conditions and the following disclaimer.
 *     * Redistributions in binary form must reproduce the above
 * copyright notice, this list of conditions and the following disclaimer
 * in the documentation and/or other materials provided with the
 * distribution.
 *     * Neither the name of Google Inc. nor the names of its
 * contributors may be used to endorse or promote products derived from
 * this software without specific prior written permission.
 *
 * THIS SOFTWARE IS PROVIDED BY THE COPYRIGHT HOLDERS AND CONTRIBUTORS
 * "AS IS" AND ANY EXPRESS OR IMPLIED WARRANTIES, INCLUDING, BUT NOT
 * LIMITED TO, THE IMPLIED WARRANTIES OF MERCHANTABILITY AND FITNESS FOR
 * A PARTICULAR PURPOSE ARE DISCLAIMED. IN NO EVENT SHALL THE COPYRIGHT
 * OWNER OR CONTRIBUTORS BE LIABLE FOR ANY DIRECT, INDIRECT, INCIDENTAL,
 * SPECIAL, EXEMPLARY, OR CONSEQUENTIAL DAMAGES (INCLUDING, BUT NOT
 * LIMITED TO, PROCUREMENT OF SUBSTITUTE GOODS OR SERVICES; LOSS OF USE,
 * DATA, OR PROFITS; OR BUSINESS INTERRUPTION) HOWEVER CAUSED AND ON ANY
 * THEORY OF LIABILITY, WHETHER IN CONTRACT, STRICT LIABILITY, OR TORT
 * (INCLUDING NEGLIGENCE OR OTHERWISE) ARISING IN ANY WAY OUT OF THE USE
 * OF THIS SOFTWARE, EVEN IF ADVISED OF THE POSSIBILITY OF SUCH DAMAGE.
 *
 */

#include <cinttypes>
#include <deque>
#include <list>
#include <thread>
#include <unordered_map>
#include <vector>

#include <grpc++/channel.h>
#include <grpc++/client_context.h>
#include <grpc++/create_channel.h>
#include <grpc/support/alloc.h>
#include <grpc/support/host_port.h>
#include <grpc/support/log.h>

#include "src/core/lib/profiling/timers.h"
#include "src/core/lib/support/env.h"
#include "src/proto/grpc/testing/services.grpc.pb.h"
#include "test/core/util/port.h"
#include "test/core/util/test_config.h"
#include "test/cpp/qps/driver.h"
#include "test/cpp/qps/histogram.h"
#include "test/cpp/qps/qps_worker.h"
#include "test/cpp/qps/stats.h"

using std::list;
using std::thread;
using std::unique_ptr;
using std::deque;
using std::vector;

namespace grpc {
namespace testing {
static std::string get_host(const std::string& worker) {
  char* host;
  char* port;

  gpr_split_host_port(worker.c_str(), &host, &port);
  const string s(host);

  gpr_free(host);
  gpr_free(port);
  return s;
}

static std::unordered_map<string, std::deque<int>> get_hosts_and_cores(
    const deque<string>& workers) {
  std::unordered_map<string, std::deque<int>> hosts;
  for (auto it = workers.begin(); it != workers.end(); it++) {
    const string host = get_host(*it);
    if (hosts.find(host) == hosts.end()) {
      auto stub = WorkerService::NewStub(
          CreateChannel(*it, InsecureChannelCredentials()));
      grpc::ClientContext ctx;
      ctx.set_wait_for_ready(true);
      CoreRequest dummy;
      CoreResponse cores;
      grpc::Status s = stub->CoreCount(&ctx, dummy, &cores);
      GPR_ASSERT(s.ok());
      std::deque<int> dq;
      for (int i = 0; i < cores.cores(); i++) {
        dq.push_back(i);
      }
      hosts[host] = dq;
    }
  }
  return hosts;
}

static deque<string> get_workers(const string& name) {
  char* env = gpr_getenv(name.c_str());
  if (!env) return deque<string>();

  deque<string> out;
  char* p = env;
  for (;;) {
    char* comma = strchr(p, ',');
    if (comma) {
      out.emplace_back(p, comma);
      p = comma + 1;
    } else {
      out.emplace_back(p);
      gpr_free(env);
      return out;
    }
  }
}

// helpers for postprocess_scenario_result
static double WallTime(ClientStats s) { return s.time_elapsed(); }
static double SystemTime(ClientStats s) { return s.time_system(); }
static double UserTime(ClientStats s) { return s.time_user(); }
static double ServerWallTime(ServerStats s) { return s.time_elapsed(); }
static double ServerSystemTime(ServerStats s) { return s.time_system(); }
static double ServerUserTime(ServerStats s) { return s.time_user(); }
static double ServerTotalCpuTime(ServerStats s) { return s.total_cpu_time(); }
static double ServerIdleCpuTime(ServerStats s) { return s.idle_cpu_time(); }
static int Cores(int n) { return n; }

// Postprocess ScenarioResult and populate result summary.
static void postprocess_scenario_result(ScenarioResult* result) {
  Histogram histogram;
  histogram.MergeProto(result->latencies());

  auto time_estimate = average(result->client_stats(), WallTime);
  auto qps = histogram.Count() / time_estimate;
  auto qps_per_server_core = qps / sum(result->server_cores(), Cores);

  result->mutable_summary()->set_qps(qps);
  result->mutable_summary()->set_qps_per_server_core(qps_per_server_core);
  result->mutable_summary()->set_latency_50(histogram.Percentile(50));
  result->mutable_summary()->set_latency_90(histogram.Percentile(90));
  result->mutable_summary()->set_latency_95(histogram.Percentile(95));
  result->mutable_summary()->set_latency_99(histogram.Percentile(99));
  result->mutable_summary()->set_latency_999(histogram.Percentile(99.9));

  auto server_system_time = 100.0 *
                            sum(result->server_stats(), ServerSystemTime) /
                            sum(result->server_stats(), ServerWallTime);
  auto server_user_time = 100.0 * sum(result->server_stats(), ServerUserTime) /
                          sum(result->server_stats(), ServerWallTime);

  auto client_system_time = 100.0 * sum(result->client_stats(), SystemTime) /
                            sum(result->client_stats(), WallTime);
  auto client_user_time = 100.0 * sum(result->client_stats(), UserTime) /
                          sum(result->client_stats(), WallTime);

  result->mutable_summary()->set_server_system_time(server_system_time);
  result->mutable_summary()->set_server_user_time(server_user_time);
  result->mutable_summary()->set_client_system_time(client_system_time);
  result->mutable_summary()->set_client_user_time(client_user_time);

<<<<<<< HEAD
  // For Non-linux platform, get_cpu_usage() is not implemented. Thus,
  // ServerTotalCpuTime and ServerIdleCpuTime are both 0.
  if (average(result->server_stats(), ServerTotalCpuTime) == 0) {
    result->mutable_summary()->set_server_cpu_usage(0);
  } else {
    auto server_cpu_usage =
        100 -
        100 * average(result->server_stats(), ServerIdleCpuTime) /
            average(result->server_stats(), ServerTotalCpuTime);
    result->mutable_summary()->set_server_cpu_usage(server_cpu_usage);
=======
  if (result->request_results_size() > 0) {
    int64_t successes = 0;
    int64_t failures = 0;
    for (int i = 0; i < result->request_results_size(); i++) {
      RequestResultCount rrc = result->request_results(i);
      if (rrc.status_code() == 0) {
        successes += rrc.count();
      } else {
        failures += rrc.count();
      }
    }
    result->mutable_summary()->set_successful_requests_per_second(
        successes / time_estimate);
    result->mutable_summary()->set_failed_requests_per_second(failures /
                                                              time_estimate);
>>>>>>> 15b04e41
  }
}

// Namespace for classes and functions used only in RunScenario
// Using this rather than local definitions to workaround gcc-4.4 limitations
// regarding using templates without linkage
namespace runsc {

// ClientContext allocator
static ClientContext* AllocContext(list<ClientContext>* contexts) {
  contexts->emplace_back();
  auto context = &contexts->back();
  context->set_wait_for_ready(true);
  return context;
}

struct ServerData {
  unique_ptr<WorkerService::Stub> stub;
  unique_ptr<ClientReaderWriter<ServerArgs, ServerStatus>> stream;
};

struct ClientData {
  unique_ptr<WorkerService::Stub> stub;
  unique_ptr<ClientReaderWriter<ClientArgs, ClientStatus>> stream;
};
}  // namespace runsc

std::unique_ptr<ScenarioResult> RunScenario(
    const ClientConfig& initial_client_config, size_t num_clients,
    const ServerConfig& initial_server_config, size_t num_servers,
    int warmup_seconds, int benchmark_seconds, int spawn_local_worker_count) {
  // Log everything from the driver
  gpr_set_log_verbosity(GPR_LOG_SEVERITY_DEBUG);

  // ClientContext allocations (all are destroyed at scope exit)
  list<ClientContext> contexts;

  // To be added to the result, containing the final configuration used for
  // client and config (including host, etc.)
  ClientConfig result_client_config;
  const ServerConfig result_server_config = initial_server_config;

  // Get client, server lists
  auto workers = get_workers("QPS_WORKERS");
  ClientConfig client_config = initial_client_config;

  // Spawn some local workers if desired
  vector<unique_ptr<QpsWorker>> local_workers;
  for (int i = 0; i < abs(spawn_local_worker_count); i++) {
    // act as if we're a new test -- gets a good rng seed
    static bool called_init = false;
    if (!called_init) {
      char args_buf[100];
      strcpy(args_buf, "some-benchmark");
      char* args[] = {args_buf};
      grpc_test_init(1, args);
      called_init = true;
    }

    int driver_port = grpc_pick_unused_port_or_die();
    local_workers.emplace_back(new QpsWorker(driver_port));
    char addr[256];
    sprintf(addr, "localhost:%d", driver_port);
    if (spawn_local_worker_count < 0) {
      workers.push_front(addr);
    } else {
      workers.push_back(addr);
    }
  }

  // Setup the hosts and core counts
  auto hosts_cores = get_hosts_and_cores(workers);

  // if num_clients is set to <=0, do dynamic sizing: all workers
  // except for servers are clients
  if (num_clients <= 0) {
    num_clients = workers.size() - num_servers;
  }

  // TODO(ctiller): support running multiple configurations, and binpack
  // client/server pairs
  // to available workers
  GPR_ASSERT(workers.size() >= num_clients + num_servers);

  // Trim to just what we need
  workers.resize(num_clients + num_servers);

  // Start servers
  using runsc::ServerData;
  // servers is array rather than std::vector to avoid gcc-4.4 issues
  // where class contained in std::vector must have a copy constructor
  auto* servers = new ServerData[num_servers];
  for (size_t i = 0; i < num_servers; i++) {
    gpr_log(GPR_INFO, "Starting server on %s (worker #%" PRIuPTR ")",
            workers[i].c_str(), i);
    servers[i].stub = WorkerService::NewStub(
        CreateChannel(workers[i], InsecureChannelCredentials()));

    ServerConfig server_config = initial_server_config;
    char* host;
    char* driver_port;
    char* cli_target;
    gpr_split_host_port(workers[i].c_str(), &host, &driver_port);
    string host_str(host);
    int server_core_limit = initial_server_config.core_limit();
    int client_core_limit = initial_client_config.core_limit();

    if (server_core_limit == 0 && client_core_limit > 0) {
      // In this case, limit the server cores if it matches the
      // same host as one or more clients
      const auto& dq = hosts_cores.at(host_str);
      bool match = false;
      int limit = dq.size();
      for (size_t cli = 0; cli < num_clients; cli++) {
        if (host_str == get_host(workers[cli + num_servers])) {
          limit -= client_core_limit;
          match = true;
        }
      }
      if (match) {
        GPR_ASSERT(limit > 0);
        server_core_limit = limit;
      }
    }
    if (server_core_limit > 0) {
      auto& dq = hosts_cores.at(host_str);
      GPR_ASSERT(dq.size() >= static_cast<size_t>(server_core_limit));
      for (int core = 0; core < server_core_limit; core++) {
        server_config.add_core_list(dq.front());
        dq.pop_front();
      }
    }

    ServerArgs args;
    *args.mutable_setup() = server_config;
    servers[i].stream =
        servers[i].stub->RunServer(runsc::AllocContext(&contexts));
    if (!servers[i].stream->Write(args)) {
      gpr_log(GPR_ERROR, "Could not write args to server %zu", i);
    }
    ServerStatus init_status;
    if (!servers[i].stream->Read(&init_status)) {
      gpr_log(GPR_ERROR, "Server %zu did not yield initial status", i);
    }
    gpr_join_host_port(&cli_target, host, init_status.port());
    client_config.add_server_targets(cli_target);
    gpr_free(host);
    gpr_free(driver_port);
    gpr_free(cli_target);
  }

  // Targets are all set by now
  result_client_config = client_config;
  // Start clients
  using runsc::ClientData;
  // clients is array rather than std::vector to avoid gcc-4.4 issues
  // where class contained in std::vector must have a copy constructor
  auto* clients = new ClientData[num_clients];
  size_t channels_allocated = 0;
  for (size_t i = 0; i < num_clients; i++) {
    const auto& worker = workers[i + num_servers];
    gpr_log(GPR_INFO, "Starting client on %s (worker #%" PRIuPTR ")",
            worker.c_str(), i + num_servers);
    clients[i].stub = WorkerService::NewStub(
        CreateChannel(worker, InsecureChannelCredentials()));
    ClientConfig per_client_config = client_config;

    int server_core_limit = initial_server_config.core_limit();
    int client_core_limit = initial_client_config.core_limit();
    if ((server_core_limit > 0) || (client_core_limit > 0)) {
      auto& dq = hosts_cores.at(get_host(worker));
      if (client_core_limit == 0) {
        // limit client cores if it matches a server host
        bool match = false;
        int limit = dq.size();
        for (size_t srv = 0; srv < num_servers; srv++) {
          if (get_host(worker) == get_host(workers[srv])) {
            match = true;
          }
        }
        if (match) {
          GPR_ASSERT(limit > 0);
          client_core_limit = limit;
        }
      }
      if (client_core_limit > 0) {
        GPR_ASSERT(dq.size() >= static_cast<size_t>(client_core_limit));
        for (int core = 0; core < client_core_limit; core++) {
          per_client_config.add_core_list(dq.front());
          dq.pop_front();
        }
      }
    }

    // Reduce channel count so that total channels specified is held regardless
    // of the number of clients available
    size_t num_channels =
        (client_config.client_channels() - channels_allocated) /
        (num_clients - i);
    channels_allocated += num_channels;
    gpr_log(GPR_DEBUG, "Client %" PRIdPTR " gets %" PRIdPTR " channels", i,
            num_channels);
    per_client_config.set_client_channels(num_channels);

    ClientArgs args;
    *args.mutable_setup() = per_client_config;
    clients[i].stream =
        clients[i].stub->RunClient(runsc::AllocContext(&contexts));
    if (!clients[i].stream->Write(args)) {
      gpr_log(GPR_ERROR, "Could not write args to client %zu", i);
    }
  }

  for (size_t i = 0; i < num_clients; i++) {
    ClientStatus init_status;
    if (!clients[i].stream->Read(&init_status)) {
      gpr_log(GPR_ERROR, "Client %zu did not yield initial status", i);
    }
  }

  // Send an initial mark: clients can use this to know that everything is ready
  // to start
  gpr_log(GPR_INFO, "Initiating");
  ServerArgs server_mark;
  server_mark.mutable_mark()->set_reset(true);
  ClientArgs client_mark;
  client_mark.mutable_mark()->set_reset(true);
  ServerStatus server_status;
  ClientStatus client_status;
  for (size_t i = 0; i < num_clients; i++) {
    auto client = &clients[i];
    if (!client->stream->Write(client_mark)) {
      gpr_log(GPR_ERROR, "Couldn't write mark to client %zu", i);
    }
  }
  for (size_t i = 0; i < num_clients; i++) {
    auto client = &clients[i];
    if (!client->stream->Read(&client_status)) {
      gpr_log(GPR_ERROR, "Couldn't get status from client %zu", i);
    }
  }

  // Let everything warmup
  gpr_log(GPR_INFO, "Warming up");
  gpr_timespec start = gpr_now(GPR_CLOCK_REALTIME);
  gpr_sleep_until(
      gpr_time_add(start, gpr_time_from_seconds(warmup_seconds, GPR_TIMESPAN)));

  // Start a run
  gpr_log(GPR_INFO, "Starting");
  for (size_t i = 0; i < num_servers; i++) {
    auto server = &servers[i];
    if (!server->stream->Write(server_mark)) {
      gpr_log(GPR_ERROR, "Couldn't write mark to server %zu", i);
    }
  }
  for (size_t i = 0; i < num_clients; i++) {
    auto client = &clients[i];
    if (!client->stream->Write(client_mark)) {
      gpr_log(GPR_ERROR, "Couldn't write mark to client %zu", i);
    }
  }
  for (size_t i = 0; i < num_servers; i++) {
    auto server = &servers[i];
    if (!server->stream->Read(&server_status)) {
      gpr_log(GPR_ERROR, "Couldn't get status from server %zu", i);
    }
  }
  for (size_t i = 0; i < num_clients; i++) {
    auto client = &clients[i];
    if (!client->stream->Read(&client_status)) {
      gpr_log(GPR_ERROR, "Couldn't get status from client %zu", i);
    }
  }

  // Wait some time
  gpr_log(GPR_INFO, "Running");
  // Use gpr_sleep_until rather than this_thread::sleep_until to support
  // compilers that don't work with this_thread
  gpr_sleep_until(gpr_time_add(
      start,
      gpr_time_from_seconds(warmup_seconds + benchmark_seconds, GPR_TIMESPAN)));

  gpr_timer_set_enabled(0);

  // Finish a run
  std::unique_ptr<ScenarioResult> result(new ScenarioResult);
  Histogram merged_latencies;
  std::unordered_map<int, int64_t> merged_statuses;

  gpr_log(GPR_INFO, "Finishing clients");
  for (size_t i = 0; i < num_clients; i++) {
    auto client = &clients[i];
    if (!client->stream->Write(client_mark)) {
      gpr_log(GPR_ERROR, "Couldn't write mark to client %zu", i);
    }
    if (!client->stream->WritesDone()) {
      gpr_log(GPR_ERROR, "Failed WritesDone for client %zu", i);
    }
  }
  for (size_t i = 0; i < num_clients; i++) {
    auto client = &clients[i];
    // Read the client final status
    if (client->stream->Read(&client_status)) {
      gpr_log(GPR_INFO, "Received final status from client %zu", i);
      const auto& stats = client_status.stats();
      merged_latencies.MergeProto(stats.latencies());
      for (int i = 0; i < stats.request_results_size(); i++) {
        merged_statuses[stats.request_results(i).status_code()] +=
            stats.request_results(i).count();
      }
      result->add_client_stats()->CopyFrom(stats);
      // That final status should be the last message on the client stream
      GPR_ASSERT(!client->stream->Read(&client_status));
    } else {
      gpr_log(GPR_ERROR, "Couldn't get final status from client %zu", i);
    }
  }
  for (size_t i = 0; i < num_clients; i++) {
    auto client = &clients[i];
    Status s = client->stream->Finish();
    result->add_client_success(s.ok());
    if (!s.ok()) {
      gpr_log(GPR_ERROR, "Client %zu had an error %s", i,
              s.error_message().c_str());
    }
  }
  delete[] clients;

  merged_latencies.FillProto(result->mutable_latencies());
  for (std::unordered_map<int, int64_t>::iterator it = merged_statuses.begin();
       it != merged_statuses.end(); ++it) {
    RequestResultCount* rrc = result->add_request_results();
    rrc->set_status_code(it->first);
    rrc->set_count(it->second);
  }

  gpr_log(GPR_INFO, "Finishing servers");
  for (size_t i = 0; i < num_servers; i++) {
    auto server = &servers[i];
    if (!server->stream->Write(server_mark)) {
      gpr_log(GPR_ERROR, "Couldn't write mark to server %zu", i);
    }
    if (!server->stream->WritesDone()) {
      gpr_log(GPR_ERROR, "Failed WritesDone for server %zu", i);
    }
  }
  for (size_t i = 0; i < num_servers; i++) {
    auto server = &servers[i];
    // Read the server final status
    if (server->stream->Read(&server_status)) {
      gpr_log(GPR_INFO, "Received final status from server %zu", i);
      result->add_server_stats()->CopyFrom(server_status.stats());
      result->add_server_cores(server_status.cores());
      // That final status should be the last message on the server stream
      GPR_ASSERT(!server->stream->Read(&server_status));
    } else {
      gpr_log(GPR_ERROR, "Couldn't get final status from server %zu", i);
    }
  }
  for (size_t i = 0; i < num_servers; i++) {
    auto server = &servers[i];
    Status s = server->stream->Finish();
    result->add_server_success(s.ok());
    if (!s.ok()) {
      gpr_log(GPR_ERROR, "Server %zu had an error %s", i,
              s.error_message().c_str());
    }
  }

  delete[] servers;

  postprocess_scenario_result(result.get());
  return result;
}

bool RunQuit() {
  // Get client, server lists
  bool result = true;
  auto workers = get_workers("QPS_WORKERS");
  for (size_t i = 0; i < workers.size(); i++) {
    auto stub = WorkerService::NewStub(
        CreateChannel(workers[i], InsecureChannelCredentials()));
    Void dummy;
    grpc::ClientContext ctx;
    ctx.set_wait_for_ready(true);
    Status s = stub->QuitWorker(&ctx, dummy, &dummy);
    if (!s.ok()) {
      gpr_log(GPR_ERROR, "Worker %zu could not be properly quit because %s", i,
              s.error_message().c_str());
      result = false;
    }
  }
  return result;
}

}  // namespace testing
}  // namespace grpc<|MERGE_RESOLUTION|>--- conflicted
+++ resolved
@@ -162,7 +162,6 @@
   result->mutable_summary()->set_client_system_time(client_system_time);
   result->mutable_summary()->set_client_user_time(client_user_time);
 
-<<<<<<< HEAD
   // For Non-linux platform, get_cpu_usage() is not implemented. Thus,
   // ServerTotalCpuTime and ServerIdleCpuTime are both 0.
   if (average(result->server_stats(), ServerTotalCpuTime) == 0) {
@@ -173,7 +172,8 @@
         100 * average(result->server_stats(), ServerIdleCpuTime) /
             average(result->server_stats(), ServerTotalCpuTime);
     result->mutable_summary()->set_server_cpu_usage(server_cpu_usage);
-=======
+  }
+
   if (result->request_results_size() > 0) {
     int64_t successes = 0;
     int64_t failures = 0;
@@ -189,7 +189,6 @@
         successes / time_estimate);
     result->mutable_summary()->set_failed_requests_per_second(failures /
                                                               time_estimate);
->>>>>>> 15b04e41
   }
 }
 
