--- conflicted
+++ resolved
@@ -88,12 +88,6 @@
   gpr_log(GPR_INFO, "Starting server of type %s",
           ServerType_Name(config.server_type()).c_str());
 
-<<<<<<< HEAD
-  if (config.core_limit() > 0) {
-    LimitCores(config.core_limit());
-  }
-=======
->>>>>>> 71a083b1
   switch (config.server_type()) {
     case ServerType::SYNC_SERVER:
       return CreateSynchronousServer(config);
