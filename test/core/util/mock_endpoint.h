/*
 *
 * Copyright 2016 gRPC authors.
 *
 * Licensed under the Apache License, Version 2.0 (the "License");
 * you may not use this file except in compliance with the License.
 * You may obtain a copy of the License at
 *
 *     http://www.apache.org/licenses/LICENSE-2.0
 *
 * Unless required by applicable law or agreed to in writing, software
 * distributed under the License is distributed on an "AS IS" BASIS,
 * WITHOUT WARRANTIES OR CONDITIONS OF ANY KIND, either express or implied.
 * See the License for the specific language governing permissions and
 * limitations under the License.
 *
 */

#ifndef MOCK_ENDPOINT_H
#define MOCK_ENDPOINT_H

#include "src/core/lib/iomgr/endpoint.h"

<<<<<<< HEAD
grpc_endpoint *grpc_mock_endpoint_create(void (*on_write)(grpc_slice slice),
                                         grpc_resource_quota *resource_quota);
void grpc_mock_endpoint_put_read(grpc_endpoint *mock_endpoint,
=======
grpc_endpoint* grpc_mock_endpoint_create(void (*on_write)(grpc_slice slice),
                                         grpc_resource_quota* resource_quota);
void grpc_mock_endpoint_put_read(grpc_exec_ctx* exec_ctx,
                                 grpc_endpoint* mock_endpoint,
>>>>>>> d9da7387
                                 grpc_slice slice);

#endif<|MERGE_RESOLUTION|>--- conflicted
+++ resolved
@@ -21,16 +21,9 @@
 
 #include "src/core/lib/iomgr/endpoint.h"
 
-<<<<<<< HEAD
-grpc_endpoint *grpc_mock_endpoint_create(void (*on_write)(grpc_slice slice),
-                                         grpc_resource_quota *resource_quota);
-void grpc_mock_endpoint_put_read(grpc_endpoint *mock_endpoint,
-=======
 grpc_endpoint* grpc_mock_endpoint_create(void (*on_write)(grpc_slice slice),
                                          grpc_resource_quota* resource_quota);
-void grpc_mock_endpoint_put_read(grpc_exec_ctx* exec_ctx,
-                                 grpc_endpoint* mock_endpoint,
->>>>>>> d9da7387
+void grpc_mock_endpoint_put_read(grpc_endpoint* mock_endpoint,
                                  grpc_slice slice);
 
 #endif