/*
 *
 * Copyright 2016 gRPC authors.
 *
 * Licensed under the Apache License, Version 2.0 (the "License");
 * you may not use this file except in compliance with the License.
 * You may obtain a copy of the License at
 *
 *     http://www.apache.org/licenses/LICENSE-2.0
 *
 * Unless required by applicable law or agreed to in writing, software
 * distributed under the License is distributed on an "AS IS" BASIS,
 * WITHOUT WARRANTIES OR CONDITIONS OF ANY KIND, either express or implied.
 * See the License for the specific language governing permissions and
 * limitations under the License.
 *
 */

#include "src/core/lib/iomgr/sockaddr.h"

#include "test/core/util/passthru_endpoint.h"

#include <inttypes.h>
#include <string.h>

#include <grpc/support/alloc.h>
#include <grpc/support/log.h>
#include <grpc/support/string_util.h>
#include <grpc/support/useful.h>
#include "src/core/lib/slice/slice_internal.h"

#define WRITE_BUFFER_SIZE (2 * 1024 * 1024)

typedef struct {
  grpc_endpoint base;
  double bytes_per_second;
  grpc_endpoint *wrapped;
  gpr_timespec last_write;

  gpr_mu mu;
  grpc_slice_buffer write_buffer;
  grpc_slice_buffer writing_buffer;
  grpc_error *error;
  bool writing;
  grpc_closure *write_cb;
} trickle_endpoint;

static void te_read(grpc_exec_ctx *exec_ctx, grpc_endpoint *ep,
                    grpc_slice_buffer *slices, bool covered_by_poller,
                    grpc_closure *cb) {
  trickle_endpoint *te = (trickle_endpoint *)ep;
  grpc_endpoint_read(exec_ctx, te->wrapped, slices, covered_by_poller, cb);
}

static void maybe_call_write_cb_locked(grpc_exec_ctx *exec_ctx,
                                       trickle_endpoint *te) {
  if (te->write_cb != NULL && (te->error != GRPC_ERROR_NONE ||
                               te->write_buffer.length <= WRITE_BUFFER_SIZE)) {
    GRPC_CLOSURE_SCHED(exec_ctx, te->write_cb, GRPC_ERROR_REF(te->error));
    te->write_cb = NULL;
  }
}

static void te_write(grpc_exec_ctx *exec_ctx, grpc_endpoint *ep,
                     grpc_slice_buffer *slices, bool covered_by_poller,
                     grpc_closure *cb) {
  trickle_endpoint *te = (trickle_endpoint *)ep;
  gpr_mu_lock(&te->mu);
  GPR_ASSERT(te->write_cb == NULL);
  if (te->write_buffer.length == 0) {
    te->last_write = gpr_now(GPR_CLOCK_MONOTONIC);
  }
  for (size_t i = 0; i < slices->count; i++) {
    grpc_slice_buffer_add(&te->write_buffer,
                          grpc_slice_copy(slices->slices[i]));
  }
  te->write_cb = cb;
  maybe_call_write_cb_locked(exec_ctx, te);
  gpr_mu_unlock(&te->mu);
}

static void te_add_to_pollset(grpc_exec_ctx *exec_ctx, grpc_endpoint *ep,
                              grpc_pollset *pollset) {
  trickle_endpoint *te = (trickle_endpoint *)ep;
  grpc_endpoint_add_to_pollset(exec_ctx, te->wrapped, pollset);
}

static void te_add_to_pollset_set(grpc_exec_ctx *exec_ctx, grpc_endpoint *ep,
                                  grpc_pollset_set *pollset_set) {
  trickle_endpoint *te = (trickle_endpoint *)ep;
  grpc_endpoint_add_to_pollset_set(exec_ctx, te->wrapped, pollset_set);
}

static void te_shutdown(grpc_exec_ctx *exec_ctx, grpc_endpoint *ep,
                        grpc_error *why) {
  trickle_endpoint *te = (trickle_endpoint *)ep;
  gpr_mu_lock(&te->mu);
  if (te->error == GRPC_ERROR_NONE) {
    te->error = GRPC_ERROR_REF(why);
  }
  maybe_call_write_cb_locked(exec_ctx, te);
  gpr_mu_unlock(&te->mu);
  grpc_endpoint_shutdown(exec_ctx, te->wrapped, why);
}

static void te_destroy(grpc_exec_ctx *exec_ctx, grpc_endpoint *ep) {
  trickle_endpoint *te = (trickle_endpoint *)ep;
  grpc_endpoint_destroy(exec_ctx, te->wrapped);
  gpr_mu_destroy(&te->mu);
  grpc_slice_buffer_destroy_internal(exec_ctx, &te->write_buffer);
  grpc_slice_buffer_destroy_internal(exec_ctx, &te->writing_buffer);
  GRPC_ERROR_UNREF(te->error);
  gpr_free(te);
}

static grpc_resource_user *te_get_resource_user(grpc_endpoint *ep) {
  trickle_endpoint *te = (trickle_endpoint *)ep;
  return grpc_endpoint_get_resource_user(te->wrapped);
}

static char *te_get_peer(grpc_endpoint *ep) {
  trickle_endpoint *te = (trickle_endpoint *)ep;
  return grpc_endpoint_get_peer(te->wrapped);
}

static int te_get_fd(grpc_endpoint *ep) {
  trickle_endpoint *te = (trickle_endpoint *)ep;
  return grpc_endpoint_get_fd(te->wrapped);
}

static void te_finish_write(grpc_exec_ctx *exec_ctx, void *arg,
                            grpc_error *error) {
  trickle_endpoint *te = arg;
  gpr_mu_lock(&te->mu);
  te->writing = false;
  grpc_slice_buffer_reset_and_unref(&te->writing_buffer);
  gpr_mu_unlock(&te->mu);
}

static const grpc_endpoint_vtable vtable = {
    te_read,     te_write,   te_add_to_pollset,    te_add_to_pollset_set,
    te_shutdown, te_destroy, te_get_resource_user, te_get_peer,
    te_get_fd};

grpc_endpoint *grpc_trickle_endpoint_create(grpc_endpoint *wrap,
                                            double bytes_per_second) {
  trickle_endpoint *te = gpr_malloc(sizeof(*te));
  te->base.vtable = &vtable;
  te->wrapped = wrap;
  te->bytes_per_second = bytes_per_second;
  te->write_cb = NULL;
  gpr_mu_init(&te->mu);
  grpc_slice_buffer_init(&te->write_buffer);
  grpc_slice_buffer_init(&te->writing_buffer);
  te->error = GRPC_ERROR_NONE;
  te->writing = false;
  return &te->base;
}

static double ts2dbl(gpr_timespec s) {
  return (double)s.tv_sec + 1e-9 * (double)s.tv_nsec;
}

size_t grpc_trickle_endpoint_trickle(grpc_exec_ctx *exec_ctx,
                                     grpc_endpoint *ep) {
  trickle_endpoint *te = (trickle_endpoint *)ep;
  gpr_mu_lock(&te->mu);
  if (!te->writing && te->write_buffer.length > 0) {
    gpr_timespec now = gpr_now(GPR_CLOCK_MONOTONIC);
    double elapsed = ts2dbl(gpr_time_sub(now, te->last_write));
    size_t bytes = (size_t)(te->bytes_per_second * elapsed);
    // gpr_log(GPR_DEBUG, "%lf elapsed --> %" PRIdPTR " bytes", elapsed, bytes);
    if (bytes > 0) {
      grpc_slice_buffer_move_first(&te->write_buffer,
                                   GPR_MIN(bytes, te->write_buffer.length),
                                   &te->writing_buffer);
      te->writing = true;
      te->last_write = now;
      grpc_endpoint_write(
<<<<<<< HEAD
          exec_ctx, te->wrapped, &te->writing_buffer, true,
          grpc_closure_create(te_finish_write, te, grpc_schedule_on_exec_ctx));
=======
          exec_ctx, te->wrapped, &te->writing_buffer,
          GRPC_CLOSURE_CREATE(te_finish_write, te, grpc_schedule_on_exec_ctx));
>>>>>>> 809fbfdc
      maybe_call_write_cb_locked(exec_ctx, te);
    }
  }
  size_t backlog = te->write_buffer.length;
  gpr_mu_unlock(&te->mu);
  return backlog;
}

size_t grpc_trickle_get_backlog(grpc_endpoint *ep) {
  trickle_endpoint *te = (trickle_endpoint *)ep;
  gpr_mu_lock(&te->mu);
  size_t backlog = te->write_buffer.length;
  gpr_mu_unlock(&te->mu);
  return backlog;
}<|MERGE_RESOLUTION|>--- conflicted
+++ resolved
@@ -46,10 +46,9 @@
 } trickle_endpoint;
 
 static void te_read(grpc_exec_ctx *exec_ctx, grpc_endpoint *ep,
-                    grpc_slice_buffer *slices, bool covered_by_poller,
-                    grpc_closure *cb) {
+                    grpc_slice_buffer *slices, grpc_closure *cb) {
   trickle_endpoint *te = (trickle_endpoint *)ep;
-  grpc_endpoint_read(exec_ctx, te->wrapped, slices, covered_by_poller, cb);
+  grpc_endpoint_read(exec_ctx, te->wrapped, slices, cb);
 }
 
 static void maybe_call_write_cb_locked(grpc_exec_ctx *exec_ctx,
@@ -62,8 +61,7 @@
 }
 
 static void te_write(grpc_exec_ctx *exec_ctx, grpc_endpoint *ep,
-                     grpc_slice_buffer *slices, bool covered_by_poller,
-                     grpc_closure *cb) {
+                     grpc_slice_buffer *slices, grpc_closure *cb) {
   trickle_endpoint *te = (trickle_endpoint *)ep;
   gpr_mu_lock(&te->mu);
   GPR_ASSERT(te->write_cb == NULL);
@@ -130,7 +128,7 @@
 
 static void te_finish_write(grpc_exec_ctx *exec_ctx, void *arg,
                             grpc_error *error) {
-  trickle_endpoint *te = arg;
+  trickle_endpoint *te = (trickle_endpoint *)arg;
   gpr_mu_lock(&te->mu);
   te->writing = false;
   grpc_slice_buffer_reset_and_unref(&te->writing_buffer);
@@ -144,7 +142,7 @@
 
 grpc_endpoint *grpc_trickle_endpoint_create(grpc_endpoint *wrap,
                                             double bytes_per_second) {
-  trickle_endpoint *te = gpr_malloc(sizeof(*te));
+  trickle_endpoint *te = (trickle_endpoint *)gpr_malloc(sizeof(*te));
   te->base.vtable = &vtable;
   te->wrapped = wrap;
   te->bytes_per_second = bytes_per_second;
@@ -177,13 +175,8 @@
       te->writing = true;
       te->last_write = now;
       grpc_endpoint_write(
-<<<<<<< HEAD
-          exec_ctx, te->wrapped, &te->writing_buffer, true,
-          grpc_closure_create(te_finish_write, te, grpc_schedule_on_exec_ctx));
-=======
           exec_ctx, te->wrapped, &te->writing_buffer,
           GRPC_CLOSURE_CREATE(te_finish_write, te, grpc_schedule_on_exec_ctx));
->>>>>>> 809fbfdc
       maybe_call_write_cb_locked(exec_ctx, te);
     }
   }
