--- conflicted
+++ resolved
@@ -50,17 +50,10 @@
 #include <grpc/support/sync.h>
 #include <grpc/support/time.h>
 
-<<<<<<< HEAD
 #include "src/core/iomgr/iomgr.h"
 #include "test/core/util/test_config.h"
 
-static gpr_mu g_mu;
-=======
-#include "src/core/iomgr/pollset_posix.h"
-#include "test/core/util/test_config.h"
-
 static gpr_mu *g_mu;
->>>>>>> e2a8a3f4
 static grpc_pollset *g_pollset;
 
 /* buffer size used to send and receive data.
@@ -189,17 +182,10 @@
 
   grpc_fd_orphan(exec_ctx, sv->em_fd, NULL, NULL, "b");
 
-<<<<<<< HEAD
-  gpr_mu_lock(&g_mu);
+  gpr_mu_lock(g_mu);
   sv->done = 1;
   grpc_pollset_kick(g_pollset, NULL);
-  gpr_mu_unlock(&g_mu);
-=======
-  gpr_mu_lock(g_mu);
-  sv->done = 1;
-  grpc_pollset_kick(g_pollset, NULL);
-  gpr_mu_unlock(g_mu);
->>>>>>> e2a8a3f4
+  gpr_mu_unlock(g_mu);
 }
 
 /* Called when a new TCP connection request arrives in the listening port. */
@@ -266,30 +252,18 @@
 
 /* Wait and shutdown a sever. */
 static void server_wait_and_shutdown(server *sv) {
-<<<<<<< HEAD
-  gpr_mu_lock(&g_mu);
-=======
-  gpr_mu_lock(g_mu);
->>>>>>> e2a8a3f4
+  gpr_mu_lock(g_mu);
   while (!sv->done) {
     grpc_exec_ctx exec_ctx = GRPC_EXEC_CTX_INIT;
     grpc_pollset_worker *worker = NULL;
     grpc_pollset_work(&exec_ctx, g_pollset, &worker,
                       gpr_now(GPR_CLOCK_MONOTONIC),
                       gpr_inf_future(GPR_CLOCK_MONOTONIC));
-<<<<<<< HEAD
-    gpr_mu_unlock(&g_mu);
-    grpc_exec_ctx_finish(&exec_ctx);
-    gpr_mu_lock(&g_mu);
-  }
-  gpr_mu_unlock(&g_mu);
-=======
     gpr_mu_unlock(g_mu);
     grpc_exec_ctx_finish(&exec_ctx);
     gpr_mu_lock(g_mu);
   }
   gpr_mu_unlock(g_mu);
->>>>>>> e2a8a3f4
 }
 
 /* ===An upload client to test notify_on_write=== */
@@ -336,15 +310,9 @@
   ssize_t write_once = 0;
 
   if (!success) {
-<<<<<<< HEAD
-    gpr_mu_lock(&g_mu);
-    client_session_shutdown_cb(exec_ctx, arg, 1);
-    gpr_mu_unlock(&g_mu);
-=======
     gpr_mu_lock(g_mu);
     client_session_shutdown_cb(exec_ctx, arg, 1);
     gpr_mu_unlock(g_mu);
->>>>>>> e2a8a3f4
     return;
   }
 
@@ -354,11 +322,7 @@
   } while (write_once > 0);
 
   if (errno == EAGAIN) {
-<<<<<<< HEAD
-    gpr_mu_lock(&g_mu);
-=======
     gpr_mu_lock(g_mu);
->>>>>>> e2a8a3f4
     if (cl->client_write_cnt < CLIENT_TOTAL_WRITE_CNT) {
       cl->write_closure.cb = client_session_write;
       cl->write_closure.cb_arg = cl;
@@ -367,11 +331,7 @@
     } else {
       client_session_shutdown_cb(exec_ctx, arg, 1);
     }
-<<<<<<< HEAD
-    gpr_mu_unlock(&g_mu);
-=======
     gpr_mu_unlock(g_mu);
->>>>>>> e2a8a3f4
   } else {
     gpr_log(GPR_ERROR, "unknown errno %s", strerror(errno));
     abort();
@@ -407,30 +367,18 @@
 
 /* Wait for the signal to shutdown a client. */
 static void client_wait_and_shutdown(client *cl) {
-<<<<<<< HEAD
-  gpr_mu_lock(&g_mu);
-=======
-  gpr_mu_lock(g_mu);
->>>>>>> e2a8a3f4
+  gpr_mu_lock(g_mu);
   while (!cl->done) {
     grpc_pollset_worker *worker = NULL;
     grpc_exec_ctx exec_ctx = GRPC_EXEC_CTX_INIT;
     grpc_pollset_work(&exec_ctx, g_pollset, &worker,
                       gpr_now(GPR_CLOCK_MONOTONIC),
                       gpr_inf_future(GPR_CLOCK_MONOTONIC));
-<<<<<<< HEAD
-    gpr_mu_unlock(&g_mu);
-    grpc_exec_ctx_finish(&exec_ctx);
-    gpr_mu_lock(&g_mu);
-  }
-  gpr_mu_unlock(&g_mu);
-=======
     gpr_mu_unlock(g_mu);
     grpc_exec_ctx_finish(&exec_ctx);
     gpr_mu_lock(g_mu);
   }
   gpr_mu_unlock(g_mu);
->>>>>>> e2a8a3f4
 }
 
 /* Test grpc_fd. Start an upload server and client, upload a stream of
@@ -465,34 +413,20 @@
                                 void *arg /* fd_change_data */, bool success) {
   fd_change_data *fdc = arg;
 
-<<<<<<< HEAD
-  gpr_mu_lock(&g_mu);
+  gpr_mu_lock(g_mu);
   fdc->cb_that_ran = first_read_callback;
   grpc_pollset_kick(g_pollset, NULL);
-  gpr_mu_unlock(&g_mu);
-=======
-  gpr_mu_lock(g_mu);
-  fdc->cb_that_ran = first_read_callback;
-  grpc_pollset_kick(g_pollset, NULL);
-  gpr_mu_unlock(g_mu);
->>>>>>> e2a8a3f4
+  gpr_mu_unlock(g_mu);
 }
 
 static void second_read_callback(grpc_exec_ctx *exec_ctx,
                                  void *arg /* fd_change_data */, bool success) {
   fd_change_data *fdc = arg;
 
-<<<<<<< HEAD
-  gpr_mu_lock(&g_mu);
+  gpr_mu_lock(g_mu);
   fdc->cb_that_ran = second_read_callback;
   grpc_pollset_kick(g_pollset, NULL);
-  gpr_mu_unlock(&g_mu);
-=======
-  gpr_mu_lock(g_mu);
-  fdc->cb_that_ran = second_read_callback;
-  grpc_pollset_kick(g_pollset, NULL);
-  gpr_mu_unlock(g_mu);
->>>>>>> e2a8a3f4
+  gpr_mu_unlock(g_mu);
 }
 
 /* Test that changing the callback we use for notify_on_read actually works.
@@ -534,31 +468,18 @@
   GPR_ASSERT(result == 1);
 
   /* And now wait for it to run. */
-<<<<<<< HEAD
-  gpr_mu_lock(&g_mu);
-=======
-  gpr_mu_lock(g_mu);
->>>>>>> e2a8a3f4
+  gpr_mu_lock(g_mu);
   while (a.cb_that_ran == NULL) {
     grpc_pollset_worker *worker = NULL;
     grpc_pollset_work(&exec_ctx, g_pollset, &worker,
                       gpr_now(GPR_CLOCK_MONOTONIC),
                       gpr_inf_future(GPR_CLOCK_MONOTONIC));
-<<<<<<< HEAD
-    gpr_mu_unlock(&g_mu);
-    grpc_exec_ctx_finish(&exec_ctx);
-    gpr_mu_lock(&g_mu);
-  }
-  GPR_ASSERT(a.cb_that_ran == first_read_callback);
-  gpr_mu_unlock(&g_mu);
-=======
     gpr_mu_unlock(g_mu);
     grpc_exec_ctx_finish(&exec_ctx);
     gpr_mu_lock(g_mu);
   }
   GPR_ASSERT(a.cb_that_ran == first_read_callback);
   gpr_mu_unlock(g_mu);
->>>>>>> e2a8a3f4
 
   /* And drain the socket so we can generate a new read edge */
   result = read(sv[0], &data, 1);
@@ -571,25 +492,12 @@
   result = write(sv[1], &data, 1);
   GPR_ASSERT(result == 1);
 
-<<<<<<< HEAD
-  gpr_mu_lock(&g_mu);
-=======
-  gpr_mu_lock(g_mu);
->>>>>>> e2a8a3f4
+  gpr_mu_lock(g_mu);
   while (b.cb_that_ran == NULL) {
     grpc_pollset_worker *worker = NULL;
     grpc_pollset_work(&exec_ctx, g_pollset, &worker,
                       gpr_now(GPR_CLOCK_MONOTONIC),
                       gpr_inf_future(GPR_CLOCK_MONOTONIC));
-<<<<<<< HEAD
-    gpr_mu_unlock(&g_mu);
-    grpc_exec_ctx_finish(&exec_ctx);
-    gpr_mu_lock(&g_mu);
-  }
-  /* Except now we verify that second_read_callback ran instead */
-  GPR_ASSERT(b.cb_that_ran == second_read_callback);
-  gpr_mu_unlock(&g_mu);
-=======
     gpr_mu_unlock(g_mu);
     grpc_exec_ctx_finish(&exec_ctx);
     gpr_mu_lock(g_mu);
@@ -597,7 +505,6 @@
   /* Except now we verify that second_read_callback ran instead */
   GPR_ASSERT(b.cb_that_ran == second_read_callback);
   gpr_mu_unlock(g_mu);
->>>>>>> e2a8a3f4
 
   grpc_fd_orphan(&exec_ctx, em_fd, NULL, NULL, "d");
   grpc_exec_ctx_finish(&exec_ctx);
@@ -615,10 +522,6 @@
   grpc_exec_ctx exec_ctx = GRPC_EXEC_CTX_INIT;
   grpc_test_init(argc, argv);
   grpc_iomgr_init();
-<<<<<<< HEAD
-  gpr_mu_init(&g_mu);
-=======
->>>>>>> e2a8a3f4
   g_pollset = gpr_malloc(grpc_pollset_size());
   grpc_pollset_init(g_pollset, &g_mu);
   test_grpc_fd();
@@ -627,10 +530,6 @@
   grpc_pollset_shutdown(&exec_ctx, g_pollset, &destroyed);
   grpc_exec_ctx_finish(&exec_ctx);
   gpr_free(g_pollset);
-<<<<<<< HEAD
-  gpr_mu_destroy(&g_mu);
-=======
->>>>>>> e2a8a3f4
   grpc_iomgr_shutdown();
   return 0;
 }