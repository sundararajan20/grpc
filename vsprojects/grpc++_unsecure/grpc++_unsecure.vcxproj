--- conflicted
+++ resolved
@@ -188,11 +188,7 @@
   <ItemGroup>
     <ClInclude Include="..\..\src\cpp\common\insecure_auth_context.h" />
     <ClInclude Include="..\..\src\cpp\client\channel.h" />
-<<<<<<< HEAD
     <ClInclude Include="..\..\src\cpp\common\create_auth_context.h" />
-    <ClInclude Include="..\..\src\cpp\proto\proto_utils.h" />
-=======
->>>>>>> d4268649
     <ClInclude Include="..\..\src\cpp\server\thread_pool.h" />
   </ItemGroup>
   <ItemGroup>
