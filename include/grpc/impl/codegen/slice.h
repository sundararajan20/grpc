--- conflicted
+++ resolved
@@ -37,11 +37,8 @@
 #include <stddef.h>
 #include <stdint.h>
 
-<<<<<<< HEAD
 #include <grpc/impl/codegen/gpr_slice.h>
-=======
 #include <grpc/impl/codegen/exec_ctx_fwd.h>
->>>>>>> 13ac3031
 
 /* Slice API
 
