--- conflicted
+++ resolved
@@ -42,13 +42,8 @@
    constraints (is the callee allowed to modify the slice?) */
 
 typedef struct grpc_slice_refcount_vtable {
-<<<<<<< HEAD
-  void (*ref)(void *);
-  void (*unref)(void *);
-=======
   void (*ref)(void*);
-  void (*unref)(grpc_exec_ctx* exec_ctx, void*);
->>>>>>> d9da7387
+  void (*unref)(void*);
   int (*eq)(grpc_slice a, grpc_slice b);
   uint32_t (*hash)(grpc_slice slice);
 } grpc_slice_refcount_vtable;
