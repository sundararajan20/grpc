--- conflicted
+++ resolved
@@ -58,17 +58,10 @@
 struct grpc_call;
 
 namespace grpc_impl {
-<<<<<<< HEAD
-=======
 
 class CallCredentials;
+class Channel;
 }  // namespace grpc_impl
-namespace grpc {
->>>>>>> 7bf82de9
-
-class Channel;
-}
-
 namespace grpc {
 
 class ChannelInterface;
