/*
 *
 * Copyright 2015-2016 gRPC authors.
 *
 * Licensed under the Apache License, Version 2.0 (the "License");
 * you may not use this file except in compliance with the License.
 * You may obtain a copy of the License at
 *
 *     http://www.apache.org/licenses/LICENSE-2.0
 *
 * Unless required by applicable law or agreed to in writing, software
 * distributed under the License is distributed on an "AS IS" BASIS,
 * WITHOUT WARRANTIES OR CONDITIONS OF ANY KIND, either express or implied.
 * See the License for the specific language governing permissions and
 * limitations under the License.
 *
 */

/// A completion queue implements a concurrent producer-consumer queue, with
/// two main API-exposed methods: \a Next and \a AsyncNext. These
/// methods are the essential component of the gRPC C++ asynchronous API.
/// There is also a \a Shutdown method to indicate that a given completion queue
/// will no longer have regular events. This must be called before the
/// completion queue is destroyed.
/// All completion queue APIs are thread-safe and may be used concurrently with
/// any other completion queue API invocation; it is acceptable to have
/// multiple threads calling \a Next or \a AsyncNext on the same or different
/// completion queues, or to call these methods concurrently with a \a Shutdown
/// elsewhere.
/// \remark{All other API calls on completion queue should be completed before
/// a completion queue destructor is called.}
#ifndef GRPCPP_IMPL_CODEGEN_COMPLETION_QUEUE_H
#define GRPCPP_IMPL_CODEGEN_COMPLETION_QUEUE_H

#include <grpc/impl/codegen/atm.h>
#include <grpcpp/impl/codegen/completion_queue_tag.h>
#include <grpcpp/impl/codegen/core_codegen_interface.h>
#include <grpcpp/impl/codegen/grpc_library.h>
#include <grpcpp/impl/codegen/status.h>
#include <grpcpp/impl/codegen/time.h>

struct grpc_completion_queue;

namespace grpc_impl {

<<<<<<< HEAD
class Channel;
}

=======
class ServerBuilder;
}
>>>>>>> 68905e55
namespace grpc {

template <class R>
class ClientReader;
template <class W>
class ClientWriter;
template <class W, class R>
class ClientReaderWriter;
template <class R>
class ServerReader;
template <class W>
class ServerWriter;
namespace internal {
template <class W, class R>
class ServerReaderWriterBody;
}  // namespace internal

class ChannelInterface;
class ClientContext;
class CompletionQueue;
class Server;
class ServerContext;
class ServerInterface;

namespace internal {
class CompletionQueueTag;
class RpcMethod;
template <class ServiceType, class RequestType, class ResponseType>
class RpcMethodHandler;
template <class ServiceType, class RequestType, class ResponseType>
class ClientStreamingHandler;
template <class ServiceType, class RequestType, class ResponseType>
class ServerStreamingHandler;
template <class ServiceType, class RequestType, class ResponseType>
class BidiStreamingHandler;
template <class Streamer, bool WriteNeeded>
class TemplatedBidiStreamingHandler;
template <StatusCode code>
class ErrorMethodHandler;
template <class InputMessage, class OutputMessage>
class BlockingUnaryCallImpl;
template <class Op1, class Op2, class Op3, class Op4, class Op5, class Op6>
class CallOpSet;
}  // namespace internal

extern CoreCodegenInterface* g_core_codegen_interface;

/// A thin wrapper around \ref grpc_completion_queue (see \ref
/// src/core/lib/surface/completion_queue.h).
/// See \ref doc/cpp/perf_notes.md for notes on best practices for high
/// performance servers.
class CompletionQueue : private GrpcLibraryCodegen {
 public:
  /// Default constructor. Implicitly creates a \a grpc_completion_queue
  /// instance.
  CompletionQueue()
      : CompletionQueue(grpc_completion_queue_attributes{
            GRPC_CQ_CURRENT_VERSION, GRPC_CQ_NEXT, GRPC_CQ_DEFAULT_POLLING,
            nullptr}) {}

  /// Wrap \a take, taking ownership of the instance.
  ///
  /// \param take The completion queue instance to wrap. Ownership is taken.
  explicit CompletionQueue(grpc_completion_queue* take);

  /// Destructor. Destroys the owned wrapped completion queue / instance.
  ~CompletionQueue() {
    g_core_codegen_interface->grpc_completion_queue_destroy(cq_);
  }

  /// Tri-state return for AsyncNext: SHUTDOWN, GOT_EVENT, TIMEOUT.
  enum NextStatus {
    SHUTDOWN,   ///< The completion queue has been shutdown and fully-drained
    GOT_EVENT,  ///< Got a new event; \a tag will be filled in with its
                ///< associated value; \a ok indicating its success.
    TIMEOUT     ///< deadline was reached.
  };

  /// Read from the queue, blocking until an event is available or the queue is
  /// shutting down.
  ///
  /// \param tag [out] Updated to point to the read event's tag.
  /// \param ok [out] true if read a successful event, false otherwise.
  ///
  /// Note that each tag sent to the completion queue (through RPC operations
  /// or alarms) will be delivered out of the completion queue by a call to
  /// Next (or a related method), regardless of whether the operation succeeded
  /// or not. Success here means that this operation completed in the normal
  /// valid manner.
  ///
  /// Server-side RPC request: \a ok indicates that the RPC has indeed
  /// been started. If it is false, the server has been Shutdown
  /// before this particular call got matched to an incoming RPC.
  ///
  /// Client-side StartCall/RPC invocation: \a ok indicates that the RPC is
  /// going to go to the wire. If it is false, it not going to the wire. This
  /// would happen if the channel is either permanently broken or
  /// transiently broken but with the fail-fast option. (Note that async unary
  /// RPCs don't post a CQ tag at this point, nor do client-streaming
  /// or bidi-streaming RPCs that have the initial metadata corked option set.)
  ///
  /// Client-side Write, Client-side WritesDone, Server-side Write,
  /// Server-side Finish, Server-side SendInitialMetadata (which is
  /// typically included in Write or Finish when not done explicitly):
  /// \a ok means that the data/metadata/status/etc is going to go to the
  /// wire. If it is false, it not going to the wire because the call
  /// is already dead (i.e., canceled, deadline expired, other side
  /// dropped the channel, etc).
  ///
  /// Client-side Read, Server-side Read, Client-side
  /// RecvInitialMetadata (which is typically included in Read if not
  /// done explicitly): \a ok indicates whether there is a valid message
  /// that got read. If not, you know that there are certainly no more
  /// messages that can ever be read from this stream. For the client-side
  /// operations, this only happens because the call is dead. For the
  /// server-sider operation, though, this could happen because the client
  /// has done a WritesDone already.
  ///
  /// Client-side Finish: \a ok should always be true
  ///
  /// Server-side AsyncNotifyWhenDone: \a ok should always be true
  ///
  /// Alarm: \a ok is true if it expired, false if it was canceled
  ///
  /// \return true if got an event, false if the queue is fully drained and
  ///         shut down.
  bool Next(void** tag, bool* ok) {
    return (AsyncNextInternal(tag, ok,
                              g_core_codegen_interface->gpr_inf_future(
                                  GPR_CLOCK_REALTIME)) != SHUTDOWN);
  }

  /// Read from the queue, blocking up to \a deadline (or the queue's shutdown).
  /// Both \a tag and \a ok are updated upon success (if an event is available
  /// within the \a deadline).  A \a tag points to an arbitrary location usually
  /// employed to uniquely identify an event.
  ///
  /// \param tag [out] Upon sucess, updated to point to the event's tag.
  /// \param ok [out] Upon sucess, true if a successful event, false otherwise
  ///        See documentation for CompletionQueue::Next for explanation of ok
  /// \param deadline [in] How long to block in wait for an event.
  ///
  /// \return The type of event read.
  template <typename T>
  NextStatus AsyncNext(void** tag, bool* ok, const T& deadline) {
    TimePoint<T> deadline_tp(deadline);
    return AsyncNextInternal(tag, ok, deadline_tp.raw_time());
  }

  /// EXPERIMENTAL
  /// First executes \a F, then reads from the queue, blocking up to
  /// \a deadline (or the queue's shutdown).
  /// Both \a tag and \a ok are updated upon success (if an event is available
  /// within the \a deadline).  A \a tag points to an arbitrary location usually
  /// employed to uniquely identify an event.
  ///
  /// \param f [in] Function to execute before calling AsyncNext on this queue.
  /// \param tag [out] Upon sucess, updated to point to the event's tag.
  /// \param ok [out] Upon sucess, true if read a regular event, false
  /// otherwise.
  /// \param deadline [in] How long to block in wait for an event.
  ///
  /// \return The type of event read.
  template <typename T, typename F>
  NextStatus DoThenAsyncNext(F&& f, void** tag, bool* ok, const T& deadline) {
    CompletionQueueTLSCache cache = CompletionQueueTLSCache(this);
    f();
    if (cache.Flush(tag, ok)) {
      return GOT_EVENT;
    } else {
      return AsyncNext(tag, ok, deadline);
    }
  }

  /// Request the shutdown of the queue.
  ///
  /// \warning This method must be called at some point if this completion queue
  /// is accessed with Next or AsyncNext. \a Next will not return false
  /// until this method has been called and all pending tags have been drained.
  /// (Likewise for \a AsyncNext returning \a NextStatus::SHUTDOWN .)
  /// Only once either one of these methods does that (that is, once the queue
  /// has been \em drained) can an instance of this class be destroyed.
  /// Also note that applications must ensure that no work is enqueued on this
  /// completion queue after this method is called.
  void Shutdown();

  /// Returns a \em raw pointer to the underlying \a grpc_completion_queue
  /// instance.
  ///
  /// \warning Remember that the returned instance is owned. No transfer of
  /// owership is performed.
  grpc_completion_queue* cq() { return cq_; }

 protected:
  /// Private constructor of CompletionQueue only visible to friend classes
  CompletionQueue(const grpc_completion_queue_attributes& attributes) {
    cq_ = g_core_codegen_interface->grpc_completion_queue_create(
        g_core_codegen_interface->grpc_completion_queue_factory_lookup(
            &attributes),
        &attributes, NULL);
    InitialAvalanching();  // reserve this for the future shutdown
  }

 private:
  // Friend synchronous wrappers so that they can access Pluck(), which is
  // a semi-private API geared towards the synchronous implementation.
  template <class R>
  friend class ::grpc::ClientReader;
  template <class W>
  friend class ::grpc::ClientWriter;
  template <class W, class R>
  friend class ::grpc::ClientReaderWriter;
  template <class R>
  friend class ::grpc::ServerReader;
  template <class W>
  friend class ::grpc::ServerWriter;
  template <class W, class R>
  friend class ::grpc::internal::ServerReaderWriterBody;
  template <class ServiceType, class RequestType, class ResponseType>
  friend class ::grpc::internal::RpcMethodHandler;
  template <class ServiceType, class RequestType, class ResponseType>
  friend class ::grpc::internal::ClientStreamingHandler;
  template <class ServiceType, class RequestType, class ResponseType>
  friend class ::grpc::internal::ServerStreamingHandler;
  template <class Streamer, bool WriteNeeded>
  friend class ::grpc::internal::TemplatedBidiStreamingHandler;
  template <StatusCode code>
  friend class ::grpc::internal::ErrorMethodHandler;
  friend class ::grpc::Server;
  friend class ::grpc::ServerContext;
  friend class ::grpc::ServerInterface;
  template <class InputMessage, class OutputMessage>
  friend class ::grpc::internal::BlockingUnaryCallImpl;

  // Friends that need access to constructor for callback CQ
  friend class ::grpc_impl::Channel;

  // For access to Register/CompleteAvalanching
  template <class Op1, class Op2, class Op3, class Op4, class Op5, class Op6>
  friend class ::grpc::internal::CallOpSet;

  /// EXPERIMENTAL
  /// Creates a Thread Local cache to store the first event
  /// On this completion queue queued from this thread.  Once
  /// initialized, it must be flushed on the same thread.
  class CompletionQueueTLSCache {
   public:
    CompletionQueueTLSCache(CompletionQueue* cq);
    ~CompletionQueueTLSCache();
    bool Flush(void** tag, bool* ok);

   private:
    CompletionQueue* cq_;
    bool flushed_;
  };

  NextStatus AsyncNextInternal(void** tag, bool* ok, gpr_timespec deadline);

  /// Wraps \a grpc_completion_queue_pluck.
  /// \warning Must not be mixed with calls to \a Next.
  bool Pluck(internal::CompletionQueueTag* tag) {
    auto deadline =
        g_core_codegen_interface->gpr_inf_future(GPR_CLOCK_REALTIME);
    while (true) {
      auto ev = g_core_codegen_interface->grpc_completion_queue_pluck(
          cq_, tag, deadline, nullptr);
      bool ok = ev.success != 0;
      void* ignored = tag;
      if (tag->FinalizeResult(&ignored, &ok)) {
        GPR_CODEGEN_ASSERT(ignored == tag);
        return ok;
      }
    }
  }

  /// Performs a single polling pluck on \a tag.
  /// \warning Must not be mixed with calls to \a Next.
  ///
  /// TODO: sreek - This calls tag->FinalizeResult() even if the cq_ is already
  /// shutdown. This is most likely a bug and if it is a bug, then change this
  /// implementation to simple call the other TryPluck function with a zero
  /// timeout. i.e:
  ///      TryPluck(tag, gpr_time_0(GPR_CLOCK_REALTIME))
  void TryPluck(internal::CompletionQueueTag* tag) {
    auto deadline = g_core_codegen_interface->gpr_time_0(GPR_CLOCK_REALTIME);
    auto ev = g_core_codegen_interface->grpc_completion_queue_pluck(
        cq_, tag, deadline, nullptr);
    if (ev.type == GRPC_QUEUE_TIMEOUT) return;
    bool ok = ev.success != 0;
    void* ignored = tag;
    // the tag must be swallowed if using TryPluck
    GPR_CODEGEN_ASSERT(!tag->FinalizeResult(&ignored, &ok));
  }

  /// Performs a single polling pluck on \a tag. Calls tag->FinalizeResult if
  /// the pluck() was successful and returned the tag.
  ///
  /// This exects tag->FinalizeResult (if called) to return 'false' i.e expects
  /// that the tag is internal not something that is returned to the user.
  void TryPluck(internal::CompletionQueueTag* tag, gpr_timespec deadline) {
    auto ev = g_core_codegen_interface->grpc_completion_queue_pluck(
        cq_, tag, deadline, nullptr);
    if (ev.type == GRPC_QUEUE_TIMEOUT || ev.type == GRPC_QUEUE_SHUTDOWN) {
      return;
    }

    bool ok = ev.success != 0;
    void* ignored = tag;
    GPR_CODEGEN_ASSERT(!tag->FinalizeResult(&ignored, &ok));
  }

  /// Manage state of avalanching operations : completion queue tags that
  /// trigger other completion queue operations. The underlying core completion
  /// queue should not really shutdown until all avalanching operations have
  /// been finalized. Note that we maintain the requirement that an avalanche
  /// registration must take place before CQ shutdown (which must be maintained
  /// elsehwere)
  void InitialAvalanching() {
    gpr_atm_rel_store(&avalanches_in_flight_, static_cast<gpr_atm>(1));
  }
  void RegisterAvalanching() {
    gpr_atm_no_barrier_fetch_add(&avalanches_in_flight_,
                                 static_cast<gpr_atm>(1));
  }
  void CompleteAvalanching() {
    if (gpr_atm_no_barrier_fetch_add(&avalanches_in_flight_,
                                     static_cast<gpr_atm>(-1)) == 1) {
      g_core_codegen_interface->grpc_completion_queue_shutdown(cq_);
    }
  }

  grpc_completion_queue* cq_;  // owned

  gpr_atm avalanches_in_flight_;
};

/// A specific type of completion queue used by the processing of notifications
/// by servers. Instantiated by \a ServerBuilder.
class ServerCompletionQueue : public CompletionQueue {
 public:
  bool IsFrequentlyPolled() { return polling_type_ != GRPC_CQ_NON_LISTENING; }

 protected:
  /// Default constructor
  ServerCompletionQueue() : polling_type_(GRPC_CQ_DEFAULT_POLLING) {}

 private:
  /// \param completion_type indicates whether this is a NEXT or CALLBACK
  /// completion queue.
  /// \param polling_type Informs the GRPC library about the type of polling
  /// allowed on this completion queue. See grpc_cq_polling_type's description
  /// in grpc_types.h for more details.
  /// \param shutdown_cb is the shutdown callback used for CALLBACK api queues
  ServerCompletionQueue(grpc_cq_completion_type completion_type,
                        grpc_cq_polling_type polling_type,
                        grpc_experimental_completion_queue_functor* shutdown_cb)
      : CompletionQueue(grpc_completion_queue_attributes{
            GRPC_CQ_CURRENT_VERSION, completion_type, polling_type,
            shutdown_cb}),
        polling_type_(polling_type) {}

  grpc_cq_polling_type polling_type_;
  friend class ::grpc_impl::ServerBuilder;
  friend class Server;
};

}  // namespace grpc

#endif  // GRPCPP_IMPL_CODEGEN_COMPLETION_QUEUE_H<|MERGE_RESOLUTION|>--- conflicted
+++ resolved
@@ -43,14 +43,9 @@
 
 namespace grpc_impl {
 
-<<<<<<< HEAD
 class Channel;
-}
-
-=======
 class ServerBuilder;
-}
->>>>>>> 68905e55
+} // namespace grpc_impl
 namespace grpc {
 
 template <class R>
