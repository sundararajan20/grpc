--- conflicted
+++ resolved
@@ -57,7 +57,6 @@
 class AsyncGenericService;
 class ServerAsyncStreamingInterface;
 class ServerContext;
-class Service;
 class ThreadPoolInterface;
 
 /// Models a gRPC server.
@@ -93,7 +92,6 @@
 
  private:
   friend class AsyncGenericService;
-  friend class Service;
   friend class ServerBuilder;
 
   class SyncRequest;
@@ -115,16 +113,7 @@
 
   /// Register a service. This call does not take ownership of the service.
   /// The service must exist for the lifetime of the Server instance.
-<<<<<<< HEAD
-  bool RegisterService(const grpc::string* host, Service* service);
-=======
-  bool RegisterService(const grpc::string* host, RpcService* service) GRPC_OVERRIDE;
-
-  /// Register an asynchronous service. This call does not take ownership of the
-  /// service. The service must exist for the lifetime of the Server instance.
-  bool RegisterAsyncService(const grpc::string* host,
-                            AsynchronousService* service) GRPC_OVERRIDE;
->>>>>>> 1f4e72c1
+  bool RegisterService(const grpc::string* host, Service* service) GRPC_OVERRIDE;
 
   /// Register a generic service. This call does not take ownership of the
   /// service. The service must exist for the lifetime of the Server instance.
@@ -165,39 +154,7 @@
 
   int max_message_size() const GRPC_OVERRIDE { return max_message_size_; };
 
-<<<<<<< HEAD
-  template <class Message>
-  void RequestAsyncCall(RpcServiceMethod* method, ServerContext* context,
-                        ServerAsyncStreamingInterface* stream,
-                        CompletionQueue* call_cq,
-                        ServerCompletionQueue* notification_cq, void* tag,
-                        Message* message) {
-    GPR_ASSERT(method);
-    new PayloadAsyncRequest<Message>(method->server_tag(), this, context,
-                                     stream, call_cq, notification_cq, tag,
-                                     message);
-  }
-
-  void RequestAsyncCall(RpcServiceMethod* method, ServerContext* context,
-                        ServerAsyncStreamingInterface* stream,
-                        CompletionQueue* call_cq,
-                        ServerCompletionQueue* notification_cq, void* tag) {
-    GPR_ASSERT(method);
-    new NoPayloadAsyncRequest(method->server_tag(), this, context, stream,
-                              call_cq, notification_cq, tag);
-  }
-
-  void RequestAsyncGenericCall(GenericServerContext* context,
-                               ServerAsyncStreamingInterface* stream,
-                               CompletionQueue* call_cq,
-                               ServerCompletionQueue* notification_cq,
-                               void* tag) {
-    new GenericAsyncRequest(this, context, stream, call_cq, notification_cq,
-                            tag, true);
-  }
-=======
   grpc_server* server() GRPC_OVERRIDE { return server_; };
->>>>>>> 1f4e72c1
 
   const int max_message_size_;
 
