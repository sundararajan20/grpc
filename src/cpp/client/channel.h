--- conflicted
+++ resolved
@@ -51,16 +51,8 @@
 
 class Channel GRPC_FINAL : public ChannelInterface {
  public:
-<<<<<<< HEAD
   Channel(const grpc::string &target, grpc_channel *c_channel);
-  ~Channel() override;
-=======
-  Channel(const grpc::string &target, const ChannelArguments &args);
-  Channel(const grpc::string &target, const std::unique_ptr<Credentials> &creds,
-          const ChannelArguments &args);
-
   ~Channel() GRPC_OVERRIDE;
->>>>>>> 7a890268
 
   virtual Call CreateCall(const RpcMethod &method, ClientContext *context,
                           CompletionQueue *cq) GRPC_OVERRIDE;
