/*
 *
 * Copyright 2015, Google Inc.
 * All rights reserved.
 *
 * Redistribution and use in source and binary forms, with or without
 * modification, are permitted provided that the following conditions are
 * met:
 *
 *     * Redistributions of source code must retain the above copyright
 * notice, this list of conditions and the following disclaimer.
 *     * Redistributions in binary form must reproduce the above
 * copyright notice, this list of conditions and the following disclaimer
 * in the documentation and/or other materials provided with the
 * distribution.
 *     * Neither the name of Google Inc. nor the names of its
 * contributors may be used to endorse or promote products derived from
 * this software without specific prior written permission.
 *
 * THIS SOFTWARE IS PROVIDED BY THE COPYRIGHT HOLDERS AND CONTRIBUTORS
 * "AS IS" AND ANY EXPRESS OR IMPLIED WARRANTIES, INCLUDING, BUT NOT
 * LIMITED TO, THE IMPLIED WARRANTIES OF MERCHANTABILITY AND FITNESS FOR
 * A PARTICULAR PURPOSE ARE DISCLAIMED. IN NO EVENT SHALL THE COPYRIGHT
 * OWNER OR CONTRIBUTORS BE LIABLE FOR ANY DIRECT, INDIRECT, INCIDENTAL,
 * SPECIAL, EXEMPLARY, OR CONSEQUENTIAL DAMAGES (INCLUDING, BUT NOT
 * LIMITED TO, PROCUREMENT OF SUBSTITUTE GOODS OR SERVICES; LOSS OF USE,
 * DATA, OR PROFITS; OR BUSINESS INTERRUPTION) HOWEVER CAUSED AND ON ANY
 * THEORY OF LIABILITY, WHETHER IN CONTRACT, STRICT LIABILITY, OR TORT
 * (INCLUDING NEGLIGENCE OR OTHERWISE) ARISING IN ANY WAY OUT OF THE USE
 * OF THIS SOFTWARE, EVEN IF ADVISED OF THE POSSIBILITY OF SUCH DAMAGE.
 *
 */

#include <grpc/grpc.h>
#include <grpc/support/log.h>

#include <grpc++/channel_arguments.h>
#include <grpc++/config.h>
#include <grpc++/credentials.h>
#include "src/cpp/client/channel.h"

namespace grpc {

namespace {
class InsecureCredentialsImpl GRPC_FINAL : public Credentials {
 public:
  std::shared_ptr<grpc::ChannelInterface> CreateChannel(
      const string& target, const grpc::ChannelArguments& args) GRPC_OVERRIDE {
    grpc_channel_args channel_args;
    args.SetChannelArgs(&channel_args);
    return std::shared_ptr<ChannelInterface>(new Channel(
<<<<<<< HEAD
        target, grpc_channel_create(target.c_str(), &channel_args, nullptr)));
=======
        grpc_insecure_channel_create(target.c_str(), &channel_args)));
>>>>>>> 95a98ca7
  }

  // InsecureCredentials should not be applied to a call.
  bool ApplyToCall(grpc_call* call) GRPC_OVERRIDE { return false; }

  SecureCredentials* AsSecureCredentials() GRPC_OVERRIDE { return nullptr; }
};
}  // namespace

std::shared_ptr<Credentials> InsecureCredentials() {
  return std::shared_ptr<Credentials>(new InsecureCredentialsImpl());
}

}  // namespace grpc<|MERGE_RESOLUTION|>--- conflicted
+++ resolved
@@ -49,11 +49,7 @@
     grpc_channel_args channel_args;
     args.SetChannelArgs(&channel_args);
     return std::shared_ptr<ChannelInterface>(new Channel(
-<<<<<<< HEAD
-        target, grpc_channel_create(target.c_str(), &channel_args, nullptr)));
-=======
-        grpc_insecure_channel_create(target.c_str(), &channel_args)));
->>>>>>> 95a98ca7
+        grpc_insecure_channel_create(target.c_str(), &channel_args, nullptr)));
   }
 
   // InsecureCredentials should not be applied to a call.
