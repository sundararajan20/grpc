--- conflicted
+++ resolved
@@ -100,11 +100,8 @@
 
 std::unique_ptr<Server> ServerBuilder::BuildAndStart() {
   std::unique_ptr<ThreadPoolInterface> thread_pool;
-  // Does this server have atleast one sync method
-  bool has_sync_methods = false;
   for (auto it = services_.begin(); it != services_.end(); ++it) {
     if ((*it)->service->has_synchronous_methods()) {
-      has_sync_methods = true;
       if (thread_pool == nullptr) {
         thread_pool.reset(CreateDefaultThreadPool());
         break;
@@ -131,18 +128,13 @@
               compression_options_.enabled_algorithms_bitset);
   std::unique_ptr<Server> server(
       new Server(thread_pool.release(), true, max_message_size_, &args));
-
   ServerInitializer* initializer = server->initializer();
 
-<<<<<<< HEAD
   // If the server has atleast one sync methods, we know that this is a Sync
   // server or a Hybrid server and the completion queue (server->cq_) would be
   // frequently polled.
   int num_frequently_polled_cqs = has_sync_methods ? 1 : 0;
 
-=======
-  int num_non_listening_cqs = 0;
->>>>>>> fa92da7d
   for (auto cq = cqs_.begin(); cq != cqs_.end(); ++cq) {
     // A completion queue that is not polled frequently (by calling Next() or
     // AsyncNext()) is not safe to use for listening to incoming channels.
@@ -151,11 +143,10 @@
     if ((*cq)->IsFrequentlyPolled()) {
       grpc_server_register_completion_queue(server->server_, (*cq)->cq(),
                                             nullptr);
-<<<<<<< HEAD
-      num_frequently_polled_cqs++;
     } else {
       grpc_server_register_non_listening_completion_queue(server->server_,
                                                           (*cq)->cq(), nullptr);
+      num_non_listening_cqs++;
     }
   }
 
@@ -165,23 +156,6 @@
     return nullptr;
   }
 
-=======
-    } else {
-      grpc_server_register_non_listening_completion_queue(server->server_,
-                                                          (*cq)->cq(), nullptr);
-      num_non_listening_cqs++;
-    }
-  }
-
-  // TODO: (sreek) - Find a good way to determine whether the server is a Sync
-  // server or an Async server. In case of Async server, return an error if all
-  // the completion queues are non-listening
-  if (num_non_listening_cqs > 0) {
-    gpr_log(GPR_INFO, "Number of non listening completion queues: %d out of %d",
-            num_non_listening_cqs, cqs_.size());
-  }
-
->>>>>>> fa92da7d
   for (auto service = services_.begin(); service != services_.end();
        service++) {
     if (!server->RegisterService((*service)->host.get(), (*service)->service)) {
