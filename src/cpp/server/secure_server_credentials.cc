--- conflicted
+++ resolved
@@ -92,13 +92,6 @@
      status.error_message().c_str());
 }
 
-<<<<<<< HEAD
-=======
-}  // namespace grpc
-
-namespace grpc {
-
->>>>>>> eaa67051
 int SecureServerCredentials::AddPortToServer(const std::string& addr,
                                              grpc_server* server) {
   return grpc_server_add_secure_http2_port(server, addr.c_str(), creds_);
@@ -152,11 +145,7 @@
 }
 
 std::shared_ptr<ServerCredentials> TlsServerCredentials(
-<<<<<<< HEAD
-    const grpc_impl::experimental::TlsCredentialsOptions& options) {
-=======
     const grpc::experimental::TlsCredentialsOptions& options) {
->>>>>>> eaa67051
   grpc::GrpcLibraryCodegen init;
   return std::shared_ptr<ServerCredentials>(new SecureServerCredentials(
       grpc_tls_server_credentials_create(options.c_credentials_options())));
