/*
 *
 * Copyright 2015, Google Inc.
 * All rights reserved.
 *
 * Redistribution and use in source and binary forms, with or without
 * modification, are permitted provided that the following conditions are
 * met:
 *
 *     * Redistributions of source code must retain the above copyright
 * notice, this list of conditions and the following disclaimer.
 *     * Redistributions in binary form must reproduce the above
 * copyright notice, this list of conditions and the following disclaimer
 * in the documentation and/or other materials provided with the
 * distribution.
 *     * Neither the name of Google Inc. nor the names of its
 * contributors may be used to endorse or promote products derived from
 * this software without specific prior written permission.
 *
 * THIS SOFTWARE IS PROVIDED BY THE COPYRIGHT HOLDERS AND CONTRIBUTORS
 * "AS IS" AND ANY EXPRESS OR IMPLIED WARRANTIES, INCLUDING, BUT NOT
 * LIMITED TO, THE IMPLIED WARRANTIES OF MERCHANTABILITY AND FITNESS FOR
 * A PARTICULAR PURPOSE ARE DISCLAIMED. IN NO EVENT SHALL THE COPYRIGHT
 * OWNER OR CONTRIBUTORS BE LIABLE FOR ANY DIRECT, INDIRECT, INCIDENTAL,
 * SPECIAL, EXEMPLARY, OR CONSEQUENTIAL DAMAGES (INCLUDING, BUT NOT
 * LIMITED TO, PROCUREMENT OF SUBSTITUTE GOODS OR SERVICES; LOSS OF USE,
 * DATA, OR PROFITS; OR BUSINESS INTERRUPTION) HOWEVER CAUSED AND ON ANY
 * THEORY OF LIABILITY, WHETHER IN CONTRACT, STRICT LIABILITY, OR TORT
 * (INCLUDING NEGLIGENCE OR OTHERWISE) ARISING IN ANY WAY OUT OF THE USE
 * OF THIS SOFTWARE, EVEN IF ADVISED OF THE POSSIBILITY OF SUCH DAMAGE.
 *
 */

#ifndef GRPC_CORE_EXT_CLIENT_CONFIG_LB_POLICY_H
#define GRPC_CORE_EXT_CLIENT_CONFIG_LB_POLICY_H

#include "src/core/ext/client_config/subchannel.h"
#include "src/core/lib/iomgr/polling_entity.h"
#include "src/core/lib/transport/connectivity_state.h"

/** A load balancing policy: specified by a vtable and a struct (which
    is expected to be extended to contain some parameters) */
typedef struct grpc_lb_policy grpc_lb_policy;
typedef struct grpc_lb_policy_vtable grpc_lb_policy_vtable;

typedef void (*grpc_lb_completion)(void *cb_arg, grpc_subchannel *subchannel,
                                   grpc_status_code status, const char *errmsg);

struct grpc_lb_policy {
  const grpc_lb_policy_vtable *vtable;
  gpr_atm ref_pair;
  /* owned pointer to interested parties in load balancing decisions */
  grpc_pollset_set *interested_parties;
};

struct grpc_lb_policy_vtable {
  void (*destroy)(grpc_exec_ctx *exec_ctx, grpc_lb_policy *policy);

  void (*shutdown)(grpc_exec_ctx *exec_ctx, grpc_lb_policy *policy);

  /** implement grpc_lb_policy_pick */
  int (*pick)(grpc_exec_ctx *exec_ctx, grpc_lb_policy *policy,
              grpc_polling_entity *pollent,
              grpc_metadata_batch *initial_metadata,
              uint32_t initial_metadata_flags,
              grpc_connected_subchannel **target, grpc_closure *on_complete);
  void (*cancel_pick)(grpc_exec_ctx *exec_ctx, grpc_lb_policy *policy,
                      grpc_connected_subchannel **target);
  void (*cancel_picks)(grpc_exec_ctx *exec_ctx, grpc_lb_policy *policy,
                       uint32_t initial_metadata_flags_mask,
                       uint32_t initial_metadata_flags_eq);

  void (*ping_one)(grpc_exec_ctx *exec_ctx, grpc_lb_policy *policy,
                   grpc_closure *closure);

  /** Try to enter a READY connectivity state */
  void (*exit_idle)(grpc_exec_ctx *exec_ctx, grpc_lb_policy *policy);

<<<<<<< HEAD
  /** Check the current connectivity */
  grpc_connectivity_state (*check_connectivity)(grpc_exec_ctx *exec_ctx,
                                                grpc_lb_policy *policy);
=======
  /** check the current connectivity of the lb_policy */
  grpc_connectivity_state (*check_connectivity)(
      grpc_exec_ctx *exec_ctx, grpc_lb_policy *policy,
      grpc_error **connectivity_error);
>>>>>>> 5988716d

  /** call notify when the connectivity state of a channel changes from *state.
      Updates *state with the new state of the policy. Calling with a NULL \a
      state cancels the subscription.
      */
  void (*notify_on_state_change)(grpc_exec_ctx *exec_ctx,
                                 grpc_lb_policy *policy,
                                 grpc_connectivity_state *state,
                                 grpc_closure *closure);
};

/*#define GRPC_LB_POLICY_REFCOUNT_DEBUG*/
#ifdef GRPC_LB_POLICY_REFCOUNT_DEBUG
#define GRPC_LB_POLICY_REF(p, r) \
  grpc_lb_policy_ref((p), __FILE__, __LINE__, (r))
#define GRPC_LB_POLICY_UNREF(exec_ctx, p, r) \
  grpc_lb_policy_unref((exec_ctx), (p), __FILE__, __LINE__, (r))
#define GRPC_LB_POLICY_WEAK_REF(p, r) \
  grpc_lb_policy_weak_ref((p), __FILE__, __LINE__, (r))
#define GRPC_LB_POLICY_WEAK_UNREF(exec_ctx, p, r) \
  grpc_lb_policy_weak_unref((exec_ctx), (p), __FILE__, __LINE__, (r))
void grpc_lb_policy_ref(grpc_lb_policy *policy, const char *file, int line,
                        const char *reason);
void grpc_lb_policy_unref(grpc_exec_ctx *exec_ctx, grpc_lb_policy *policy,
                          const char *file, int line, const char *reason);
void grpc_lb_policy_weak_ref(grpc_lb_policy *policy, const char *file, int line,
                             const char *reason);
void grpc_lb_policy_weak_unref(grpc_exec_ctx *exec_ctx, grpc_lb_policy *policy,
                               const char *file, int line, const char *reason);
#else
#define GRPC_LB_POLICY_REF(p, r) grpc_lb_policy_ref((p))
#define GRPC_LB_POLICY_UNREF(cl, p, r) grpc_lb_policy_unref((cl), (p))
#define GRPC_LB_POLICY_WEAK_REF(p, r) grpc_lb_policy_weak_ref((p))
#define GRPC_LB_POLICY_WEAK_UNREF(cl, p, r) grpc_lb_policy_weak_unref((cl), (p))
void grpc_lb_policy_ref(grpc_lb_policy *policy);
void grpc_lb_policy_unref(grpc_exec_ctx *exec_ctx, grpc_lb_policy *policy);
void grpc_lb_policy_weak_ref(grpc_lb_policy *policy);
void grpc_lb_policy_weak_unref(grpc_exec_ctx *exec_ctx, grpc_lb_policy *policy);
#endif

/** called by concrete implementations to initialize the base struct */
void grpc_lb_policy_init(grpc_lb_policy *policy,
                         const grpc_lb_policy_vtable *vtable);

/** Given initial metadata in \a initial_metadata, find an appropriate
    target for this rpc, and 'return' it by calling \a on_complete after setting
    \a target.
    Picking can be asynchronous. Any IO should be done under \a pollent. */
int grpc_lb_policy_pick(grpc_exec_ctx *exec_ctx, grpc_lb_policy *policy,
                        grpc_polling_entity *pollent,
                        grpc_metadata_batch *initial_metadata,
                        uint32_t initial_metadata_flags,
                        grpc_connected_subchannel **target,
                        grpc_closure *on_complete);

void grpc_lb_policy_ping_one(grpc_exec_ctx *exec_ctx, grpc_lb_policy *policy,
                             grpc_closure *closure);

void grpc_lb_policy_cancel_pick(grpc_exec_ctx *exec_ctx, grpc_lb_policy *policy,
                                grpc_connected_subchannel **target);

/** Cancel all pending picks which have:
    (initial_metadata_flags & initial_metadata_flags_mask) ==
         initial_metadata_flags_eq */
void grpc_lb_policy_cancel_picks(grpc_exec_ctx *exec_ctx,
                                 grpc_lb_policy *policy,
                                 uint32_t initial_metadata_flags_mask,
                                 uint32_t initial_metadata_flags_eq);

/** Try to enter a READY connectivity state */
void grpc_lb_policy_exit_idle(grpc_exec_ctx *exec_ctx, grpc_lb_policy *policy);

/* Call notify when the connectivity state of a channel changes from \a *state.
 * Updates \a *state with the new state of the policy */
void grpc_lb_policy_notify_on_state_change(grpc_exec_ctx *exec_ctx,
                                           grpc_lb_policy *policy,
                                           grpc_connectivity_state *state,
                                           grpc_closure *closure);

grpc_connectivity_state grpc_lb_policy_check_connectivity(
    grpc_exec_ctx *exec_ctx, grpc_lb_policy *policy,
    grpc_error **connectivity_error);

#endif /* GRPC_CORE_EXT_CLIENT_CONFIG_LB_POLICY_H */<|MERGE_RESOLUTION|>--- conflicted
+++ resolved
@@ -76,16 +76,10 @@
   /** Try to enter a READY connectivity state */
   void (*exit_idle)(grpc_exec_ctx *exec_ctx, grpc_lb_policy *policy);
 
-<<<<<<< HEAD
-  /** Check the current connectivity */
-  grpc_connectivity_state (*check_connectivity)(grpc_exec_ctx *exec_ctx,
-                                                grpc_lb_policy *policy);
-=======
   /** check the current connectivity of the lb_policy */
   grpc_connectivity_state (*check_connectivity)(
       grpc_exec_ctx *exec_ctx, grpc_lb_policy *policy,
       grpc_error **connectivity_error);
->>>>>>> 5988716d
 
   /** call notify when the connectivity state of a channel changes from *state.
       Updates *state with the new state of the policy. Calling with a NULL \a
