--- conflicted
+++ resolved
@@ -973,22 +973,16 @@
       grpc_slice_buffer write_slice_buffer;
       grpc_slice slice;
       grpc_slice_buffer_init(&write_slice_buffer);
-<<<<<<< HEAD
-      if (1 != grpc_byte_stream_next(exec_ctx, stream_op->send_message,
-                                     stream_op->send_message->length, NULL)) {
+      if (1 != grpc_byte_stream_next(exec_ctx, stream_op->payload->send_message.send_message,
+                                     stream_op->payload->send_message.send_message->length, NULL)) {
         /* Should never reach here */
         GPR_ASSERT(false);
       }
       if (GRPC_ERROR_NONE !=
-          grpc_byte_stream_pull(exec_ctx, stream_op->send_message, &slice)) {
+          grpc_byte_stream_pull(exec_ctx, stream_op->payload->send_message.send_message, &slice)) {
         /* Should never reach here */
         GPR_ASSERT(false);
       }
-=======
-      grpc_byte_stream_next(
-          NULL, stream_op->payload->send_message.send_message, &slice,
-          stream_op->payload->send_message.send_message->length, NULL);
->>>>>>> ca38800d
       grpc_slice_buffer_add(&write_slice_buffer, slice);
       if (write_slice_buffer.count != 1) {
         /* Empty request not handled yet */
