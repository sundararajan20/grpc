/*
 *
 * Copyright 2015 gRPC authors.
 *
 * Licensed under the Apache License, Version 2.0 (the "License");
 * you may not use this file except in compliance with the License.
 * You may obtain a copy of the License at
 *
 *     http://www.apache.org/licenses/LICENSE-2.0
 *
 * Unless required by applicable law or agreed to in writing, software
 * distributed under the License is distributed on an "AS IS" BASIS,
 * WITHOUT WARRANTIES OR CONDITIONS OF ANY KIND, either express or implied.
 * See the License for the specific language governing permissions and
 * limitations under the License.
 *
 */

#include <grpc/support/port_platform.h>
#if GRPC_ARES == 1 && !defined(GRPC_UV)

#include <limits.h>
#include <stdio.h>
#include <string.h>
#include <unistd.h>

#include <grpc/support/alloc.h>
#include <grpc/support/host_port.h>
#include <grpc/support/string_util.h>

#include "src/core/ext/filters/client_channel/http_connect_handshaker.h"
#include "src/core/ext/filters/client_channel/lb_policy_registry.h"
#include "src/core/ext/filters/client_channel/resolver/dns/c_ares/grpc_ares_wrapper.h"
#include "src/core/ext/filters/client_channel/resolver_registry.h"
#include "src/core/lib/backoff/backoff.h"
#include "src/core/lib/channel/channel_args.h"
#include "src/core/lib/iomgr/combiner.h"
#include "src/core/lib/iomgr/gethostname.h"
#include "src/core/lib/iomgr/resolve_address.h"
#include "src/core/lib/iomgr/timer.h"
#include "src/core/lib/json/json.h"
#include "src/core/lib/support/env.h"
#include "src/core/lib/support/manual_constructor.h"
#include "src/core/lib/support/string.h"
#include "src/core/lib/transport/service_config.h"

#define GRPC_DNS_INITIAL_CONNECT_BACKOFF_SECONDS 1
#define GRPC_DNS_RECONNECT_BACKOFF_MULTIPLIER 1.6
#define GRPC_DNS_RECONNECT_MAX_BACKOFF_SECONDS 120
#define GRPC_DNS_RECONNECT_JITTER 0.2

typedef struct {
  /** base class: must be first */
  grpc_resolver base;
  /** DNS server to use (if not system default) */
  char* dns_server;
  /** name to resolve (usually the same as target_name) */
  char* name_to_resolve;
  /** default port to use */
  char* default_port;
  /** channel args. */
  grpc_channel_args* channel_args;
  /** whether to request the service config */
  bool request_service_config;
  /** pollset_set to drive the name resolution process */
  grpc_pollset_set* interested_parties;

  /** Closures used by the combiner */
  grpc_closure dns_ares_on_retry_timer_locked;
  grpc_closure dns_ares_on_resolved_locked;

  /** Combiner guarding the rest of the state */
  grpc_combiner* combiner;
  /** are we currently resolving? */
  bool resolving;
  /** the pending resolving request */
  grpc_ares_request* pending_request;
  /** which version of the result have we published? */
  int published_version;
  /** which version of the result is current? */
  int resolved_version;
  /** pending next completion, or NULL */
  grpc_closure* next_completion;
  /** target result address for next completion */
  grpc_channel_args** target_result;
  /** current (fully resolved) result */
  grpc_channel_args* resolved_result;
  /** retry timer */
  bool have_retry_timer;
  grpc_timer retry_timer;
  /** retry backoff state */
  grpc_core::ManualConstructor<grpc_core::BackOff> backoff;

  /** currently resolving addresses */
  grpc_lb_addresses* lb_addresses;
  /** currently resolving service config */
  char* service_config_json;
} ares_dns_resolver;

static void dns_ares_destroy(grpc_resolver* r);

static void dns_ares_start_resolving_locked(ares_dns_resolver* r);
static void dns_ares_maybe_finish_next_locked(ares_dns_resolver* r);

static void dns_ares_shutdown_locked(grpc_resolver* r);
static void dns_ares_channel_saw_error_locked(grpc_resolver* r);
static void dns_ares_next_locked(grpc_resolver* r,
                                 grpc_channel_args** target_result,
                                 grpc_closure* on_complete);

static const grpc_resolver_vtable dns_ares_resolver_vtable = {
    dns_ares_destroy, dns_ares_shutdown_locked,
    dns_ares_channel_saw_error_locked, dns_ares_next_locked};

static void dns_ares_shutdown_locked(grpc_resolver* resolver) {
  ares_dns_resolver* r = (ares_dns_resolver*)resolver;
  if (r->have_retry_timer) {
    grpc_timer_cancel(&r->retry_timer);
  }
  if (r->pending_request != nullptr) {
    grpc_cancel_ares_request(r->pending_request);
  }
  if (r->next_completion != nullptr) {
    *r->target_result = nullptr;
    GRPC_CLOSURE_SCHED(r->next_completion, GRPC_ERROR_CREATE_FROM_STATIC_STRING(
                                               "Resolver Shutdown"));
    r->next_completion = nullptr;
  }
}

static void dns_ares_channel_saw_error_locked(grpc_resolver* resolver) {
  ares_dns_resolver* r = (ares_dns_resolver*)resolver;
  if (!r->resolving) {
<<<<<<< HEAD
    r->backoff->Reset();
    dns_ares_start_resolving_locked(exec_ctx, r);
=======
    grpc_backoff_reset(&r->backoff_state);
    dns_ares_start_resolving_locked(r);
>>>>>>> 91a851c6
  }
}

static void dns_ares_on_retry_timer_locked(void* arg, grpc_error* error) {
  ares_dns_resolver* r = (ares_dns_resolver*)arg;
  r->have_retry_timer = false;
  if (error == GRPC_ERROR_NONE) {
    if (!r->resolving) {
      dns_ares_start_resolving_locked(r);
    }
  }
  GRPC_RESOLVER_UNREF(&r->base, "retry-timer");
}

static bool value_in_json_array(grpc_json* array, const char* value) {
  for (grpc_json* entry = array->child; entry != nullptr; entry = entry->next) {
    if (entry->type == GRPC_JSON_STRING && strcmp(entry->value, value) == 0) {
      return true;
    }
  }
  return false;
}

static char* choose_service_config(char* service_config_choice_json) {
  grpc_json* choices_json = grpc_json_parse_string(service_config_choice_json);
  if (choices_json == nullptr || choices_json->type != GRPC_JSON_ARRAY) {
    gpr_log(GPR_ERROR, "cannot parse service config JSON string");
    return nullptr;
  }
  char* service_config = nullptr;
  for (grpc_json* choice = choices_json->child; choice != nullptr;
       choice = choice->next) {
    if (choice->type != GRPC_JSON_OBJECT) {
      gpr_log(GPR_ERROR, "cannot parse service config JSON string");
      break;
    }
    grpc_json* service_config_json = nullptr;
    for (grpc_json* field = choice->child; field != nullptr;
         field = field->next) {
      // Check client language, if specified.
      if (strcmp(field->key, "clientLanguage") == 0) {
        if (field->type != GRPC_JSON_ARRAY ||
            !value_in_json_array(field, "c++")) {
          service_config_json = nullptr;
          break;
        }
      }
      // Check client hostname, if specified.
      if (strcmp(field->key, "clientHostname") == 0) {
        char* hostname = grpc_gethostname();
        if (hostname == nullptr || field->type != GRPC_JSON_ARRAY ||
            !value_in_json_array(field, hostname)) {
          service_config_json = nullptr;
          break;
        }
      }
      // Check percentage, if specified.
      if (strcmp(field->key, "percentage") == 0) {
        if (field->type != GRPC_JSON_NUMBER) {
          service_config_json = nullptr;
          break;
        }
        int random_pct = rand() % 100;
        int percentage;
        if (sscanf(field->value, "%d", &percentage) != 1 ||
            random_pct > percentage || percentage == 0) {
          service_config_json = nullptr;
          break;
        }
      }
      // Save service config.
      if (strcmp(field->key, "serviceConfig") == 0) {
        if (field->type == GRPC_JSON_OBJECT) {
          service_config_json = field;
        }
      }
    }
    if (service_config_json != nullptr) {
      service_config = grpc_json_dump_to_string(service_config_json, 0);
      break;
    }
  }
  grpc_json_destroy(choices_json);
  return service_config;
}

static void dns_ares_on_resolved_locked(void* arg, grpc_error* error) {
  ares_dns_resolver* r = (ares_dns_resolver*)arg;
  grpc_channel_args* result = nullptr;
  GPR_ASSERT(r->resolving);
  r->resolving = false;
  r->pending_request = nullptr;
  if (r->lb_addresses != nullptr) {
    static const char* args_to_remove[2];
    size_t num_args_to_remove = 0;
    grpc_arg new_args[3];
    size_t num_args_to_add = 0;
    new_args[num_args_to_add++] =
        grpc_lb_addresses_create_channel_arg(r->lb_addresses);
    grpc_service_config* service_config = nullptr;
    char* service_config_string = nullptr;
    if (r->service_config_json != nullptr) {
      service_config_string = choose_service_config(r->service_config_json);
      gpr_free(r->service_config_json);
      if (service_config_string != nullptr) {
        gpr_log(GPR_INFO, "selected service config choice: %s",
                service_config_string);
        args_to_remove[num_args_to_remove++] = GRPC_ARG_SERVICE_CONFIG;
        new_args[num_args_to_add++] = grpc_channel_arg_string_create(
            (char*)GRPC_ARG_SERVICE_CONFIG, service_config_string);
        service_config = grpc_service_config_create(service_config_string);
        if (service_config != nullptr) {
          const char* lb_policy_name =
              grpc_service_config_get_lb_policy_name(service_config);
          if (lb_policy_name != nullptr) {
            args_to_remove[num_args_to_remove++] = GRPC_ARG_LB_POLICY_NAME;
            new_args[num_args_to_add++] = grpc_channel_arg_string_create(
                (char*)GRPC_ARG_LB_POLICY_NAME, (char*)lb_policy_name);
          }
        }
      }
    }
    result = grpc_channel_args_copy_and_add_and_remove(
        r->channel_args, args_to_remove, num_args_to_remove, new_args,
        num_args_to_add);
    if (service_config != nullptr) grpc_service_config_destroy(service_config);
    gpr_free(service_config_string);
    grpc_lb_addresses_destroy(r->lb_addresses);
  } else {
    const char* msg = grpc_error_string(error);
    gpr_log(GPR_DEBUG, "dns resolution failed: %s", msg);
<<<<<<< HEAD
    grpc_millis next_try = r->backoff->Step(exec_ctx);
    grpc_millis timeout = next_try - grpc_exec_ctx_now(exec_ctx);
=======
    grpc_millis next_try =
        grpc_backoff_step(&r->backoff_state).next_attempt_start_time;
    grpc_millis timeout = next_try - grpc_core::ExecCtx::Get()->Now();
>>>>>>> 91a851c6
    gpr_log(GPR_INFO, "dns resolution failed (will retry): %s",
            grpc_error_string(error));
    GPR_ASSERT(!r->have_retry_timer);
    r->have_retry_timer = true;
    GRPC_RESOLVER_REF(&r->base, "retry-timer");
    if (timeout > 0) {
      gpr_log(GPR_DEBUG, "retrying in %" PRIdPTR " milliseconds", timeout);
    } else {
      gpr_log(GPR_DEBUG, "retrying immediately");
    }
    grpc_timer_init(&r->retry_timer, next_try,
                    &r->dns_ares_on_retry_timer_locked);
  }
  if (r->resolved_result != nullptr) {
    grpc_channel_args_destroy(r->resolved_result);
  }
  r->resolved_result = result;
  r->resolved_version++;
  dns_ares_maybe_finish_next_locked(r);
  GRPC_RESOLVER_UNREF(&r->base, "dns-resolving");
}

static void dns_ares_next_locked(grpc_resolver* resolver,
                                 grpc_channel_args** target_result,
                                 grpc_closure* on_complete) {
  gpr_log(GPR_DEBUG, "dns_ares_next is called.");
  ares_dns_resolver* r = (ares_dns_resolver*)resolver;
  GPR_ASSERT(!r->next_completion);
  r->next_completion = on_complete;
  r->target_result = target_result;
  if (r->resolved_version == 0 && !r->resolving) {
<<<<<<< HEAD
    r->backoff->Reset();
    dns_ares_start_resolving_locked(exec_ctx, r);
=======
    grpc_backoff_reset(&r->backoff_state);
    dns_ares_start_resolving_locked(r);
>>>>>>> 91a851c6
  } else {
    dns_ares_maybe_finish_next_locked(r);
  }
}

static void dns_ares_start_resolving_locked(ares_dns_resolver* r) {
  GRPC_RESOLVER_REF(&r->base, "dns-resolving");
  GPR_ASSERT(!r->resolving);
  r->resolving = true;
  r->lb_addresses = nullptr;
  r->service_config_json = nullptr;
  r->pending_request = grpc_dns_lookup_ares(
      r->dns_server, r->name_to_resolve, r->default_port, r->interested_parties,
      &r->dns_ares_on_resolved_locked, &r->lb_addresses,
      true /* check_grpclb */,
      r->request_service_config ? &r->service_config_json : nullptr);
}

static void dns_ares_maybe_finish_next_locked(ares_dns_resolver* r) {
  if (r->next_completion != nullptr &&
      r->resolved_version != r->published_version) {
    *r->target_result = r->resolved_result == nullptr
                            ? nullptr
                            : grpc_channel_args_copy(r->resolved_result);
    gpr_log(GPR_DEBUG, "dns_ares_maybe_finish_next_locked");
    GRPC_CLOSURE_SCHED(r->next_completion, GRPC_ERROR_NONE);
    r->next_completion = nullptr;
    r->published_version = r->resolved_version;
  }
}

static void dns_ares_destroy(grpc_resolver* gr) {
  gpr_log(GPR_DEBUG, "dns_ares_destroy");
  ares_dns_resolver* r = (ares_dns_resolver*)gr;
  if (r->resolved_result != nullptr) {
    grpc_channel_args_destroy(r->resolved_result);
  }
  grpc_pollset_set_destroy(r->interested_parties);
  gpr_free(r->dns_server);
  gpr_free(r->name_to_resolve);
  gpr_free(r->default_port);
  grpc_channel_args_destroy(r->channel_args);
  gpr_free(r);
}

static grpc_resolver* dns_ares_create(grpc_resolver_args* args,
                                      const char* default_port) {
  /* Get name from args. */
  const char* path = args->uri->path;
  if (path[0] == '/') ++path;
  /* Create resolver. */
  ares_dns_resolver* r =
      (ares_dns_resolver*)gpr_zalloc(sizeof(ares_dns_resolver));
  grpc_resolver_init(&r->base, &dns_ares_resolver_vtable, args->combiner);
  if (0 != strcmp(args->uri->authority, "")) {
    r->dns_server = gpr_strdup(args->uri->authority);
  }
  r->name_to_resolve = gpr_strdup(path);
  r->default_port = gpr_strdup(default_port);
  r->channel_args = grpc_channel_args_copy(args->args);
  const grpc_arg* arg = grpc_channel_args_find(
      r->channel_args, GRPC_ARG_SERVICE_CONFIG_DISABLE_RESOLUTION);
  r->request_service_config = !grpc_channel_arg_get_integer(
      arg, (grpc_integer_options){false, false, true});
  r->interested_parties = grpc_pollset_set_create();
  if (args->pollset_set != nullptr) {
    grpc_pollset_set_add_pollset_set(r->interested_parties, args->pollset_set);
  }
  grpc_core::BackOff::Options backoff_options;
  backoff_options
      .set_initial_backoff(GRPC_DNS_INITIAL_CONNECT_BACKOFF_SECONDS * 1000)
      .set_multiplier(GRPC_DNS_RECONNECT_BACKOFF_MULTIPLIER)
      .set_jitter(GRPC_DNS_RECONNECT_JITTER)
      .set_max_backoff(GRPC_DNS_RECONNECT_MAX_BACKOFF_SECONDS * 1000);
  r->backoff.Init(grpc_core::BackOff(backoff_options));
  GRPC_CLOSURE_INIT(&r->dns_ares_on_retry_timer_locked,
                    dns_ares_on_retry_timer_locked, r,
                    grpc_combiner_scheduler(r->base.combiner));
  GRPC_CLOSURE_INIT(&r->dns_ares_on_resolved_locked,
                    dns_ares_on_resolved_locked, r,
                    grpc_combiner_scheduler(r->base.combiner));
  return &r->base;
}

/*
 * FACTORY
 */

static void dns_ares_factory_ref(grpc_resolver_factory* factory) {}

static void dns_ares_factory_unref(grpc_resolver_factory* factory) {}

static grpc_resolver* dns_factory_create_resolver(
    grpc_resolver_factory* factory, grpc_resolver_args* args) {
  return dns_ares_create(args, "https");
}

static char* dns_ares_factory_get_default_host_name(
    grpc_resolver_factory* factory, grpc_uri* uri) {
  const char* path = uri->path;
  if (path[0] == '/') ++path;
  return gpr_strdup(path);
}

static const grpc_resolver_factory_vtable dns_ares_factory_vtable = {
    dns_ares_factory_ref, dns_ares_factory_unref, dns_factory_create_resolver,
    dns_ares_factory_get_default_host_name, "dns"};
static grpc_resolver_factory dns_resolver_factory = {&dns_ares_factory_vtable};

static grpc_resolver_factory* dns_ares_resolver_factory_create() {
  return &dns_resolver_factory;
}

void grpc_resolver_dns_ares_init(void) {
  char* resolver = gpr_getenv("GRPC_DNS_RESOLVER");
  /* TODO(zyc): Turn on c-ares based resolver by default after the address
     sorter and the CNAME support are added. */
  if (resolver != nullptr && gpr_stricmp(resolver, "ares") == 0) {
    grpc_error* error = grpc_ares_init();
    if (error != GRPC_ERROR_NONE) {
      GRPC_LOG_IF_ERROR("ares_library_init() failed", error);
      return;
    }
    grpc_resolve_address = grpc_resolve_address_ares;
    grpc_register_resolver_type(dns_ares_resolver_factory_create());
  }
  gpr_free(resolver);
}

void grpc_resolver_dns_ares_shutdown(void) {
  char* resolver = gpr_getenv("GRPC_DNS_RESOLVER");
  if (resolver != nullptr && gpr_stricmp(resolver, "ares") == 0) {
    grpc_ares_cleanup();
  }
  gpr_free(resolver);
}

#else /* GRPC_ARES == 1 && !defined(GRPC_UV) */

void grpc_resolver_dns_ares_init(void) {}

void grpc_resolver_dns_ares_shutdown(void) {}

#endif /* GRPC_ARES == 1 && !defined(GRPC_UV) */<|MERGE_RESOLUTION|>--- conflicted
+++ resolved
@@ -131,13 +131,8 @@
 static void dns_ares_channel_saw_error_locked(grpc_resolver* resolver) {
   ares_dns_resolver* r = (ares_dns_resolver*)resolver;
   if (!r->resolving) {
-<<<<<<< HEAD
     r->backoff->Reset();
-    dns_ares_start_resolving_locked(exec_ctx, r);
-=======
-    grpc_backoff_reset(&r->backoff_state);
     dns_ares_start_resolving_locked(r);
->>>>>>> 91a851c6
   }
 }
 
@@ -269,14 +264,8 @@
   } else {
     const char* msg = grpc_error_string(error);
     gpr_log(GPR_DEBUG, "dns resolution failed: %s", msg);
-<<<<<<< HEAD
-    grpc_millis next_try = r->backoff->Step(exec_ctx);
-    grpc_millis timeout = next_try - grpc_exec_ctx_now(exec_ctx);
-=======
-    grpc_millis next_try =
-        grpc_backoff_step(&r->backoff_state).next_attempt_start_time;
+    grpc_millis next_try = r->backoff->Step();
     grpc_millis timeout = next_try - grpc_core::ExecCtx::Get()->Now();
->>>>>>> 91a851c6
     gpr_log(GPR_INFO, "dns resolution failed (will retry): %s",
             grpc_error_string(error));
     GPR_ASSERT(!r->have_retry_timer);
@@ -308,13 +297,8 @@
   r->next_completion = on_complete;
   r->target_result = target_result;
   if (r->resolved_version == 0 && !r->resolving) {
-<<<<<<< HEAD
     r->backoff->Reset();
-    dns_ares_start_resolving_locked(exec_ctx, r);
-=======
-    grpc_backoff_reset(&r->backoff_state);
     dns_ares_start_resolving_locked(r);
->>>>>>> 91a851c6
   } else {
     dns_ares_maybe_finish_next_locked(r);
   }
