--- conflicted
+++ resolved
@@ -97,45 +97,23 @@
   char* service_config_json;
 } ares_dns_resolver;
 
-<<<<<<< HEAD
-static void dns_ares_destroy(grpc_resolver *r);
-
-static void dns_ares_start_resolving_locked(ares_dns_resolver *r);
-static void dns_ares_maybe_finish_next_locked(ares_dns_resolver *r);
-
-static void dns_ares_shutdown_locked(grpc_resolver *r);
-static void dns_ares_channel_saw_error_locked(grpc_resolver *r);
-static void dns_ares_next_locked(grpc_resolver *r,
-                                 grpc_channel_args **target_result,
-                                 grpc_closure *on_complete);
-=======
-static void dns_ares_destroy(grpc_exec_ctx* exec_ctx, grpc_resolver* r);
-
-static void dns_ares_start_resolving_locked(grpc_exec_ctx* exec_ctx,
-                                            ares_dns_resolver* r);
-static void dns_ares_maybe_finish_next_locked(grpc_exec_ctx* exec_ctx,
-                                              ares_dns_resolver* r);
-
-static void dns_ares_shutdown_locked(grpc_exec_ctx* exec_ctx, grpc_resolver* r);
-static void dns_ares_channel_saw_error_locked(grpc_exec_ctx* exec_ctx,
-                                              grpc_resolver* r);
-static void dns_ares_next_locked(grpc_exec_ctx* exec_ctx, grpc_resolver* r,
+static void dns_ares_destroy(grpc_resolver* r);
+
+static void dns_ares_start_resolving_locked(ares_dns_resolver* r);
+static void dns_ares_maybe_finish_next_locked(ares_dns_resolver* r);
+
+static void dns_ares_shutdown_locked(grpc_resolver* r);
+static void dns_ares_channel_saw_error_locked(grpc_resolver* r);
+static void dns_ares_next_locked(grpc_resolver* r,
                                  grpc_channel_args** target_result,
                                  grpc_closure* on_complete);
->>>>>>> d9da7387
 
 static const grpc_resolver_vtable dns_ares_resolver_vtable = {
     dns_ares_destroy, dns_ares_shutdown_locked,
     dns_ares_channel_saw_error_locked, dns_ares_next_locked};
 
-<<<<<<< HEAD
-static void dns_ares_shutdown_locked(grpc_resolver *resolver) {
-  ares_dns_resolver *r = (ares_dns_resolver *)resolver;
-=======
-static void dns_ares_shutdown_locked(grpc_exec_ctx* exec_ctx,
-                                     grpc_resolver* resolver) {
+static void dns_ares_shutdown_locked(grpc_resolver* resolver) {
   ares_dns_resolver* r = (ares_dns_resolver*)resolver;
->>>>>>> d9da7387
   if (r->have_retry_timer) {
     grpc_timer_cancel(&r->retry_timer);
   }
@@ -150,28 +128,16 @@
   }
 }
 
-<<<<<<< HEAD
-static void dns_ares_channel_saw_error_locked(grpc_resolver *resolver) {
-  ares_dns_resolver *r = (ares_dns_resolver *)resolver;
-=======
-static void dns_ares_channel_saw_error_locked(grpc_exec_ctx* exec_ctx,
-                                              grpc_resolver* resolver) {
+static void dns_ares_channel_saw_error_locked(grpc_resolver* resolver) {
   ares_dns_resolver* r = (ares_dns_resolver*)resolver;
->>>>>>> d9da7387
   if (!r->resolving) {
     grpc_backoff_reset(&r->backoff_state);
     dns_ares_start_resolving_locked(r);
   }
 }
 
-<<<<<<< HEAD
-static void dns_ares_on_retry_timer_locked(void *arg, grpc_error *error) {
-  ares_dns_resolver *r = (ares_dns_resolver *)arg;
-=======
-static void dns_ares_on_retry_timer_locked(grpc_exec_ctx* exec_ctx, void* arg,
-                                           grpc_error* error) {
+static void dns_ares_on_retry_timer_locked(void* arg, grpc_error* error) {
   ares_dns_resolver* r = (ares_dns_resolver*)arg;
->>>>>>> d9da7387
   r->have_retry_timer = false;
   if (error == GRPC_ERROR_NONE) {
     if (!r->resolving) {
@@ -252,16 +218,9 @@
   return service_config;
 }
 
-<<<<<<< HEAD
-static void dns_ares_on_resolved_locked(void *arg, grpc_error *error) {
-  ares_dns_resolver *r = (ares_dns_resolver *)arg;
-  grpc_channel_args *result = NULL;
-=======
-static void dns_ares_on_resolved_locked(grpc_exec_ctx* exec_ctx, void* arg,
-                                        grpc_error* error) {
+static void dns_ares_on_resolved_locked(void* arg, grpc_error* error) {
   ares_dns_resolver* r = (ares_dns_resolver*)arg;
   grpc_channel_args* result = NULL;
->>>>>>> d9da7387
   GPR_ASSERT(r->resolving);
   r->resolving = false;
   r->pending_request = NULL;
@@ -304,14 +263,9 @@
   } else {
     const char* msg = grpc_error_string(error);
     gpr_log(GPR_DEBUG, "dns resolution failed: %s", msg);
-<<<<<<< HEAD
-    grpc_millis next_try = grpc_backoff_step(&r->backoff_state);
+    grpc_millis next_try =
+        grpc_backoff_step(&r->backoff_state).next_attempt_start_time;
     grpc_millis timeout = next_try - grpc_exec_ctx_now();
-=======
-    grpc_millis next_try =
-        grpc_backoff_step(exec_ctx, &r->backoff_state).next_attempt_start_time;
-    grpc_millis timeout = next_try - grpc_exec_ctx_now(exec_ctx);
->>>>>>> d9da7387
     gpr_log(GPR_INFO, "dns resolution failed (will retry): %s",
             grpc_error_string(error));
     GPR_ASSERT(!r->have_retry_timer);
@@ -334,16 +288,9 @@
   GRPC_RESOLVER_UNREF(&r->base, "dns-resolving");
 }
 
-<<<<<<< HEAD
-static void dns_ares_next_locked(grpc_resolver *resolver,
-                                 grpc_channel_args **target_result,
-                                 grpc_closure *on_complete) {
-=======
-static void dns_ares_next_locked(grpc_exec_ctx* exec_ctx,
-                                 grpc_resolver* resolver,
+static void dns_ares_next_locked(grpc_resolver* resolver,
                                  grpc_channel_args** target_result,
                                  grpc_closure* on_complete) {
->>>>>>> d9da7387
   gpr_log(GPR_DEBUG, "dns_ares_next is called.");
   ares_dns_resolver* r = (ares_dns_resolver*)resolver;
   GPR_ASSERT(!r->next_completion);
@@ -357,12 +304,7 @@
   }
 }
 
-<<<<<<< HEAD
-static void dns_ares_start_resolving_locked(ares_dns_resolver *r) {
-=======
-static void dns_ares_start_resolving_locked(grpc_exec_ctx* exec_ctx,
-                                            ares_dns_resolver* r) {
->>>>>>> d9da7387
+static void dns_ares_start_resolving_locked(ares_dns_resolver* r) {
   GRPC_RESOLVER_REF(&r->base, "dns-resolving");
   GPR_ASSERT(!r->resolving);
   r->resolving = true;
@@ -375,12 +317,7 @@
       r->request_service_config ? &r->service_config_json : NULL);
 }
 
-<<<<<<< HEAD
-static void dns_ares_maybe_finish_next_locked(ares_dns_resolver *r) {
-=======
-static void dns_ares_maybe_finish_next_locked(grpc_exec_ctx* exec_ctx,
-                                              ares_dns_resolver* r) {
->>>>>>> d9da7387
+static void dns_ares_maybe_finish_next_locked(ares_dns_resolver* r) {
   if (r->next_completion != NULL &&
       r->resolved_version != r->published_version) {
     *r->target_result = r->resolved_result == NULL
@@ -393,11 +330,7 @@
   }
 }
 
-<<<<<<< HEAD
-static void dns_ares_destroy(grpc_resolver *gr) {
-=======
-static void dns_ares_destroy(grpc_exec_ctx* exec_ctx, grpc_resolver* gr) {
->>>>>>> d9da7387
+static void dns_ares_destroy(grpc_resolver* gr) {
   gpr_log(GPR_DEBUG, "dns_ares_destroy");
   ares_dns_resolver* r = (ares_dns_resolver*)gr;
   if (r->resolved_result != NULL) {
@@ -411,14 +344,8 @@
   gpr_free(r);
 }
 
-<<<<<<< HEAD
-static grpc_resolver *dns_ares_create(grpc_resolver_args *args,
-                                      const char *default_port) {
-=======
-static grpc_resolver* dns_ares_create(grpc_exec_ctx* exec_ctx,
-                                      grpc_resolver_args* args,
+static grpc_resolver* dns_ares_create(grpc_resolver_args* args,
                                       const char* default_port) {
->>>>>>> d9da7387
   /* Get name from args. */
   const char* path = args->uri->path;
   if (path[0] == '/') ++path;
@@ -462,16 +389,9 @@
 
 static void dns_ares_factory_unref(grpc_resolver_factory* factory) {}
 
-<<<<<<< HEAD
-static grpc_resolver *dns_factory_create_resolver(
-    grpc_resolver_factory *factory, grpc_resolver_args *args) {
+static grpc_resolver* dns_factory_create_resolver(
+    grpc_resolver_factory* factory, grpc_resolver_args* args) {
   return dns_ares_create(args, "https");
-=======
-static grpc_resolver* dns_factory_create_resolver(
-    grpc_exec_ctx* exec_ctx, grpc_resolver_factory* factory,
-    grpc_resolver_args* args) {
-  return dns_ares_create(exec_ctx, args, "https");
->>>>>>> d9da7387
 }
 
 static char* dns_ares_factory_get_default_host_name(
