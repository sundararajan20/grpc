/*
 *
 * Copyright 2015 gRPC authors.
 *
 * Licensed under the Apache License, Version 2.0 (the "License");
 * you may not use this file except in compliance with the License.
 * You may obtain a copy of the License at
 *
 *     http://www.apache.org/licenses/LICENSE-2.0
 *
 * Unless required by applicable law or agreed to in writing, software
 * distributed under the License is distributed on an "AS IS" BASIS,
 * WITHOUT WARRANTIES OR CONDITIONS OF ANY KIND, either express or implied.
 * See the License for the specific language governing permissions and
 * limitations under the License.
 *
 */

#ifndef GRPC_CORE_EXT_FILTERS_CLIENT_CHANNEL_SUBCHANNEL_H
#define GRPC_CORE_EXT_FILTERS_CLIENT_CHANNEL_SUBCHANNEL_H

#include "src/core/ext/filters/client_channel/connector.h"
#include "src/core/lib/channel/channel_stack.h"
#include "src/core/lib/iomgr/polling_entity.h"
#include "src/core/lib/support/arena.h"
#include "src/core/lib/transport/connectivity_state.h"
#include "src/core/lib/transport/metadata.h"

// Channel arg containing a grpc_resolved_address to connect to.
#define GRPC_ARG_SUBCHANNEL_ADDRESS "grpc.subchannel_address"

/** A (sub-)channel that knows how to connect to exactly one target
    address. Provides a target for load balancing. */
typedef struct grpc_subchannel grpc_subchannel;
typedef struct grpc_connected_subchannel grpc_connected_subchannel;
typedef struct grpc_subchannel_call grpc_subchannel_call;
typedef struct grpc_subchannel_args grpc_subchannel_args;
typedef struct grpc_subchannel_key grpc_subchannel_key;

#ifndef NDEBUG
#define GRPC_SUBCHANNEL_REF(p, r) \
  grpc_subchannel_ref((p), __FILE__, __LINE__, (r))
#define GRPC_SUBCHANNEL_REF_FROM_WEAK_REF(p, r) \
  grpc_subchannel_ref_from_weak_ref((p), __FILE__, __LINE__, (r))
#define GRPC_SUBCHANNEL_UNREF(p, r) \
  grpc_subchannel_unref((p), __FILE__, __LINE__, (r))
#define GRPC_SUBCHANNEL_WEAK_REF(p, r) \
  grpc_subchannel_weak_ref((p), __FILE__, __LINE__, (r))
#define GRPC_SUBCHANNEL_WEAK_UNREF(p, r) \
  grpc_subchannel_weak_unref((p), __FILE__, __LINE__, (r))
#define GRPC_CONNECTED_SUBCHANNEL_REF(p, r) \
  grpc_connected_subchannel_ref((p), __FILE__, __LINE__, (r))
#define GRPC_CONNECTED_SUBCHANNEL_UNREF(p, r) \
  grpc_connected_subchannel_unref((p), __FILE__, __LINE__, (r))
#define GRPC_SUBCHANNEL_CALL_REF(p, r) \
  grpc_subchannel_call_ref((p), __FILE__, __LINE__, (r))
#define GRPC_SUBCHANNEL_CALL_UNREF(p, r) \
  grpc_subchannel_call_unref((p), __FILE__, __LINE__, (r))
#define GRPC_SUBCHANNEL_REF_EXTRA_ARGS \
  , const char *file, int line, const char *reason
#else
#define GRPC_SUBCHANNEL_REF(p, r) grpc_subchannel_ref((p))
#define GRPC_SUBCHANNEL_REF_FROM_WEAK_REF(p, r) \
  grpc_subchannel_ref_from_weak_ref((p))
#define GRPC_SUBCHANNEL_UNREF(p, r) grpc_subchannel_unref((p))
#define GRPC_SUBCHANNEL_WEAK_REF(p, r) grpc_subchannel_weak_ref((p))
#define GRPC_SUBCHANNEL_WEAK_UNREF(p, r) grpc_subchannel_weak_unref((p))
#define GRPC_CONNECTED_SUBCHANNEL_REF(p, r) grpc_connected_subchannel_ref((p))
#define GRPC_CONNECTED_SUBCHANNEL_UNREF(p, r) \
  grpc_connected_subchannel_unref((p))
#define GRPC_SUBCHANNEL_CALL_REF(p, r) grpc_subchannel_call_ref((p))
#define GRPC_SUBCHANNEL_CALL_UNREF(p, r) grpc_subchannel_call_unref((p))
#define GRPC_SUBCHANNEL_REF_EXTRA_ARGS
#endif

grpc_subchannel* grpc_subchannel_ref(
    grpc_subchannel* channel GRPC_SUBCHANNEL_REF_EXTRA_ARGS);
grpc_subchannel* grpc_subchannel_ref_from_weak_ref(
    grpc_subchannel* channel GRPC_SUBCHANNEL_REF_EXTRA_ARGS);
void grpc_subchannel_unref(
    grpc_subchannel* channel GRPC_SUBCHANNEL_REF_EXTRA_ARGS);
grpc_subchannel* grpc_subchannel_weak_ref(
    grpc_subchannel* channel GRPC_SUBCHANNEL_REF_EXTRA_ARGS);
void grpc_subchannel_weak_unref(
    grpc_subchannel* channel GRPC_SUBCHANNEL_REF_EXTRA_ARGS);
grpc_connected_subchannel* grpc_connected_subchannel_ref(
    grpc_connected_subchannel* channel GRPC_SUBCHANNEL_REF_EXTRA_ARGS);
void grpc_connected_subchannel_unref(
    grpc_connected_subchannel* channel GRPC_SUBCHANNEL_REF_EXTRA_ARGS);
void grpc_subchannel_call_ref(
    grpc_subchannel_call* call GRPC_SUBCHANNEL_REF_EXTRA_ARGS);
void grpc_subchannel_call_unref(
    grpc_subchannel_call* call GRPC_SUBCHANNEL_REF_EXTRA_ARGS);

/** construct a subchannel call */
typedef struct {
  grpc_polling_entity* pollent;
  grpc_slice path;
  gpr_timespec start_time;
  grpc_millis deadline;
  gpr_arena* arena;
  grpc_call_context_element* context;
  grpc_call_combiner* call_combiner;
} grpc_connected_subchannel_call_args;

grpc_error* grpc_connected_subchannel_create_call(
    grpc_connected_subchannel* connected_subchannel,
    const grpc_connected_subchannel_call_args* args,
    grpc_subchannel_call** subchannel_call);

/** process a transport level op */
void grpc_connected_subchannel_process_transport_op(
    grpc_connected_subchannel* subchannel, grpc_transport_op* op);

/** poll the current connectivity state of a channel */
grpc_connectivity_state grpc_subchannel_check_connectivity(
    grpc_subchannel* channel, grpc_error** error);

/** Calls notify when the connectivity state of a channel becomes different
    from *state.  Updates *state with the new state of the channel. */
void grpc_subchannel_notify_on_state_change(
    grpc_subchannel* channel, grpc_pollset_set* interested_parties,
    grpc_connectivity_state* state, grpc_closure* notify);
void grpc_connected_subchannel_notify_on_state_change(
<<<<<<< HEAD
    grpc_connected_subchannel* channel, grpc_pollset_set* interested_parties,
    grpc_connectivity_state* state, grpc_closure* notify);
void grpc_connected_subchannel_ping(grpc_connected_subchannel* channel,
                                    grpc_closure* notify);
=======
    grpc_exec_ctx* exec_ctx, grpc_connected_subchannel* channel,
    grpc_pollset_set* interested_parties, grpc_connectivity_state* state,
    grpc_closure* notify);
void grpc_connected_subchannel_ping(grpc_exec_ctx* exec_ctx,
                                    grpc_connected_subchannel* channel,
                                    grpc_closure* on_initiate,
                                    grpc_closure* on_ack);
>>>>>>> c01a91da

/** retrieve the grpc_connected_subchannel - or NULL if called before
    the subchannel becomes connected */
grpc_connected_subchannel* grpc_subchannel_get_connected_subchannel(
    grpc_subchannel* subchannel);

/** return the subchannel index key for \a subchannel */
const grpc_subchannel_key* grpc_subchannel_get_key(
    const grpc_subchannel* subchannel);

/** continue processing a transport op */
void grpc_subchannel_call_process_op(grpc_subchannel_call* subchannel_call,
                                     grpc_transport_stream_op_batch* op);

/** Must be called once per call. Sets the 'then_schedule_closure' argument for
    call stack destruction. */
void grpc_subchannel_call_set_cleanup_closure(
    grpc_subchannel_call* subchannel_call, grpc_closure* closure);

grpc_call_stack* grpc_subchannel_call_get_call_stack(
    grpc_subchannel_call* subchannel_call);

struct grpc_subchannel_args {
  /* When updating this struct, also update subchannel_index.c */

  /** Channel filters for this channel - wrapped factories will likely
      want to mutate this */
  const grpc_channel_filter** filters;
  /** The number of filters in the above array */
  size_t filter_count;
  /** Channel arguments to be supplied to the newly created channel */
  const grpc_channel_args* args;
};

/** create a subchannel given a connector */
grpc_subchannel* grpc_subchannel_create(grpc_connector* connector,
                                        const grpc_subchannel_args* args);

/// Sets \a addr from \a args.
void grpc_get_subchannel_address_arg(const grpc_channel_args* args,
                                     grpc_resolved_address* addr);

/// Returns the URI string for the address to connect to.
const char* grpc_get_subchannel_address_uri_arg(const grpc_channel_args* args);

/// Returns a new channel arg encoding the subchannel address as a string.
/// Caller is responsible for freeing the string.
grpc_arg grpc_create_subchannel_address_arg(const grpc_resolved_address* addr);

#endif /* GRPC_CORE_EXT_FILTERS_CLIENT_CHANNEL_SUBCHANNEL_H */<|MERGE_RESOLUTION|>--- conflicted
+++ resolved
@@ -122,20 +122,11 @@
     grpc_subchannel* channel, grpc_pollset_set* interested_parties,
     grpc_connectivity_state* state, grpc_closure* notify);
 void grpc_connected_subchannel_notify_on_state_change(
-<<<<<<< HEAD
     grpc_connected_subchannel* channel, grpc_pollset_set* interested_parties,
     grpc_connectivity_state* state, grpc_closure* notify);
 void grpc_connected_subchannel_ping(grpc_connected_subchannel* channel,
-                                    grpc_closure* notify);
-=======
-    grpc_exec_ctx* exec_ctx, grpc_connected_subchannel* channel,
-    grpc_pollset_set* interested_parties, grpc_connectivity_state* state,
-    grpc_closure* notify);
-void grpc_connected_subchannel_ping(grpc_exec_ctx* exec_ctx,
-                                    grpc_connected_subchannel* channel,
                                     grpc_closure* on_initiate,
                                     grpc_closure* on_ack);
->>>>>>> c01a91da
 
 /** retrieve the grpc_connected_subchannel - or NULL if called before
     the subchannel becomes connected */
