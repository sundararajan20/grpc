//
// Copyright 2018 gRPC authors.
//
// Licensed under the Apache License, Version 2.0 (the "License");
// you may not use this file except in compliance with the License.
// You may obtain a copy of the License at
//
//     http://www.apache.org/licenses/LICENSE-2.0
//
// Unless required by applicable law or agreed to in writing, software
// distributed under the License is distributed on an "AS IS" BASIS,
// WITHOUT WARRANTIES OR CONDITIONS OF ANY KIND, either express or implied.
// See the License for the specific language governing permissions and
// limitations under the License.
//

#include <grpc/support/port_platform.h>

#include <inttypes.h>
#include <limits.h>

#include "absl/strings/str_cat.h"
#include "absl/types/optional.h"

#include <grpc/grpc.h>

#include "src/core/ext/filters/client_channel/client_channel.h"
#include "src/core/ext/filters/client_channel/lb_policy.h"
#include "src/core/ext/filters/client_channel/lb_policy/address_filtering.h"
#include "src/core/ext/filters/client_channel/lb_policy/child_policy_handler.h"
#include "src/core/ext/filters/client_channel/lb_policy/xds/xds.h"
#include "src/core/ext/filters/client_channel/lb_policy_factory.h"
#include "src/core/ext/filters/client_channel/lb_policy_registry.h"
#include "src/core/ext/filters/client_channel/server_address.h"
#include "src/core/ext/filters/client_channel/xds/xds_client.h"
#include "src/core/ext/filters/client_channel/xds/xds_client_stats.h"
#include "src/core/lib/channel/channel_args.h"
#include "src/core/lib/gprpp/orphanable.h"
#include "src/core/lib/gprpp/ref_counted_ptr.h"
#include "src/core/lib/iomgr/timer.h"
#include "src/core/lib/iomgr/work_serializer.h"
#include "src/core/lib/uri/uri_parser.h"

#define GRPC_EDS_DEFAULT_FALLBACK_TIMEOUT 10000

namespace grpc_core {

TraceFlag grpc_lb_eds_trace(false, "eds_lb");

namespace {

constexpr char kEds[] = "eds_experimental";

// Config for EDS LB policy.
class EdsLbConfig : public LoadBalancingPolicy::Config {
 public:
  EdsLbConfig(std::string cluster_name, std::string eds_service_name,
              absl::optional<std::string> lrs_load_reporting_server_name,
              Json locality_picking_policy, Json endpoint_picking_policy)
      : cluster_name_(std::move(cluster_name)),
        eds_service_name_(std::move(eds_service_name)),
        lrs_load_reporting_server_name_(
            std::move(lrs_load_reporting_server_name)),
        locality_picking_policy_(std::move(locality_picking_policy)),
        endpoint_picking_policy_(std::move(endpoint_picking_policy)) {}

  const char* name() const override { return kEds; }

  const std::string& cluster_name() const { return cluster_name_; }
  const std::string& eds_service_name() const { return eds_service_name_; }
  const absl::optional<std::string>& lrs_load_reporting_server_name() const {
    return lrs_load_reporting_server_name_;
  };
  const Json& locality_picking_policy() const {
    return locality_picking_policy_;
  }
  const Json& endpoint_picking_policy() const {
    return endpoint_picking_policy_;
  }

 private:
  std::string cluster_name_;
  std::string eds_service_name_;
  absl::optional<std::string> lrs_load_reporting_server_name_;
  Json locality_picking_policy_;
  Json endpoint_picking_policy_;
};

// EDS LB policy.
class EdsLb : public LoadBalancingPolicy {
 public:
  explicit EdsLb(Args args);

  const char* name() const override { return kEds; }

  void UpdateLocked(UpdateArgs args) override;
  void ResetBackoffLocked() override;

 private:
  class EndpointWatcher;

  // A simple wrapper for ref-counting a picker from the child policy.
  class ChildPickerWrapper : public RefCounted<ChildPickerWrapper> {
   public:
    explicit ChildPickerWrapper(std::unique_ptr<SubchannelPicker> picker)
        : picker_(std::move(picker)) {}
    PickResult Pick(PickArgs args) { return picker_->Pick(args); }

   private:
    std::unique_ptr<SubchannelPicker> picker_;
  };

  // A picker that handles drops.
  class DropPicker : public SubchannelPicker {
   public:
    explicit DropPicker(EdsLb* eds_policy);

    PickResult Pick(PickArgs args) override;

   private:
    RefCountedPtr<XdsApi::DropConfig> drop_config_;
    RefCountedPtr<XdsClusterDropStats> drop_stats_;
    RefCountedPtr<ChildPickerWrapper> child_picker_;
  };

  class Helper : public ChannelControlHelper {
   public:
    explicit Helper(RefCountedPtr<EdsLb> eds_policy)
        : eds_policy_(std::move(eds_policy)) {}

    ~Helper() { eds_policy_.reset(DEBUG_LOCATION, "Helper"); }

    RefCountedPtr<SubchannelInterface> CreateSubchannel(
        const grpc_channel_args& args) override;
    void UpdateState(grpc_connectivity_state state,
                     std::unique_ptr<SubchannelPicker> picker) override;
    // This is a no-op, because we get the addresses from the xds
    // client, which is a watch-based API.
    void RequestReresolution() override {}
    void AddTraceEvent(TraceSeverity severity, StringView message) override;

   private:
    RefCountedPtr<EdsLb> eds_policy_;
  };

  ~EdsLb();

  void ShutdownLocked() override;

  void UpdatePriorityList(XdsApi::PriorityListUpdate priority_list_update);
  void UpdateChildPolicyLocked();
  OrphanablePtr<LoadBalancingPolicy> CreateChildPolicyLocked(
      const grpc_channel_args* args);
  ServerAddressList CreateChildPolicyAddressesLocked();
  RefCountedPtr<Config> CreateChildPolicyConfigLocked();
  grpc_channel_args* CreateChildPolicyArgsLocked(
      const grpc_channel_args* args_in);
  void MaybeUpdateDropPickerLocked();

<<<<<<< HEAD
  // Methods for dealing with fallback state.
  void MaybeCancelFallbackAtStartupChecks();
  static void OnFallbackTimer(void* arg, grpc_error* error);
  void OnFallbackTimerLocked(grpc_error* error);
  void UpdateFallbackPolicyLocked();
  OrphanablePtr<LoadBalancingPolicy> CreateFallbackPolicyLocked(
      const grpc_channel_args* args);
  void MaybeExitFallbackMode();

=======
>>>>>>> 7f36ff03
  // Caller must ensure that config_ is set before calling.
  const StringView GetEdsResourceName() const {
    if (xds_client_from_channel_ == nullptr) return server_name_;
    if (!config_->eds_service_name().empty()) {
      return config_->eds_service_name();
    }
    return config_->cluster_name();
  }

  // Returns a pair containing the cluster and eds_service_name to use
  // for LRS load reporting.
  // Caller must ensure that config_ is set before calling.
  std::pair<StringView, StringView> GetLrsClusterKey() const {
    if (xds_client_from_channel_ == nullptr) return {server_name_, nullptr};
    return {config_->cluster_name(), config_->eds_service_name()};
  }

  XdsClient* xds_client() const {
    return xds_client_from_channel_ != nullptr ? xds_client_from_channel_.get()
                                               : xds_client_.get();
  }

  // Server name from target URI.
  std::string server_name_;

  // Current channel args and config from the resolver.
  const grpc_channel_args* args_ = nullptr;
  RefCountedPtr<EdsLbConfig> config_;

  // Internal state.
  bool shutting_down_ = false;

  // The xds client and endpoint watcher.
  // If we get the XdsClient from the channel, we store it in
  // xds_client_from_channel_; if we create it ourselves, we store it in
  // xds_client_.
  RefCountedPtr<XdsClient> xds_client_from_channel_;
  OrphanablePtr<XdsClient> xds_client_;
  // A pointer to the endpoint watcher, to be used when cancelling the watch.
  // Note that this is not owned, so this pointer must never be derefernced.
  EndpointWatcher* endpoint_watcher_ = nullptr;
  // The latest data from the endpoint watcher.
  XdsApi::PriorityListUpdate priority_list_update_;
  // State used to retain child policy names for priority policy.
  std::vector<size_t /*child_number*/> priority_child_numbers_;

  RefCountedPtr<XdsApi::DropConfig> drop_config_;
  RefCountedPtr<XdsClusterDropStats> drop_stats_;

  OrphanablePtr<LoadBalancingPolicy> child_policy_;

  // The latest state and picker returned from the child policy.
  grpc_connectivity_state child_state_;
  RefCountedPtr<ChildPickerWrapper> child_picker_;
};

//
// EdsLb::DropPicker
//

EdsLb::DropPicker::DropPicker(EdsLb* eds_policy)
    : drop_config_(eds_policy->drop_config_),
      drop_stats_(eds_policy->drop_stats_),
      child_picker_(eds_policy->child_picker_) {
  if (GRPC_TRACE_FLAG_ENABLED(grpc_lb_eds_trace)) {
    gpr_log(GPR_INFO, "[edslb %p] constructed new drop picker %p", eds_policy,
            this);
  }
}

EdsLb::PickResult EdsLb::DropPicker::Pick(PickArgs args) {
  // Handle drop.
  const std::string* drop_category;
  if (drop_config_->ShouldDrop(&drop_category)) {
    if (drop_stats_ != nullptr) drop_stats_->AddCallDropped(*drop_category);
    PickResult result;
    result.type = PickResult::PICK_COMPLETE;
    return result;
  }
  // If we're not dropping all calls, we should always have a child picker.
  if (child_picker_ == nullptr) {  // Should never happen.
    PickResult result;
    result.type = PickResult::PICK_FAILED;
    result.error =
        grpc_error_set_int(GRPC_ERROR_CREATE_FROM_STATIC_STRING(
                               "eds drop picker not given any child picker"),
                           GRPC_ERROR_INT_GRPC_STATUS, GRPC_STATUS_INTERNAL);
    return result;
  }
  // Not dropping, so delegate to child's picker.
  return child_picker_->Pick(args);
}

//
// EdsLb::Helper
//

RefCountedPtr<SubchannelInterface> EdsLb::Helper::CreateSubchannel(
    const grpc_channel_args& args) {
  if (eds_policy_->shutting_down_) return nullptr;
  return eds_policy_->channel_control_helper()->CreateSubchannel(args);
}

void EdsLb::Helper::UpdateState(grpc_connectivity_state state,
                                std::unique_ptr<SubchannelPicker> picker) {
  if (eds_policy_->shutting_down_) return;
  if (GRPC_TRACE_FLAG_ENABLED(grpc_lb_eds_trace)) {
    gpr_log(GPR_INFO, "[edslb %p] child policy updated state=%s picker=%p",
            eds_policy_.get(), ConnectivityStateName(state), picker.get());
  }
  // Save the state and picker.
  eds_policy_->child_state_ = state;
  eds_policy_->child_picker_ =
      MakeRefCounted<ChildPickerWrapper>(std::move(picker));
  // Wrap the picker in a DropPicker and pass it up.
  eds_policy_->MaybeUpdateDropPickerLocked();
}

void EdsLb::Helper::AddTraceEvent(TraceSeverity severity, StringView message) {
  if (eds_policy_->shutting_down_) return;
  eds_policy_->channel_control_helper()->AddTraceEvent(severity, message);
}

//
// EdsLb::EndpointWatcher
//

class EdsLb::EndpointWatcher : public XdsClient::EndpointWatcherInterface {
 public:
  explicit EndpointWatcher(RefCountedPtr<EdsLb> eds_policy)
      : eds_policy_(std::move(eds_policy)) {}

  ~EndpointWatcher() { eds_policy_.reset(DEBUG_LOCATION, "EndpointWatcher"); }

  void OnEndpointChanged(XdsApi::EdsUpdate update) override {
    if (GRPC_TRACE_FLAG_ENABLED(grpc_lb_eds_trace)) {
      gpr_log(GPR_INFO, "[edslb %p] Received EDS update from xds client",
              eds_policy_.get());
    }
    // Update the drop config.
    const bool drop_config_changed =
        eds_policy_->drop_config_ == nullptr ||
        *eds_policy_->drop_config_ != *update.drop_config;
    if (drop_config_changed) {
      if (GRPC_TRACE_FLAG_ENABLED(grpc_lb_eds_trace)) {
        gpr_log(GPR_INFO, "[edslb %p] Updating drop config", eds_policy_.get());
      }
      eds_policy_->drop_config_ = std::move(update.drop_config);
      eds_policy_->MaybeUpdateDropPickerLocked();
    } else if (GRPC_TRACE_FLAG_ENABLED(grpc_lb_eds_trace)) {
      gpr_log(GPR_INFO, "[edslb %p] Drop config unchanged, ignoring",
              eds_policy_.get());
    }
    // Update priority and locality info.
    if (eds_policy_->child_policy_ == nullptr ||
        eds_policy_->priority_list_update_ != update.priority_list_update) {
      if (GRPC_TRACE_FLAG_ENABLED(grpc_lb_eds_trace)) {
        gpr_log(GPR_INFO, "[edslb %p] Updating priority list",
                eds_policy_.get());
      }
      eds_policy_->UpdatePriorityList(std::move(update.priority_list_update));
    } else if (GRPC_TRACE_FLAG_ENABLED(grpc_lb_eds_trace)) {
      gpr_log(GPR_INFO, "[edslb %p] Priority list unchanged, ignoring",
              eds_policy_.get());
    }
  }

  void OnError(grpc_error* error) override {
    gpr_log(GPR_ERROR, "[edslb %p] xds watcher reported error: %s",
            eds_policy_.get(), grpc_error_string(error));
    // Go into TRANSIENT_FAILURE if we have not yet created the child
    // policy (i.e., we have not yet received data from xds).  Otherwise,
    // we keep running with the data we had previously.
    if (eds_policy_->child_policy_ == nullptr) {
      eds_policy_->channel_control_helper()->UpdateState(
          GRPC_CHANNEL_TRANSIENT_FAILURE,
          absl::make_unique<TransientFailurePicker>(error));
    } else {
      GRPC_ERROR_UNREF(error);
    }
  }

 private:
  RefCountedPtr<EdsLb> eds_policy_;
};

//
// EdsLb public methods
//

EdsLb::EdsLb(Args args)
    : LoadBalancingPolicy(std::move(args)),
      xds_client_from_channel_(XdsClient::GetFromChannelArgs(*args.args)) {
  if (GRPC_TRACE_FLAG_ENABLED(grpc_lb_eds_trace)) {
    gpr_log(GPR_INFO, "[edslb %p] created -- xds client from channel: %p", this,
            xds_client_from_channel_.get());
  }
  // Record server name.
  const grpc_arg* arg = grpc_channel_args_find(args.args, GRPC_ARG_SERVER_URI);
  const char* server_uri = grpc_channel_arg_get_string(arg);
  GPR_ASSERT(server_uri != nullptr);
  grpc_uri* uri = grpc_uri_parse(server_uri, true);
  GPR_ASSERT(uri->path[0] != '\0');
  server_name_ = uri->path[0] == '/' ? uri->path + 1 : uri->path;
  if (GRPC_TRACE_FLAG_ENABLED(grpc_lb_eds_trace)) {
    gpr_log(GPR_INFO, "[edslb %p] server name from channel: %s", this,
            server_name_.c_str());
  }
  grpc_uri_destroy(uri);
}

EdsLb::~EdsLb() {
  if (GRPC_TRACE_FLAG_ENABLED(grpc_lb_eds_trace)) {
    gpr_log(GPR_INFO, "[edslb %p] destroying xds LB policy", this);
  }
  grpc_channel_args_destroy(args_);
}

void EdsLb::ShutdownLocked() {
  if (GRPC_TRACE_FLAG_ENABLED(grpc_lb_eds_trace)) {
    gpr_log(GPR_INFO, "[edslb %p] shutting down", this);
  }
  shutting_down_ = true;
  // Drop our ref to the child's picker, in case it's holding a ref to
  // the child.
  child_picker_.reset();
  if (child_policy_ != nullptr) {
    grpc_pollset_set_del_pollset_set(child_policy_->interested_parties(),
                                     interested_parties());
    child_policy_.reset();
  }
  drop_stats_.reset();
  // Cancel the endpoint watch here instead of in our dtor if we are using the
  // xds resolver, because the watcher holds a ref to us and we might not be
  // destroying the XdsClient, leading to a situation where this LB policy is
  // never destroyed.
  if (xds_client_from_channel_ != nullptr) {
    if (config_ != nullptr) {
      if (GRPC_TRACE_FLAG_ENABLED(grpc_lb_eds_trace)) {
        gpr_log(GPR_INFO, "[edslb %p] cancelling xds watch for %s", this,
                std::string(GetEdsResourceName()).c_str());
      }
      xds_client()->CancelEndpointDataWatch(GetEdsResourceName(),
                                            endpoint_watcher_);
    }
    xds_client_from_channel_.reset();
  }
  xds_client_.reset();
}

void EdsLb::UpdateLocked(UpdateArgs args) {
  if (GRPC_TRACE_FLAG_ENABLED(grpc_lb_eds_trace)) {
    gpr_log(GPR_INFO, "[edslb %p] Received update", this);
  }
  const bool is_initial_update = args_ == nullptr;
  // Update config.
  auto old_config = std::move(config_);
  config_ = std::move(args.config);
  // Update args.
  grpc_channel_args_destroy(args_);
  args_ = args.args;
  args.args = nullptr;
  if (is_initial_update) {
    // Initialize XdsClient.
    if (xds_client_from_channel_ == nullptr) {
      grpc_error* error = GRPC_ERROR_NONE;
      xds_client_ = MakeOrphanable<XdsClient>(
          work_serializer(), interested_parties(), GetEdsResourceName(),
          nullptr /* service config watcher */, *args_, &error);
      // TODO(roth): If we decide that we care about EDS-only mode, add
      // proper error handling here.
      GPR_ASSERT(error == GRPC_ERROR_NONE);
      if (GRPC_TRACE_FLAG_ENABLED(grpc_lb_eds_trace)) {
        gpr_log(GPR_INFO, "[edslb %p] Created xds client %p", this,
                xds_client_.get());
      }
    }
  }
  // Update drop stats for load reporting if needed.
  if (is_initial_update || config_->lrs_load_reporting_server_name() !=
                               old_config->lrs_load_reporting_server_name()) {
    drop_stats_.reset();
    if (config_->lrs_load_reporting_server_name().has_value()) {
      const auto key = GetLrsClusterKey();
      drop_stats_ = xds_client()->AddClusterDropStats(
          config_->lrs_load_reporting_server_name().value(),
          key.first /*cluster_name*/, key.second /*eds_service_name*/);
    }
    MaybeUpdateDropPickerLocked();
  }
  // Update child policy if needed.
  // Note that this comes after updating drop_stats_, since we want that
  // to be used by any new picker we create here.
  if (child_policy_ != nullptr) UpdateChildPolicyLocked();
  // Create endpoint watcher if needed.
  if (is_initial_update) {
    if (GRPC_TRACE_FLAG_ENABLED(grpc_lb_eds_trace)) {
      gpr_log(GPR_INFO, "[edslb %p] starting xds watch for %s", this,
              std::string(GetEdsResourceName()).c_str());
    }
    auto watcher = absl::make_unique<EndpointWatcher>(
        Ref(DEBUG_LOCATION, "EndpointWatcher"));
    endpoint_watcher_ = watcher.get();
    xds_client()->WatchEndpointData(GetEdsResourceName(), std::move(watcher));
  }
}

void EdsLb::ResetBackoffLocked() {
  // When the XdsClient is instantiated in the resolver instead of in this
  // LB policy, this is done via the resolver, so we don't need to do it
  // for xds_client_from_channel_ here.
  if (xds_client_ != nullptr) xds_client_->ResetBackoff();
  if (child_policy_ != nullptr) {
    child_policy_->ResetBackoffLocked();
  }
}

//
// child policy-related methods
//

void EdsLb::UpdatePriorityList(
    XdsApi::PriorityListUpdate priority_list_update) {
  // Build some maps from locality to child number and the reverse from
  // the old data in priority_list_update_ and priority_child_numbers_.
  std::map<XdsLocalityName*, size_t /*child_number*/, XdsLocalityName::Less>
      locality_child_map;
  std::map<size_t, std::set<XdsLocalityName*>> child_locality_map;
  for (uint32_t priority = 0; priority < priority_list_update_.size();
       ++priority) {
    auto* locality_map = priority_list_update_.Find(priority);
    GPR_ASSERT(locality_map != nullptr);
    size_t child_number = priority_child_numbers_[priority];
    for (const auto& p : locality_map->localities) {
      XdsLocalityName* locality_name = p.first.get();
      locality_child_map[locality_name] = child_number;
      child_locality_map[child_number].insert(locality_name);
    }
  }
  // Construct new list of children.
  std::vector<size_t> priority_child_numbers;
  for (uint32_t priority = 0; priority < priority_list_update.size();
       ++priority) {
    auto* locality_map = priority_list_update.Find(priority);
    GPR_ASSERT(locality_map != nullptr);
    absl::optional<size_t> child_number;
    // If one of the localities in this priority already existed, reuse its
    // child number.
    for (const auto& p : locality_map->localities) {
      XdsLocalityName* locality_name = p.first.get();
      if (!child_number.has_value()) {
        auto it = locality_child_map.find(locality_name);
        if (it != locality_child_map.end()) {
          child_number = it->second;
          locality_child_map.erase(it);
          // Remove localities that *used* to be in this child number, so
          // that we don't incorrectly reuse this child number for a
          // subsequent priority.
          for (XdsLocalityName* old_locality :
               child_locality_map[*child_number]) {
            locality_child_map.erase(old_locality);
          }
        }
      } else {
        // Remove all localities that are now in this child number, so
        // that we don't accidentally reuse this child number for a
        // subsequent priority.
        locality_child_map.erase(locality_name);
      }
    }
    // If we didn't find an existing child number, assign a new one.
    if (!child_number.has_value()) {
      for (child_number = 0;
           child_locality_map.find(*child_number) != child_locality_map.end();
           ++(*child_number))
        ;
      // Add entry so we know that the child number is in use.
      // (Don't need to add the list of localities, since we won't use them.)
      child_locality_map[*child_number];
    }
    priority_child_numbers.push_back(*child_number);
  }
  // Save update.
  priority_list_update_ = std::move(priority_list_update);
  priority_child_numbers_ = std::move(priority_child_numbers);
  // Update child policy.
  UpdateChildPolicyLocked();
}

ServerAddressList EdsLb::CreateChildPolicyAddressesLocked() {
  ServerAddressList addresses;
  for (uint32_t priority = 0; priority < priority_list_update_.size();
       ++priority) {
    std::string priority_child_name =
        absl::StrCat("child", priority_child_numbers_[priority]);
    const auto* locality_map = priority_list_update_.Find(priority);
    GPR_ASSERT(locality_map != nullptr);
    for (const auto& p : locality_map->localities) {
      const auto& locality_name = p.first;
      const auto& locality = p.second;
      std::vector<std::string> hierarchical_path = {
          priority_child_name, locality_name->AsHumanReadableString()};
      for (size_t i = 0; i < locality.serverlist.size(); ++i) {
        const ServerAddress& address = locality.serverlist[i];
        grpc_arg new_arg = MakeHierarchicalPathArg(hierarchical_path);
        grpc_channel_args* args =
            grpc_channel_args_copy_and_add(address.args(), &new_arg, 1);
        addresses.emplace_back(address.address(), args);
      }
    }
  }
  return addresses;
}

RefCountedPtr<LoadBalancingPolicy::Config>
EdsLb::CreateChildPolicyConfigLocked() {
  Json::Object priority_children;
  Json::Array priority_priorities;
  for (uint32_t priority = 0; priority < priority_list_update_.size();
       ++priority) {
    const auto* locality_map = priority_list_update_.Find(priority);
    GPR_ASSERT(locality_map != nullptr);
    Json::Object weighted_targets;
    for (const auto& p : locality_map->localities) {
      XdsLocalityName* locality_name = p.first.get();
      const auto& locality = p.second;
      // Construct JSON object containing locality name.
      Json::Object locality_name_json;
      if (!locality_name->region().empty()) {
        locality_name_json["region"] = locality_name->region();
      }
      if (!locality_name->zone().empty()) {
        locality_name_json["zone"] = locality_name->zone();
      }
      if (!locality_name->sub_zone().empty()) {
        locality_name_json["subzone"] = locality_name->sub_zone();
      }
      // Construct endpoint-picking policy.
      // Wrap it in the LRS policy if load reporting is enabled.
      Json endpoint_picking_policy;
      if (config_->lrs_load_reporting_server_name().has_value()) {
        const auto key = GetLrsClusterKey();
        Json::Object lrs_config = {
            {"clusterName", std::string(key.first)},
            {"locality", std::move(locality_name_json)},
            {"lrsLoadReportingServerName",
             config_->lrs_load_reporting_server_name().value()},
            {"childPolicy", config_->endpoint_picking_policy()},
        };
        if (!key.second.empty()) {
          lrs_config["edsServiceName"] = std::string(key.second);
        }
        endpoint_picking_policy = Json::Array{Json::Object{
            {"lrs_experimental", std::move(lrs_config)},
        }};
      } else {
        endpoint_picking_policy = config_->endpoint_picking_policy();
      }
      // Add weighted target entry.
      weighted_targets[locality_name->AsHumanReadableString()] = Json::Object{
          {"weight", locality.lb_weight},
          {"childPolicy", std::move(endpoint_picking_policy)},
      };
    }
    // Add priority entry.
    const size_t child_number = priority_child_numbers_[priority];
    std::string child_name = absl::StrCat("child", child_number);
    priority_priorities.emplace_back(child_name);
    Json locality_picking_config = config_->locality_picking_policy();
    Json::Object& config =
        *(*locality_picking_config.mutable_array())[0].mutable_object();
    auto it = config.begin();
    GPR_ASSERT(it != config.end());
    (*it->second.mutable_object())["targets"] = std::move(weighted_targets);
    priority_children[child_name] = Json::Object{
        {"config", std::move(locality_picking_config)},
    };
  }
  Json json = Json::Array{Json::Object{
      {"priority_experimental",
       Json::Object{
           {"children", std::move(priority_children)},
           {"priorities", std::move(priority_priorities)},
       }},
  }};
  if (GRPC_TRACE_FLAG_ENABLED(grpc_lb_eds_trace)) {
    std::string json_str = json.Dump(/*indent=*/1);
    gpr_log(GPR_INFO, "[edslb %p] generated config for child policy: %s", this,
            json_str.c_str());
  }
  grpc_error* error = GRPC_ERROR_NONE;
  RefCountedPtr<LoadBalancingPolicy::Config> config =
      LoadBalancingPolicyRegistry::ParseLoadBalancingConfig(json, &error);
  if (error != GRPC_ERROR_NONE) {
    // This should never happen, but if it does, we basically have no
    // way to fix it, so we put the channel in TRANSIENT_FAILURE.
    gpr_log(GPR_ERROR,
            "[edslb %p] error parsing generated child policy config -- "
            "will put channel in TRANSIENT_FAILURE: %s",
            this, grpc_error_string(error));
    error = grpc_error_set_int(
        grpc_error_add_child(
            GRPC_ERROR_CREATE_FROM_STATIC_STRING(
                "eds LB policy: error parsing generated child policy config"),
            error),
        GRPC_ERROR_INT_GRPC_STATUS, GRPC_STATUS_INTERNAL);
    channel_control_helper()->UpdateState(
        GRPC_CHANNEL_TRANSIENT_FAILURE,
        absl::make_unique<TransientFailurePicker>(error));
    return nullptr;
  }
  return config;
}

void EdsLb::UpdateChildPolicyLocked() {
  if (shutting_down_) return;
  UpdateArgs update_args;
  update_args.config = CreateChildPolicyConfigLocked();
  if (update_args.config == nullptr) return;
  update_args.addresses = CreateChildPolicyAddressesLocked();
  update_args.args = CreateChildPolicyArgsLocked(args_);
  if (child_policy_ == nullptr) {
    child_policy_ = CreateChildPolicyLocked(update_args.args);
  }
  if (GRPC_TRACE_FLAG_ENABLED(grpc_lb_eds_trace)) {
    gpr_log(GPR_INFO, "[edslb %p] Updating child policy %p", this,
            child_policy_.get());
  }
  child_policy_->UpdateLocked(std::move(update_args));
}

grpc_channel_args* EdsLb::CreateChildPolicyArgsLocked(
    const grpc_channel_args* args) {
  absl::InlinedVector<grpc_arg, 3> args_to_add = {
      // A channel arg indicating if the target is a backend inferred from an
      // xds load balancer.
      grpc_channel_arg_integer_create(
          const_cast<char*>(GRPC_ARG_ADDRESS_IS_BACKEND_FROM_XDS_LOAD_BALANCER),
          1),
      // Inhibit client-side health checking, since the balancer does
      // this for us.
      grpc_channel_arg_integer_create(
          const_cast<char*>(GRPC_ARG_INHIBIT_HEALTH_CHECKING), 1),
  };
  if (xds_client_from_channel_ == nullptr) {
    args_to_add.emplace_back(xds_client_->MakeChannelArg());
  }
  return grpc_channel_args_copy_and_add(args, args_to_add.data(),
                                        args_to_add.size());
}

OrphanablePtr<LoadBalancingPolicy> EdsLb::CreateChildPolicyLocked(
    const grpc_channel_args* args) {
  LoadBalancingPolicy::Args lb_policy_args;
  lb_policy_args.work_serializer = work_serializer();
  lb_policy_args.args = args;
  lb_policy_args.channel_control_helper =
      absl::make_unique<Helper>(Ref(DEBUG_LOCATION, "Helper"));
  OrphanablePtr<LoadBalancingPolicy> lb_policy =
      LoadBalancingPolicyRegistry::CreateLoadBalancingPolicy(
          "priority_experimental", std::move(lb_policy_args));
  if (GPR_UNLIKELY(lb_policy == nullptr)) {
    gpr_log(GPR_ERROR, "[edslb %p] failure creating child policy", this);
    return nullptr;
  }
  if (GRPC_TRACE_FLAG_ENABLED(grpc_lb_eds_trace)) {
    gpr_log(GPR_INFO, "[edslb %p]: Created new child policy %p", this,
            lb_policy.get());
  }
  // Add our interested_parties pollset_set to that of the newly created
  // child policy. This will make the child policy progress upon activity on
  // this policy, which in turn is tied to the application's call.
  grpc_pollset_set_add_pollset_set(lb_policy->interested_parties(),
                                   interested_parties());
  return lb_policy;
}

void EdsLb::MaybeUpdateDropPickerLocked() {
  // If we're dropping all calls, report READY, regardless of what (or
  // whether) the child has reported.
  if (drop_config_ != nullptr && drop_config_->drop_all()) {
    channel_control_helper()->UpdateState(GRPC_CHANNEL_READY,
                                          absl::make_unique<DropPicker>(this));
    return;
  }
  // Update only if we have a child picker.
  if (child_picker_ != nullptr) {
    channel_control_helper()->UpdateState(child_state_,
                                          absl::make_unique<DropPicker>(this));
  }
}

//
<<<<<<< HEAD
// fallback-related methods
//

void EdsLb::MaybeCancelFallbackAtStartupChecks() {
  if (!fallback_at_startup_checks_pending_) return;
  if (GRPC_TRACE_FLAG_ENABLED(grpc_lb_eds_trace)) {
    gpr_log(GPR_INFO, "[edslb %p] Cancelling fallback timer", this);
  }
  grpc_timer_cancel(&lb_fallback_timer_);
  fallback_at_startup_checks_pending_ = false;
}

void EdsLb::OnFallbackTimer(void* arg, grpc_error* error) {
  EdsLb* edslb_policy = static_cast<EdsLb*>(arg);
  GRPC_ERROR_REF(error);  // ref owned by lambda
  edslb_policy->work_serializer()->Run(
      [edslb_policy, error]() { edslb_policy->OnFallbackTimerLocked(error); },
      DEBUG_LOCATION);
}

void EdsLb::OnFallbackTimerLocked(grpc_error* error) {
  // If some fallback-at-startup check is done after the timer fires but before
  // this callback actually runs, don't fall back.
  if (fallback_at_startup_checks_pending_ && !shutting_down_ &&
      error == GRPC_ERROR_NONE) {
    gpr_log(GPR_INFO,
            "[edslb %p] Child policy not ready after fallback timeout; "
            "entering fallback mode",
            this);
    fallback_at_startup_checks_pending_ = false;
    UpdateFallbackPolicyLocked();
  }
  Unref(DEBUG_LOCATION, "on_fallback_timer");
  GRPC_ERROR_UNREF(error);
}

void EdsLb::UpdateFallbackPolicyLocked() {
  if (shutting_down_) return;
  // Create policy if needed.
  if (fallback_policy_ == nullptr) {
    fallback_policy_ = CreateFallbackPolicyLocked(args_);
  }
  // Construct update args.
  UpdateArgs update_args;
  update_args.addresses = fallback_backend_addresses_;
  update_args.config = config_->fallback_policy();
  update_args.args = grpc_channel_args_copy(args_);
  // Update the policy.
  if (GRPC_TRACE_FLAG_ENABLED(grpc_lb_eds_trace)) {
    gpr_log(GPR_INFO, "[edslb %p] Updating fallback child policy handler %p",
            this, fallback_policy_.get());
  }
  fallback_policy_->UpdateLocked(std::move(update_args));
}

OrphanablePtr<LoadBalancingPolicy> EdsLb::CreateFallbackPolicyLocked(
    const grpc_channel_args* args) {
  LoadBalancingPolicy::Args lb_policy_args;
  lb_policy_args.work_serializer = work_serializer();
  lb_policy_args.args = args;
  lb_policy_args.channel_control_helper =
      absl::make_unique<FallbackHelper>(Ref(DEBUG_LOCATION, "FallbackHelper"));
  OrphanablePtr<LoadBalancingPolicy> lb_policy =
      MakeOrphanable<ChildPolicyHandler>(std::move(lb_policy_args),
                                         &grpc_lb_eds_trace);
  if (GRPC_TRACE_FLAG_ENABLED(grpc_lb_eds_trace)) {
    gpr_log(GPR_INFO, "[edslb %p] Created new fallback child policy handler %p",
            this, lb_policy.get());
  }
  // Add our interested_parties pollset_set to that of the newly created
  // child policy. This will make the child policy progress upon activity on
  // this policy, which in turn is tied to the application's call.
  grpc_pollset_set_add_pollset_set(lb_policy->interested_parties(),
                                   interested_parties());
  return lb_policy;
}

void EdsLb::MaybeExitFallbackMode() {
  if (fallback_policy_ == nullptr) return;
  gpr_log(GPR_INFO, "[edslb %p] Exiting fallback mode", this);
  fallback_policy_.reset();
}

//
=======
>>>>>>> 7f36ff03
// factory
//

class EdsLbFactory : public LoadBalancingPolicyFactory {
 public:
  OrphanablePtr<LoadBalancingPolicy> CreateLoadBalancingPolicy(
      LoadBalancingPolicy::Args args) const override {
    return MakeOrphanable<EdsChildHandler>(std::move(args), &grpc_lb_eds_trace);
  }

  const char* name() const override { return kEds; }

  RefCountedPtr<LoadBalancingPolicy::Config> ParseLoadBalancingConfig(
      const Json& json, grpc_error** error) const override {
    GPR_DEBUG_ASSERT(error != nullptr && *error == GRPC_ERROR_NONE);
    if (json.type() == Json::Type::JSON_NULL) {
      // eds was mentioned as a policy in the deprecated loadBalancingPolicy
      // field or in the client API.
      *error = GRPC_ERROR_CREATE_FROM_STATIC_STRING(
          "field:loadBalancingPolicy error:eds policy requires configuration. "
          "Please use loadBalancingConfig field of service config instead.");
      return nullptr;
    }
    std::vector<grpc_error*> error_list;
    // EDS service name.
    std::string eds_service_name;
    auto it = json.object_value().find("edsServiceName");
    if (it != json.object_value().end()) {
      if (it->second.type() != Json::Type::STRING) {
        error_list.push_back(GRPC_ERROR_CREATE_FROM_STATIC_STRING(
            "field:edsServiceName error:type should be string"));
      } else {
        eds_service_name = it->second.string_value();
      }
    }
    // Cluster name.
    std::string cluster_name;
    it = json.object_value().find("clusterName");
    if (it == json.object_value().end()) {
      error_list.push_back(GRPC_ERROR_CREATE_FROM_STATIC_STRING(
          "field:clusterName error:required field missing"));
    } else if (it->second.type() != Json::Type::STRING) {
      error_list.push_back(GRPC_ERROR_CREATE_FROM_STATIC_STRING(
          "field:clusterName error:type should be string"));
    } else {
      cluster_name = it->second.string_value();
    }
    // LRS load reporting server name.
    absl::optional<std::string> lrs_load_reporting_server_name;
    it = json.object_value().find("lrsLoadReportingServerName");
    if (it != json.object_value().end()) {
      if (it->second.type() != Json::Type::STRING) {
        error_list.push_back(GRPC_ERROR_CREATE_FROM_STATIC_STRING(
            "field:lrsLoadReportingServerName error:type should be string"));
      } else {
        lrs_load_reporting_server_name.emplace(it->second.string_value());
      }
    }
    // Locality-picking policy.
    Json locality_picking_policy;
    it = json.object_value().find("localityPickingPolicy");
    if (it == json.object_value().end()) {
      locality_picking_policy = Json::Array{
          Json::Object{
              {"weighted_target_experimental",
               Json::Object{
                   {"targets", Json::Object()},
               }},
          },
      };
    } else {
      locality_picking_policy = it->second;
    }
    grpc_error* parse_error = GRPC_ERROR_NONE;
    if (LoadBalancingPolicyRegistry::ParseLoadBalancingConfig(
            locality_picking_policy, &parse_error) == nullptr) {
      GPR_DEBUG_ASSERT(parse_error != GRPC_ERROR_NONE);
      error_list.push_back(GRPC_ERROR_CREATE_REFERENCING_FROM_STATIC_STRING(
          "localityPickingPolicy", &parse_error, 1));
      GRPC_ERROR_UNREF(parse_error);
    }
    // Endpoint-picking policy.  Called "childPolicy" for xds policy.
    Json endpoint_picking_policy;
    it = json.object_value().find("endpointPickingPolicy");
    if (it == json.object_value().end()) {
      endpoint_picking_policy = Json::Array{
          Json::Object{
              {"round_robin", Json::Object()},
          },
      };
    } else {
      endpoint_picking_policy = it->second;
    }
    parse_error = GRPC_ERROR_NONE;
    if (LoadBalancingPolicyRegistry::ParseLoadBalancingConfig(
            endpoint_picking_policy, &parse_error) == nullptr) {
      GPR_DEBUG_ASSERT(parse_error != GRPC_ERROR_NONE);
      error_list.push_back(GRPC_ERROR_CREATE_REFERENCING_FROM_STATIC_STRING(
          "endpointPickingPolicy", &parse_error, 1));
      GRPC_ERROR_UNREF(parse_error);
    }
    // Construct config.
    if (error_list.empty()) {
      return MakeRefCounted<EdsLbConfig>(
          std::move(cluster_name), std::move(eds_service_name),
          std::move(lrs_load_reporting_server_name),
          std::move(locality_picking_policy),
          std::move(endpoint_picking_policy));
    } else {
      *error = GRPC_ERROR_CREATE_FROM_VECTOR(
          "eds_experimental LB policy config", &error_list);
      return nullptr;
    }
  }

 private:
  class EdsChildHandler : public ChildPolicyHandler {
   public:
    EdsChildHandler(Args args, TraceFlag* tracer)
        : ChildPolicyHandler(std::move(args), tracer) {}

    bool ConfigChangeRequiresNewPolicyInstance(
        LoadBalancingPolicy::Config* old_config,
        LoadBalancingPolicy::Config* new_config) const override {
      GPR_ASSERT(old_config->name() == kEds);
      GPR_ASSERT(new_config->name() == kEds);
      EdsLbConfig* old_eds_config = static_cast<EdsLbConfig*>(old_config);
      EdsLbConfig* new_eds_config = static_cast<EdsLbConfig*>(new_config);
      return old_eds_config->cluster_name() != new_eds_config->cluster_name() ||
             old_eds_config->eds_service_name() !=
                 new_eds_config->eds_service_name();
    }

    OrphanablePtr<LoadBalancingPolicy> CreateLoadBalancingPolicy(
        const char* name, LoadBalancingPolicy::Args args) const override {
      return MakeOrphanable<EdsLb>(std::move(args));
    }
  };
};

}  // namespace

}  // namespace grpc_core

//
// Plugin registration
//

void grpc_lb_policy_eds_init() {
  grpc_core::LoadBalancingPolicyRegistry::Builder::
      RegisterLoadBalancingPolicyFactory(
          absl::make_unique<grpc_core::EdsLbFactory>());
}

void grpc_lb_policy_eds_shutdown() {}<|MERGE_RESOLUTION|>--- conflicted
+++ resolved
@@ -157,18 +157,6 @@
       const grpc_channel_args* args_in);
   void MaybeUpdateDropPickerLocked();
 
-<<<<<<< HEAD
-  // Methods for dealing with fallback state.
-  void MaybeCancelFallbackAtStartupChecks();
-  static void OnFallbackTimer(void* arg, grpc_error* error);
-  void OnFallbackTimerLocked(grpc_error* error);
-  void UpdateFallbackPolicyLocked();
-  OrphanablePtr<LoadBalancingPolicy> CreateFallbackPolicyLocked(
-      const grpc_channel_args* args);
-  void MaybeExitFallbackMode();
-
-=======
->>>>>>> 7f36ff03
   // Caller must ensure that config_ is set before calling.
   const StringView GetEdsResourceName() const {
     if (xds_client_from_channel_ == nullptr) return server_name_;
@@ -762,93 +750,6 @@
 }
 
 //
-<<<<<<< HEAD
-// fallback-related methods
-//
-
-void EdsLb::MaybeCancelFallbackAtStartupChecks() {
-  if (!fallback_at_startup_checks_pending_) return;
-  if (GRPC_TRACE_FLAG_ENABLED(grpc_lb_eds_trace)) {
-    gpr_log(GPR_INFO, "[edslb %p] Cancelling fallback timer", this);
-  }
-  grpc_timer_cancel(&lb_fallback_timer_);
-  fallback_at_startup_checks_pending_ = false;
-}
-
-void EdsLb::OnFallbackTimer(void* arg, grpc_error* error) {
-  EdsLb* edslb_policy = static_cast<EdsLb*>(arg);
-  GRPC_ERROR_REF(error);  // ref owned by lambda
-  edslb_policy->work_serializer()->Run(
-      [edslb_policy, error]() { edslb_policy->OnFallbackTimerLocked(error); },
-      DEBUG_LOCATION);
-}
-
-void EdsLb::OnFallbackTimerLocked(grpc_error* error) {
-  // If some fallback-at-startup check is done after the timer fires but before
-  // this callback actually runs, don't fall back.
-  if (fallback_at_startup_checks_pending_ && !shutting_down_ &&
-      error == GRPC_ERROR_NONE) {
-    gpr_log(GPR_INFO,
-            "[edslb %p] Child policy not ready after fallback timeout; "
-            "entering fallback mode",
-            this);
-    fallback_at_startup_checks_pending_ = false;
-    UpdateFallbackPolicyLocked();
-  }
-  Unref(DEBUG_LOCATION, "on_fallback_timer");
-  GRPC_ERROR_UNREF(error);
-}
-
-void EdsLb::UpdateFallbackPolicyLocked() {
-  if (shutting_down_) return;
-  // Create policy if needed.
-  if (fallback_policy_ == nullptr) {
-    fallback_policy_ = CreateFallbackPolicyLocked(args_);
-  }
-  // Construct update args.
-  UpdateArgs update_args;
-  update_args.addresses = fallback_backend_addresses_;
-  update_args.config = config_->fallback_policy();
-  update_args.args = grpc_channel_args_copy(args_);
-  // Update the policy.
-  if (GRPC_TRACE_FLAG_ENABLED(grpc_lb_eds_trace)) {
-    gpr_log(GPR_INFO, "[edslb %p] Updating fallback child policy handler %p",
-            this, fallback_policy_.get());
-  }
-  fallback_policy_->UpdateLocked(std::move(update_args));
-}
-
-OrphanablePtr<LoadBalancingPolicy> EdsLb::CreateFallbackPolicyLocked(
-    const grpc_channel_args* args) {
-  LoadBalancingPolicy::Args lb_policy_args;
-  lb_policy_args.work_serializer = work_serializer();
-  lb_policy_args.args = args;
-  lb_policy_args.channel_control_helper =
-      absl::make_unique<FallbackHelper>(Ref(DEBUG_LOCATION, "FallbackHelper"));
-  OrphanablePtr<LoadBalancingPolicy> lb_policy =
-      MakeOrphanable<ChildPolicyHandler>(std::move(lb_policy_args),
-                                         &grpc_lb_eds_trace);
-  if (GRPC_TRACE_FLAG_ENABLED(grpc_lb_eds_trace)) {
-    gpr_log(GPR_INFO, "[edslb %p] Created new fallback child policy handler %p",
-            this, lb_policy.get());
-  }
-  // Add our interested_parties pollset_set to that of the newly created
-  // child policy. This will make the child policy progress upon activity on
-  // this policy, which in turn is tied to the application's call.
-  grpc_pollset_set_add_pollset_set(lb_policy->interested_parties(),
-                                   interested_parties());
-  return lb_policy;
-}
-
-void EdsLb::MaybeExitFallbackMode() {
-  if (fallback_policy_ == nullptr) return;
-  gpr_log(GPR_INFO, "[edslb %p] Exiting fallback mode", this);
-  fallback_policy_.reset();
-}
-
-//
-=======
->>>>>>> 7f36ff03
 // factory
 //
 
