/*
 *
 * Copyright 2015 gRPC authors.
 *
 * Licensed under the Apache License, Version 2.0 (the "License");
 * you may not use this file except in compliance with the License.
 * You may obtain a copy of the License at
 *
 *     http://www.apache.org/licenses/LICENSE-2.0
 *
 * Unless required by applicable law or agreed to in writing, software
 * distributed under the License is distributed on an "AS IS" BASIS,
 * WITHOUT WARRANTIES OR CONDITIONS OF ANY KIND, either express or implied.
 * See the License for the specific language governing permissions and
 * limitations under the License.
 *
 */

#include <grpc/support/port_platform.h>

#include "src/core/ext/filters/client_channel/client_channel.h"

#include <inttypes.h>
#include <limits.h>
#include <stdbool.h>
#include <stdio.h>
#include <string.h>

#include <grpc/support/alloc.h>
#include <grpc/support/log.h>
#include <grpc/support/string_util.h>
#include <grpc/support/sync.h>

#include "src/core/ext/filters/client_channel/backup_poller.h"
#include "src/core/ext/filters/client_channel/global_subchannel_pool.h"
#include "src/core/ext/filters/client_channel/http_connect_handshaker.h"
#include "src/core/ext/filters/client_channel/lb_policy_registry.h"
#include "src/core/ext/filters/client_channel/local_subchannel_pool.h"
#include "src/core/ext/filters/client_channel/proxy_mapper_registry.h"
#include "src/core/ext/filters/client_channel/resolver_registry.h"
#include "src/core/ext/filters/client_channel/resolver_result_parsing.h"
#include "src/core/ext/filters/client_channel/resolving_lb_policy.h"
#include "src/core/ext/filters/client_channel/retry_throttle.h"
#include "src/core/ext/filters/client_channel/service_config.h"
#include "src/core/ext/filters/client_channel/subchannel.h"
#include "src/core/ext/filters/deadline/deadline_filter.h"
#include "src/core/lib/backoff/backoff.h"
#include "src/core/lib/channel/channel_args.h"
#include "src/core/lib/channel/connected_channel.h"
#include "src/core/lib/channel/status_util.h"
#include "src/core/lib/gpr/string.h"
#include "src/core/lib/gprpp/inlined_vector.h"
#include "src/core/lib/gprpp/manual_constructor.h"
#include "src/core/lib/gprpp/sync.h"
#include "src/core/lib/iomgr/combiner.h"
#include "src/core/lib/iomgr/iomgr.h"
#include "src/core/lib/iomgr/polling_entity.h"
#include "src/core/lib/profiling/timers.h"
#include "src/core/lib/slice/slice_internal.h"
#include "src/core/lib/slice/slice_string_helpers.h"
#include "src/core/lib/surface/channel.h"
#include "src/core/lib/transport/connectivity_state.h"
#include "src/core/lib/transport/error_utils.h"
#include "src/core/lib/transport/metadata.h"
#include "src/core/lib/transport/metadata_batch.h"
#include "src/core/lib/transport/static_metadata.h"
#include "src/core/lib/transport/status_metadata.h"

using grpc_core::internal::ClientChannelMethodParsedObject;
using grpc_core::internal::ProcessedResolverResult;
using grpc_core::internal::ServerRetryThrottleData;

//
// Client channel filter
//

// By default, we buffer 256 KiB per RPC for retries.
// TODO(roth): Do we have any data to suggest a better value?
#define DEFAULT_PER_RPC_RETRY_BUFFER_SIZE (256 << 10)

// This value was picked arbitrarily.  It can be changed if there is
// any even moderately compelling reason to do so.
#define RETRY_BACKOFF_JITTER 0.2

// Max number of batches that can be pending on a call at any given
// time.  This includes one batch for each of the following ops:
//   recv_initial_metadata
//   send_initial_metadata
//   recv_message
//   send_message
//   recv_trailing_metadata
//   send_trailing_metadata
#define MAX_PENDING_BATCHES 6

namespace grpc_core {

TraceFlag grpc_client_channel_call_trace(false, "client_channel_call");
TraceFlag grpc_client_channel_routing_trace(false, "client_channel_routing");

namespace {

//
// ChannelData definition
//

class ChannelData {
 public:
  struct QueuedPick {
    LoadBalancingPolicy::PickArgs pick;
    grpc_call_element* elem;
    QueuedPick* next = nullptr;
  };

  static grpc_error* Init(grpc_channel_element* elem,
                          grpc_channel_element_args* args);
  static void Destroy(grpc_channel_element* elem);
  static void StartTransportOp(grpc_channel_element* elem,
                               grpc_transport_op* op);
  static void GetChannelInfo(grpc_channel_element* elem,
                             const grpc_channel_info* info);

  void set_channelz_node(channelz::ClientChannelNode* node) {
    channelz_node_ = node;
    resolving_lb_policy_->set_channelz_node(node->Ref());
  }
  void FillChildRefsForChannelz(channelz::ChildRefsList* child_subchannels,
                                channelz::ChildRefsList* child_channels) {
    if (resolving_lb_policy_ != nullptr) {
      resolving_lb_policy_->FillChildRefsForChannelz(child_subchannels,
                                                     child_channels);
    }
  }

  bool deadline_checking_enabled() const { return deadline_checking_enabled_; }
  bool enable_retries() const { return enable_retries_; }
  size_t per_rpc_retry_buffer_size() const {
    return per_rpc_retry_buffer_size_;
  }

  // Note: Does NOT return a new ref.
  grpc_error* disconnect_error() const {
    return disconnect_error_.Load(MemoryOrder::ACQUIRE);
  }

  grpc_combiner* data_plane_combiner() const { return data_plane_combiner_; }

  LoadBalancingPolicy::SubchannelPicker* picker() const {
    return picker_.get();
  }
  void AddQueuedPick(QueuedPick* pick, grpc_polling_entity* pollent);
  void RemoveQueuedPick(QueuedPick* to_remove, grpc_polling_entity* pollent);

  bool received_service_config_data() const {
    return received_service_config_data_;
  }
  RefCountedPtr<ServerRetryThrottleData> retry_throttle_data() const {
    return retry_throttle_data_;
  }
  RefCountedPtr<ServiceConfig> service_config() const {
    return service_config_;
  }

  grpc_connectivity_state CheckConnectivityState(bool try_to_connect);
  void AddExternalConnectivityWatcher(grpc_polling_entity pollent,
                                      grpc_connectivity_state* state,
                                      grpc_closure* on_complete,
                                      grpc_closure* watcher_timer_init) {
    // Will delete itself.
    New<ExternalConnectivityWatcher>(this, pollent, state, on_complete,
                                     watcher_timer_init);
  }
  int NumExternalConnectivityWatchers() const {
    return external_connectivity_watcher_list_.size();
  }

 private:
  class ConnectivityStateAndPickerSetter;
  class ServiceConfigSetter;
  class ClientChannelControlHelper;

  class ExternalConnectivityWatcher {
   public:
    class WatcherList {
     public:
      WatcherList() { gpr_mu_init(&mu_); }
      ~WatcherList() { gpr_mu_destroy(&mu_); }

      int size() const;
      ExternalConnectivityWatcher* Lookup(grpc_closure* on_complete) const;
      void Add(ExternalConnectivityWatcher* watcher);
      void Remove(const ExternalConnectivityWatcher* watcher);

     private:
      // head_ is guarded by a mutex, since the size() method needs to
      // iterate over the list, and it's called from the C-core API
      // function grpc_channel_num_external_connectivity_watchers(), which
      // is synchronous and therefore cannot run in the combiner.
      mutable gpr_mu mu_;
      ExternalConnectivityWatcher* head_ = nullptr;
    };

    ExternalConnectivityWatcher(ChannelData* chand, grpc_polling_entity pollent,
                                grpc_connectivity_state* state,
                                grpc_closure* on_complete,
                                grpc_closure* watcher_timer_init);

    ~ExternalConnectivityWatcher();

   private:
    static void OnWatchCompleteLocked(void* arg, grpc_error* error);
    static void WatchConnectivityStateLocked(void* arg, grpc_error* ignored);

    ChannelData* chand_;
    grpc_polling_entity pollent_;
    grpc_connectivity_state* state_;
    grpc_closure* on_complete_;
    grpc_closure* watcher_timer_init_;
    grpc_closure my_closure_;
    ExternalConnectivityWatcher* next_ = nullptr;
  };

  ChannelData(grpc_channel_element_args* args, grpc_error** error);
  ~ChannelData();

  static bool ProcessResolverResultLocked(
      void* arg, Resolver::Result* result, const char** lb_policy_name,
      const ParsedLoadBalancingConfig** lb_policy_config,
      const HealthCheckParsedObject** health_check);

  grpc_error* DoPingLocked(grpc_transport_op* op);

  static void StartTransportOpLocked(void* arg, grpc_error* ignored);

  static void TryToConnectLocked(void* arg, grpc_error* error_ignored);

  //
  // Fields set at construction and never modified.
  //
  const bool deadline_checking_enabled_;
  const bool enable_retries_;
  const size_t per_rpc_retry_buffer_size_;
  grpc_channel_stack* owning_stack_;
  ClientChannelFactory* client_channel_factory_;
  // Initialized shortly after construction.
  channelz::ClientChannelNode* channelz_node_ = nullptr;

  //
  // Fields used in the data plane.  Guarded by data_plane_combiner.
  //
  grpc_combiner* data_plane_combiner_;
  UniquePtr<LoadBalancingPolicy::SubchannelPicker> picker_;
  QueuedPick* queued_picks_ = nullptr;  // Linked list of queued picks.
  // Data from service config.
  bool received_service_config_data_ = false;
  grpc_core::RefCountedPtr<ServerRetryThrottleData> retry_throttle_data_;
  grpc_core::RefCountedPtr<grpc_core::ServiceConfig> service_config_;

  //
  // Fields used in the control plane.  Guarded by combiner.
  //
  grpc_combiner* combiner_;
  grpc_pollset_set* interested_parties_;
  RefCountedPtr<SubchannelPoolInterface> subchannel_pool_;
  OrphanablePtr<LoadBalancingPolicy> resolving_lb_policy_;
  grpc_connectivity_state_tracker state_tracker_;
  ExternalConnectivityWatcher::WatcherList external_connectivity_watcher_list_;

  //
  // Fields accessed from both data plane and control plane combiners.
  //
  Atomic<grpc_error*> disconnect_error_;

  //
  // Fields guarded by a mutex, since they need to be accessed
  // synchronously via get_channel_info().
  //
  gpr_mu info_mu_;
  UniquePtr<char> info_lb_policy_name_;
  UniquePtr<char> info_service_config_json_;
};

//
// CallData definition
//

class CallData {
 public:
  static grpc_error* Init(grpc_call_element* elem,
                          const grpc_call_element_args* args);
  static void Destroy(grpc_call_element* elem,
                      const grpc_call_final_info* final_info,
                      grpc_closure* then_schedule_closure);
  static void StartTransportStreamOpBatch(
      grpc_call_element* elem, grpc_transport_stream_op_batch* batch);
  static void SetPollent(grpc_call_element* elem, grpc_polling_entity* pollent);

  RefCountedPtr<SubchannelCall> subchannel_call() { return subchannel_call_; }

  // Invoked by channel for queued picks once resolver results are available.
  void MaybeApplyServiceConfigToCallLocked(grpc_call_element* elem);

  // Invoked by channel for queued picks when the picker is updated.
  static void StartPickLocked(void* arg, grpc_error* error);

 private:
  class QueuedPickCanceller;

  // State used for starting a retryable batch on a subchannel call.
  // This provides its own grpc_transport_stream_op_batch and other data
  // structures needed to populate the ops in the batch.
  // We allocate one struct on the arena for each attempt at starting a
  // batch on a given subchannel call.
  struct SubchannelCallBatchData {
    // Creates a SubchannelCallBatchData object on the call's arena with the
    // specified refcount.  If set_on_complete is true, the batch's
    // on_complete callback will be set to point to on_complete();
    // otherwise, the batch's on_complete callback will be null.
    static SubchannelCallBatchData* Create(grpc_call_element* elem,
                                           int refcount, bool set_on_complete);

    void Unref() {
      if (gpr_unref(&refs)) Destroy();
    }

    SubchannelCallBatchData(grpc_call_element* elem, CallData* calld,
                            int refcount, bool set_on_complete);
    // All dtor code must be added in `Destroy()`. This is because we may
    // call closures in `SubchannelCallBatchData` after they are unrefed by
    // `Unref()`, and msan would complain about accessing this class
    // after calling dtor. As a result we cannot call the `dtor` in `Unref()`.
    // TODO(soheil): We should try to call the dtor in `Unref()`.
    ~SubchannelCallBatchData() { Destroy(); }
    void Destroy();

    gpr_refcount refs;
    grpc_call_element* elem;
    RefCountedPtr<SubchannelCall> subchannel_call;
    // The batch to use in the subchannel call.
    // Its payload field points to SubchannelCallRetryState::batch_payload.
    grpc_transport_stream_op_batch batch;
    // For intercepting on_complete.
    grpc_closure on_complete;
  };

  // Retry state associated with a subchannel call.
  // Stored in the parent_data of the subchannel call object.
  struct SubchannelCallRetryState {
    explicit SubchannelCallRetryState(grpc_call_context_element* context)
        : batch_payload(context),
          started_send_initial_metadata(false),
          completed_send_initial_metadata(false),
          started_send_trailing_metadata(false),
          completed_send_trailing_metadata(false),
          started_recv_initial_metadata(false),
          completed_recv_initial_metadata(false),
          started_recv_trailing_metadata(false),
          completed_recv_trailing_metadata(false),
          retry_dispatched(false) {}

    // SubchannelCallBatchData.batch.payload points to this.
    grpc_transport_stream_op_batch_payload batch_payload;
    // For send_initial_metadata.
    // Note that we need to make a copy of the initial metadata for each
    // subchannel call instead of just referring to the copy in call_data,
    // because filters in the subchannel stack will probably add entries,
    // so we need to start in a pristine state for each attempt of the call.
    grpc_linked_mdelem* send_initial_metadata_storage;
    grpc_metadata_batch send_initial_metadata;
    // For send_message.
    // TODO(roth): Restructure this to eliminate use of ManualConstructor.
    ManualConstructor<ByteStreamCache::CachingByteStream> send_message;
    // For send_trailing_metadata.
    grpc_linked_mdelem* send_trailing_metadata_storage;
    grpc_metadata_batch send_trailing_metadata;
    // For intercepting recv_initial_metadata.
    grpc_metadata_batch recv_initial_metadata;
    grpc_closure recv_initial_metadata_ready;
    bool trailing_metadata_available = false;
    // For intercepting recv_message.
    grpc_closure recv_message_ready;
    OrphanablePtr<ByteStream> recv_message;
    // For intercepting recv_trailing_metadata.
    grpc_metadata_batch recv_trailing_metadata;
    grpc_transport_stream_stats collect_stats;
    grpc_closure recv_trailing_metadata_ready;
    // These fields indicate which ops have been started and completed on
    // this subchannel call.
    size_t started_send_message_count = 0;
    size_t completed_send_message_count = 0;
    size_t started_recv_message_count = 0;
    size_t completed_recv_message_count = 0;
    bool started_send_initial_metadata : 1;
    bool completed_send_initial_metadata : 1;
    bool started_send_trailing_metadata : 1;
    bool completed_send_trailing_metadata : 1;
    bool started_recv_initial_metadata : 1;
    bool completed_recv_initial_metadata : 1;
    bool started_recv_trailing_metadata : 1;
    bool completed_recv_trailing_metadata : 1;
    // State for callback processing.
    SubchannelCallBatchData* recv_initial_metadata_ready_deferred_batch =
        nullptr;
    grpc_error* recv_initial_metadata_error = GRPC_ERROR_NONE;
    SubchannelCallBatchData* recv_message_ready_deferred_batch = nullptr;
    grpc_error* recv_message_error = GRPC_ERROR_NONE;
    SubchannelCallBatchData* recv_trailing_metadata_internal_batch = nullptr;
    // NOTE: Do not move this next to the metadata bitfields above. That would
    //       save space but will also result in a data race because compiler
    //       will generate a 2 byte store which overwrites the meta-data
    //       fields upon setting this field.
    bool retry_dispatched : 1;
  };

  // Pending batches stored in call data.
  struct PendingBatch {
    // The pending batch.  If nullptr, this slot is empty.
    grpc_transport_stream_op_batch* batch;
    // Indicates whether payload for send ops has been cached in CallData.
    bool send_ops_cached;
  };

  CallData(grpc_call_element* elem, const ChannelData& chand,
           const grpc_call_element_args& args);
  ~CallData();

  // Caches data for send ops so that it can be retried later, if not
  // already cached.
  void MaybeCacheSendOpsForBatch(PendingBatch* pending);
  void FreeCachedSendInitialMetadata(ChannelData* chand);
  // Frees cached send_message at index idx.
  void FreeCachedSendMessage(ChannelData* chand, size_t idx);
  void FreeCachedSendTrailingMetadata(ChannelData* chand);
  // Frees cached send ops that have already been completed after
  // committing the call.
  void FreeCachedSendOpDataAfterCommit(grpc_call_element* elem,
                                       SubchannelCallRetryState* retry_state);
  // Frees cached send ops that were completed by the completed batch in
  // batch_data.  Used when batches are completed after the call is committed.
  void FreeCachedSendOpDataForCompletedBatch(
      grpc_call_element* elem, SubchannelCallBatchData* batch_data,
      SubchannelCallRetryState* retry_state);

  static void MaybeInjectRecvTrailingMetadataReadyForLoadBalancingPolicy(
      const LoadBalancingPolicy::PickArgs& pick,
      grpc_transport_stream_op_batch* batch);

  // Returns the index into pending_batches_ to be used for batch.
  static size_t GetBatchIndex(grpc_transport_stream_op_batch* batch);
  void PendingBatchesAdd(grpc_call_element* elem,
                         grpc_transport_stream_op_batch* batch);
  void PendingBatchClear(PendingBatch* pending);
  void MaybeClearPendingBatch(grpc_call_element* elem, PendingBatch* pending);
  static void FailPendingBatchInCallCombiner(void* arg, grpc_error* error);
  // A predicate type and some useful implementations for PendingBatchesFail().
  typedef bool (*YieldCallCombinerPredicate)(
      const CallCombinerClosureList& closures);
  static bool YieldCallCombiner(const CallCombinerClosureList& closures) {
    return true;
  }
  static bool NoYieldCallCombiner(const CallCombinerClosureList& closures) {
    return false;
  }
  static bool YieldCallCombinerIfPendingBatchesFound(
      const CallCombinerClosureList& closures) {
    return closures.size() > 0;
  }
  // Fails all pending batches.
  // If yield_call_combiner_predicate returns true, assumes responsibility for
  // yielding the call combiner.
  void PendingBatchesFail(
      grpc_call_element* elem, grpc_error* error,
      YieldCallCombinerPredicate yield_call_combiner_predicate);
  static void ResumePendingBatchInCallCombiner(void* arg, grpc_error* ignored);
  // Resumes all pending batches on subchannel_call_.
  void PendingBatchesResume(grpc_call_element* elem);
  // Returns a pointer to the first pending batch for which predicate(batch)
  // returns true, or null if not found.
  template <typename Predicate>
  PendingBatch* PendingBatchFind(grpc_call_element* elem,
                                 const char* log_message, Predicate predicate);

  // Commits the call so that no further retry attempts will be performed.
  void RetryCommit(grpc_call_element* elem,
                   SubchannelCallRetryState* retry_state);
  // Starts a retry after appropriate back-off.
  void DoRetry(grpc_call_element* elem, SubchannelCallRetryState* retry_state,
               grpc_millis server_pushback_ms);
  // Returns true if the call is being retried.
  bool MaybeRetry(grpc_call_element* elem, SubchannelCallBatchData* batch_data,
                  grpc_status_code status, grpc_mdelem* server_pushback_md);

  // Invokes recv_initial_metadata_ready for a subchannel batch.
  static void InvokeRecvInitialMetadataCallback(void* arg, grpc_error* error);
  // Intercepts recv_initial_metadata_ready callback for retries.
  // Commits the call and returns the initial metadata up the stack.
  static void RecvInitialMetadataReady(void* arg, grpc_error* error);

  // Invokes recv_message_ready for a subchannel batch.
  static void InvokeRecvMessageCallback(void* arg, grpc_error* error);
  // Intercepts recv_message_ready callback for retries.
  // Commits the call and returns the message up the stack.
  static void RecvMessageReady(void* arg, grpc_error* error);

  // Sets *status and *server_pushback_md based on md_batch and error.
  // Only sets *server_pushback_md if server_pushback_md != nullptr.
  void GetCallStatus(grpc_call_element* elem, grpc_metadata_batch* md_batch,
                     grpc_error* error, grpc_status_code* status,
                     grpc_mdelem** server_pushback_md);
  // Adds recv_trailing_metadata_ready closure to closures.
  void AddClosureForRecvTrailingMetadataReady(
      grpc_call_element* elem, SubchannelCallBatchData* batch_data,
      grpc_error* error, CallCombinerClosureList* closures);
  // Adds any necessary closures for deferred recv_initial_metadata and
  // recv_message callbacks to closures.
  static void AddClosuresForDeferredRecvCallbacks(
      SubchannelCallBatchData* batch_data,
      SubchannelCallRetryState* retry_state, CallCombinerClosureList* closures);
  // Returns true if any op in the batch was not yet started.
  // Only looks at send ops, since recv ops are always started immediately.
  bool PendingBatchIsUnstarted(PendingBatch* pending,
                               SubchannelCallRetryState* retry_state);
  // For any pending batch containing an op that has not yet been started,
  // adds the pending batch's completion closures to closures.
  void AddClosuresToFailUnstartedPendingBatches(
      grpc_call_element* elem, SubchannelCallRetryState* retry_state,
      grpc_error* error, CallCombinerClosureList* closures);
  // Runs necessary closures upon completion of a call attempt.
  void RunClosuresForCompletedCall(SubchannelCallBatchData* batch_data,
                                   grpc_error* error);
  // Intercepts recv_trailing_metadata_ready callback for retries.
  // Commits the call and returns the trailing metadata up the stack.
  static void RecvTrailingMetadataReady(void* arg, grpc_error* error);

  // Adds the on_complete closure for the pending batch completed in
  // batch_data to closures.
  void AddClosuresForCompletedPendingBatch(
      grpc_call_element* elem, SubchannelCallBatchData* batch_data,
      SubchannelCallRetryState* retry_state, grpc_error* error,
      CallCombinerClosureList* closures);

  // If there are any cached ops to replay or pending ops to start on the
  // subchannel call, adds a closure to closures to invoke
  // StartRetriableSubchannelBatches().
  void AddClosuresForReplayOrPendingSendOps(
      grpc_call_element* elem, SubchannelCallBatchData* batch_data,
      SubchannelCallRetryState* retry_state, CallCombinerClosureList* closures);

  // Callback used to intercept on_complete from subchannel calls.
  // Called only when retries are enabled.
  static void OnComplete(void* arg, grpc_error* error);

  static void StartBatchInCallCombiner(void* arg, grpc_error* ignored);
  // Adds a closure to closures that will execute batch in the call combiner.
  void AddClosureForSubchannelBatch(grpc_call_element* elem,
                                    grpc_transport_stream_op_batch* batch,
                                    CallCombinerClosureList* closures);
  // Adds retriable send_initial_metadata op to batch_data.
  void AddRetriableSendInitialMetadataOp(SubchannelCallRetryState* retry_state,
                                         SubchannelCallBatchData* batch_data);
  // Adds retriable send_message op to batch_data.
  void AddRetriableSendMessageOp(grpc_call_element* elem,
                                 SubchannelCallRetryState* retry_state,
                                 SubchannelCallBatchData* batch_data);
  // Adds retriable send_trailing_metadata op to batch_data.
  void AddRetriableSendTrailingMetadataOp(SubchannelCallRetryState* retry_state,
                                          SubchannelCallBatchData* batch_data);
  // Adds retriable recv_initial_metadata op to batch_data.
  void AddRetriableRecvInitialMetadataOp(SubchannelCallRetryState* retry_state,
                                         SubchannelCallBatchData* batch_data);
  // Adds retriable recv_message op to batch_data.
  void AddRetriableRecvMessageOp(SubchannelCallRetryState* retry_state,
                                 SubchannelCallBatchData* batch_data);
  // Adds retriable recv_trailing_metadata op to batch_data.
  void AddRetriableRecvTrailingMetadataOp(SubchannelCallRetryState* retry_state,
                                          SubchannelCallBatchData* batch_data);
  // Helper function used to start a recv_trailing_metadata batch.  This
  // is used in the case where a recv_initial_metadata or recv_message
  // op fails in a way that we know the call is over but when the application
  // has not yet started its own recv_trailing_metadata op.
  void StartInternalRecvTrailingMetadata(grpc_call_element* elem);
  // If there are any cached send ops that need to be replayed on the
  // current subchannel call, creates and returns a new subchannel batch
  // to replay those ops.  Otherwise, returns nullptr.
  SubchannelCallBatchData* MaybeCreateSubchannelBatchForReplay(
      grpc_call_element* elem, SubchannelCallRetryState* retry_state);
  // Adds subchannel batches for pending batches to closures.
  void AddSubchannelBatchesForPendingBatches(
      grpc_call_element* elem, SubchannelCallRetryState* retry_state,
      CallCombinerClosureList* closures);
  // Constructs and starts whatever subchannel batches are needed on the
  // subchannel call.
  static void StartRetriableSubchannelBatches(void* arg, grpc_error* ignored);

  void CreateSubchannelCall(grpc_call_element* elem);
  // Invoked when a pick is completed, on both success or failure.
  static void PickDone(void* arg, grpc_error* error);
  // Removes the call from the channel's list of queued picks.
  void RemoveCallFromQueuedPicksLocked(grpc_call_element* elem);
  // Adds the call to the channel's list of queued picks.
  void AddCallToQueuedPicksLocked(grpc_call_element* elem);
  // Applies service config to the call.  Must be invoked once we know
  // that the resolver has returned results to the channel.
  void ApplyServiceConfigToCallLocked(grpc_call_element* elem);

  // State for handling deadlines.
  // The code in deadline_filter.c requires this to be the first field.
  // TODO(roth): This is slightly sub-optimal in that grpc_deadline_state
  // and this struct both independently store pointers to the call stack
  // and call combiner.  If/when we have time, find a way to avoid this
  // without breaking the grpc_deadline_state abstraction.
  grpc_deadline_state deadline_state_;

  grpc_slice path_;  // Request path.
  gpr_timespec call_start_time_;
  grpc_millis deadline_;
  gpr_arena* arena_;
  grpc_call_stack* owning_call_;
  grpc_call_combiner* call_combiner_;
  grpc_call_context_element* call_context_;

  RefCountedPtr<ServerRetryThrottleData> retry_throttle_data_;
  RefCountedPtr<ClientChannelMethodParams> method_params_;

  RefCountedPtr<SubchannelCall> subchannel_call_;

  // Set when we get a cancel_stream op.
  grpc_error* cancel_error_ = GRPC_ERROR_NONE;

  ChannelData::QueuedPick pick_;
  bool pick_queued_ = false;
  bool service_config_applied_ = false;
  QueuedPickCanceller* pick_canceller_ = nullptr;
  grpc_closure pick_closure_;

  grpc_polling_entity* pollent_ = nullptr;

  // Batches are added to this list when received from above.
  // They are removed when we are done handling the batch (i.e., when
  // either we have invoked all of the batch's callbacks or we have
  // passed the batch down to the subchannel call and are not
  // intercepting any of its callbacks).
  PendingBatch pending_batches_[MAX_PENDING_BATCHES] = {};
  bool pending_send_initial_metadata_ : 1;
  bool pending_send_message_ : 1;
  bool pending_send_trailing_metadata_ : 1;

  // Retry state.
  bool enable_retries_ : 1;
  bool retry_committed_ : 1;
  bool last_attempt_got_server_pushback_ : 1;
  int num_attempts_completed_ = 0;
  size_t bytes_buffered_for_retry_ = 0;
  // TODO(roth): Restructure this to eliminate use of ManualConstructor.
  ManualConstructor<BackOff> retry_backoff_;
  grpc_timer retry_timer_;

  // The number of pending retriable subchannel batches containing send ops.
  // We hold a ref to the call stack while this is non-zero, since replay
  // batches may not complete until after all callbacks have been returned
  // to the surface, and we need to make sure that the call is not destroyed
  // until all of these batches have completed.
  // Note that we actually only need to track replay batches, but it's
  // easier to track all batches with send ops.
  int num_pending_retriable_subchannel_send_batches_ = 0;

  // Cached data for retrying send ops.
  // send_initial_metadata
  bool seen_send_initial_metadata_ = false;
  grpc_linked_mdelem* send_initial_metadata_storage_ = nullptr;
  grpc_metadata_batch send_initial_metadata_;
  uint32_t send_initial_metadata_flags_;
  gpr_atm* peer_string_;
  // send_message
  // When we get a send_message op, we replace the original byte stream
  // with a CachingByteStream that caches the slices to a local buffer for
  // use in retries.
  // Note: We inline the cache for the first 3 send_message ops and use
  // dynamic allocation after that.  This number was essentially picked
  // at random; it could be changed in the future to tune performance.
  InlinedVector<ByteStreamCache*, 3> send_messages_;
  // send_trailing_metadata
  bool seen_send_trailing_metadata_ = false;
  grpc_linked_mdelem* send_trailing_metadata_storage_ = nullptr;
  grpc_metadata_batch send_trailing_metadata_;
};

//
// ChannelData::ConnectivityStateAndPickerSetter
//

// A fire-and-forget class that sets the channel's connectivity state
// and then hops into the data plane combiner to update the picker.
// Must be instantiated while holding the control plane combiner.
// Deletes itself when done.
class ChannelData::ConnectivityStateAndPickerSetter {
 public:
  ConnectivityStateAndPickerSetter(
      ChannelData* chand, grpc_connectivity_state state, const char* reason,
      UniquePtr<LoadBalancingPolicy::SubchannelPicker> picker)
      : chand_(chand), picker_(std::move(picker)) {
    // Update connectivity state here, while holding control plane combiner.
    grpc_connectivity_state_set(&chand->state_tracker_, state, reason);
    if (chand->channelz_node_ != nullptr) {
      chand->channelz_node_->AddTraceEvent(
          channelz::ChannelTrace::Severity::Info,
          grpc_slice_from_static_string(
              GetChannelConnectivityStateChangeString(state)));
    }
    // Bounce into the data plane combiner to reset the picker.
    GRPC_CHANNEL_STACK_REF(chand->owning_stack_,
                           "ConnectivityStateAndPickerSetter");
    GRPC_CLOSURE_INIT(&closure_, SetPicker, this,
                      grpc_combiner_scheduler(chand->data_plane_combiner_));
    GRPC_CLOSURE_SCHED(&closure_, GRPC_ERROR_NONE);
  }

 private:
  static const char* GetChannelConnectivityStateChangeString(
      grpc_connectivity_state state) {
    switch (state) {
      case GRPC_CHANNEL_IDLE:
        return "Channel state change to IDLE";
      case GRPC_CHANNEL_CONNECTING:
        return "Channel state change to CONNECTING";
      case GRPC_CHANNEL_READY:
        return "Channel state change to READY";
      case GRPC_CHANNEL_TRANSIENT_FAILURE:
        return "Channel state change to TRANSIENT_FAILURE";
      case GRPC_CHANNEL_SHUTDOWN:
        return "Channel state change to SHUTDOWN";
    }
    GPR_UNREACHABLE_CODE(return "UNKNOWN");
  }

  static void SetPicker(void* arg, grpc_error* ignored) {
    auto* self = static_cast<ConnectivityStateAndPickerSetter*>(arg);
    // Update picker.
    self->chand_->picker_ = std::move(self->picker_);
    // Re-process queued picks.
    for (QueuedPick* pick = self->chand_->queued_picks_; pick != nullptr;
         pick = pick->next) {
      CallData::StartPickLocked(pick->elem, GRPC_ERROR_NONE);
    }
    // Clean up.
    GRPC_CHANNEL_STACK_UNREF(self->chand_->owning_stack_,
                             "ConnectivityStateAndPickerSetter");
    Delete(self);
  }

  ChannelData* chand_;
  UniquePtr<LoadBalancingPolicy::SubchannelPicker> picker_;
  grpc_closure closure_;
};

//
// ChannelData::ServiceConfigSetter
//

// A fire-and-forget class that sets the channel's service config data
// in the data plane combiner.  Deletes itself when done.
class ChannelData::ServiceConfigSetter {
 public:
  ServiceConfigSetter(
      ChannelData* chand,
      RefCountedPtr<ServerRetryThrottleData> retry_throttle_data,
      RefCountedPtr<ServiceConfig> service_config)
      : chand_(chand),
        retry_throttle_data_(std::move(retry_throttle_data)),
        service_config_(std::move(service_config)) {
    GRPC_CHANNEL_STACK_REF(chand->owning_stack_, "ServiceConfigSetter");
    GRPC_CLOSURE_INIT(&closure_, SetServiceConfigData, this,
                      grpc_combiner_scheduler(chand->data_plane_combiner_));
    GRPC_CLOSURE_SCHED(&closure_, GRPC_ERROR_NONE);
  }

 private:
  static void SetServiceConfigData(void* arg, grpc_error* ignored) {
    ServiceConfigSetter* self = static_cast<ServiceConfigSetter*>(arg);
    ChannelData* chand = self->chand_;
    // Update channel state.
    chand->received_service_config_data_ = true;
    chand->retry_throttle_data_ = std::move(self->retry_throttle_data_);
    chand->service_config_ = std::move(self->service_config_);
    // Apply service config to queued picks.
    for (QueuedPick* pick = chand->queued_picks_; pick != nullptr;
         pick = pick->next) {
      CallData* calld = static_cast<CallData*>(pick->elem->call_data);
      calld->MaybeApplyServiceConfigToCallLocked(pick->elem);
    }
    // Clean up.
    GRPC_CHANNEL_STACK_UNREF(self->chand_->owning_stack_,
                             "ServiceConfigSetter");
    Delete(self);
  }

  ChannelData* chand_;
  RefCountedPtr<ServerRetryThrottleData> retry_throttle_data_;
  RefCountedPtr<ServiceConfig> service_config_;
  grpc_closure closure_;
};

//
// ChannelData::ExternalConnectivityWatcher::WatcherList
//

int ChannelData::ExternalConnectivityWatcher::WatcherList::size() const {
  MutexLock lock(&mu_);
  int count = 0;
  for (ExternalConnectivityWatcher* w = head_; w != nullptr; w = w->next_) {
    ++count;
  }
  return count;
}

ChannelData::ExternalConnectivityWatcher*
ChannelData::ExternalConnectivityWatcher::WatcherList::Lookup(
    grpc_closure* on_complete) const {
  MutexLock lock(&mu_);
  ExternalConnectivityWatcher* w = head_;
  while (w != nullptr && w->on_complete_ != on_complete) {
    w = w->next_;
  }
  return w;
}

void ChannelData::ExternalConnectivityWatcher::WatcherList::Add(
    ExternalConnectivityWatcher* watcher) {
  GPR_ASSERT(Lookup(watcher->on_complete_) == nullptr);
  MutexLock lock(&mu_);
  GPR_ASSERT(watcher->next_ == nullptr);
  watcher->next_ = head_;
  head_ = watcher;
}

void ChannelData::ExternalConnectivityWatcher::WatcherList::Remove(
    const ExternalConnectivityWatcher* watcher) {
  MutexLock lock(&mu_);
  if (watcher == head_) {
    head_ = watcher->next_;
    return;
  }
  for (ExternalConnectivityWatcher* w = head_; w != nullptr; w = w->next_) {
    if (w->next_ == watcher) {
      w->next_ = w->next_->next_;
      return;
    }
  }
  GPR_UNREACHABLE_CODE(return );
}

//
// ChannelData::ExternalConnectivityWatcher
//

ChannelData::ExternalConnectivityWatcher::ExternalConnectivityWatcher(
    ChannelData* chand, grpc_polling_entity pollent,
    grpc_connectivity_state* state, grpc_closure* on_complete,
    grpc_closure* watcher_timer_init)
    : chand_(chand),
      pollent_(pollent),
      state_(state),
      on_complete_(on_complete),
      watcher_timer_init_(watcher_timer_init) {
  grpc_polling_entity_add_to_pollset_set(&pollent_,
                                         chand_->interested_parties_);
  GRPC_CHANNEL_STACK_REF(chand_->owning_stack_, "ExternalConnectivityWatcher");
  GRPC_CLOSURE_SCHED(
      GRPC_CLOSURE_INIT(&my_closure_, WatchConnectivityStateLocked, this,
                        grpc_combiner_scheduler(chand_->combiner_)),
      GRPC_ERROR_NONE);
}

ChannelData::ExternalConnectivityWatcher::~ExternalConnectivityWatcher() {
  grpc_polling_entity_del_from_pollset_set(&pollent_,
                                           chand_->interested_parties_);
  GRPC_CHANNEL_STACK_UNREF(chand_->owning_stack_,
                           "ExternalConnectivityWatcher");
}

void ChannelData::ExternalConnectivityWatcher::OnWatchCompleteLocked(
    void* arg, grpc_error* error) {
  ExternalConnectivityWatcher* self =
      static_cast<ExternalConnectivityWatcher*>(arg);
  grpc_closure* on_complete = self->on_complete_;
  self->chand_->external_connectivity_watcher_list_.Remove(self);
  Delete(self);
  GRPC_CLOSURE_SCHED(on_complete, GRPC_ERROR_REF(error));
}

void ChannelData::ExternalConnectivityWatcher::WatchConnectivityStateLocked(
    void* arg, grpc_error* ignored) {
  ExternalConnectivityWatcher* self =
      static_cast<ExternalConnectivityWatcher*>(arg);
  if (self->state_ == nullptr) {
    // Handle cancellation.
    GPR_ASSERT(self->watcher_timer_init_ == nullptr);
    ExternalConnectivityWatcher* found =
        self->chand_->external_connectivity_watcher_list_.Lookup(
            self->on_complete_);
    if (found != nullptr) {
      grpc_connectivity_state_notify_on_state_change(
          &found->chand_->state_tracker_, nullptr, &found->my_closure_);
    }
    Delete(self);
    return;
  }
  // New watcher.
  self->chand_->external_connectivity_watcher_list_.Add(self);
  // This assumes that the closure is scheduled on the ExecCtx scheduler
  // and that GRPC_CLOSURE_RUN would run the closure immediately.
  GRPC_CLOSURE_RUN(self->watcher_timer_init_, GRPC_ERROR_NONE);
  GRPC_CLOSURE_INIT(&self->my_closure_, OnWatchCompleteLocked, self,
                    grpc_combiner_scheduler(self->chand_->combiner_));
  grpc_connectivity_state_notify_on_state_change(
      &self->chand_->state_tracker_, self->state_, &self->my_closure_);
}

//
// ChannelData::ClientChannelControlHelper
//

class ChannelData::ClientChannelControlHelper
    : public LoadBalancingPolicy::ChannelControlHelper {
 public:
  explicit ClientChannelControlHelper(ChannelData* chand) : chand_(chand) {
    GRPC_CHANNEL_STACK_REF(chand_->owning_stack_, "ClientChannelControlHelper");
  }

  ~ClientChannelControlHelper() override {
    GRPC_CHANNEL_STACK_UNREF(chand_->owning_stack_,
                             "ClientChannelControlHelper");
  }

  Subchannel* CreateSubchannel(
      const grpc_channel_args& args,
      const HealthCheckParsedObject* health_check) override {
    grpc_arg arg = SubchannelPoolInterface::CreateChannelArg(
        chand_->subchannel_pool_.get());
    grpc_channel_args* new_args =
        grpc_channel_args_copy_and_add(&args, &arg, 1);
    Subchannel* subchannel = chand_->client_channel_factory_->CreateSubchannel(
        new_args, health_check);
    grpc_channel_args_destroy(new_args);
    return subchannel;
  }

  grpc_channel* CreateChannel(const char* target,
                              const grpc_channel_args& args) override {
    return chand_->client_channel_factory_->CreateChannel(target, &args);
  }

  void UpdateState(
      grpc_connectivity_state state,
      UniquePtr<LoadBalancingPolicy::SubchannelPicker> picker) override {
    grpc_error* disconnect_error =
        chand_->disconnect_error_.Load(MemoryOrder::ACQUIRE);
    if (grpc_client_channel_routing_trace.enabled()) {
      const char* extra = disconnect_error == GRPC_ERROR_NONE
                              ? ""
                              : " (ignoring -- channel shutting down)";
      gpr_log(GPR_INFO, "chand=%p: update: state=%s picker=%p%s", chand_,
              grpc_connectivity_state_name(state), picker.get(), extra);
    }
    // Do update only if not shutting down.
    if (disconnect_error == GRPC_ERROR_NONE) {
      // Will delete itself.
      New<ConnectivityStateAndPickerSetter>(chand_, state, "helper",
                                            std::move(picker));
    }
  }

  // No-op -- we should never get this from ResolvingLoadBalancingPolicy.
  void RequestReresolution() override {}

 private:
  ChannelData* chand_;
};

//
// ChannelData implementation
//

grpc_error* ChannelData::Init(grpc_channel_element* elem,
                              grpc_channel_element_args* args) {
  GPR_ASSERT(args->is_last);
  GPR_ASSERT(elem->filter == &grpc_client_channel_filter);
  grpc_error* error = GRPC_ERROR_NONE;
  new (elem->channel_data) ChannelData(args, &error);
  return error;
}

void ChannelData::Destroy(grpc_channel_element* elem) {
  ChannelData* chand = static_cast<ChannelData*>(elem->channel_data);
  chand->~ChannelData();
}

bool GetEnableRetries(const grpc_channel_args* args) {
  return grpc_channel_arg_get_bool(
      grpc_channel_args_find(args, GRPC_ARG_ENABLE_RETRIES), true);
}

size_t GetMaxPerRpcRetryBufferSize(const grpc_channel_args* args) {
  return static_cast<size_t>(grpc_channel_arg_get_integer(
      grpc_channel_args_find(args, GRPC_ARG_PER_RPC_RETRY_BUFFER_SIZE),
      {DEFAULT_PER_RPC_RETRY_BUFFER_SIZE, 0, INT_MAX}));
}

RefCountedPtr<SubchannelPoolInterface> GetSubchannelPool(
    const grpc_channel_args* args) {
  const bool use_local_subchannel_pool = grpc_channel_arg_get_bool(
      grpc_channel_args_find(args, GRPC_ARG_USE_LOCAL_SUBCHANNEL_POOL), false);
  if (use_local_subchannel_pool) {
    return MakeRefCounted<LocalSubchannelPool>();
  }
  return GlobalSubchannelPool::instance();
}

ChannelData::ChannelData(grpc_channel_element_args* args, grpc_error** error)
    : deadline_checking_enabled_(
          grpc_deadline_checking_enabled(args->channel_args)),
      enable_retries_(GetEnableRetries(args->channel_args)),
      per_rpc_retry_buffer_size_(
          GetMaxPerRpcRetryBufferSize(args->channel_args)),
      owning_stack_(args->channel_stack),
      client_channel_factory_(
          ClientChannelFactory::GetFromChannelArgs(args->channel_args)),
      data_plane_combiner_(grpc_combiner_create()),
      combiner_(grpc_combiner_create()),
      interested_parties_(grpc_pollset_set_create()),
      subchannel_pool_(GetSubchannelPool(args->channel_args)),
      disconnect_error_(GRPC_ERROR_NONE) {
  // Initialize data members.
  grpc_connectivity_state_init(&state_tracker_, GRPC_CHANNEL_IDLE,
                               "client_channel");
  gpr_mu_init(&info_mu_);
  // Start backup polling.
  grpc_client_channel_start_backup_polling(interested_parties_);
  // Check client channel factory.
  if (client_channel_factory_ == nullptr) {
    *error = GRPC_ERROR_CREATE_FROM_STATIC_STRING(
        "Missing client channel factory in args for client channel filter");
    return;
  }
  // Get server name to resolve, using proxy mapper if needed.
  const char* server_uri = grpc_channel_arg_get_string(
      grpc_channel_args_find(args->channel_args, GRPC_ARG_SERVER_URI));
  if (server_uri == nullptr) {
    *error = GRPC_ERROR_CREATE_FROM_STATIC_STRING(
        "server URI channel arg missing or wrong type in client channel "
        "filter");
    return;
  }
  char* proxy_name = nullptr;
  grpc_channel_args* new_args = nullptr;
  grpc_proxy_mappers_map_name(server_uri, args->channel_args, &proxy_name,
                              &new_args);
  UniquePtr<char> target_uri(proxy_name != nullptr ? proxy_name
                                                   : gpr_strdup(server_uri));
  // Instantiate resolving LB policy.
  LoadBalancingPolicy::Args lb_args;
  lb_args.combiner = combiner_;
  lb_args.channel_control_helper =
      UniquePtr<LoadBalancingPolicy::ChannelControlHelper>(
          New<ClientChannelControlHelper>(this));
  lb_args.args = new_args != nullptr ? new_args : args->channel_args;
  resolving_lb_policy_.reset(New<ResolvingLoadBalancingPolicy>(
      std::move(lb_args), &grpc_client_channel_routing_trace,
      std::move(target_uri), ProcessResolverResultLocked, this, error));
  grpc_channel_args_destroy(new_args);
  if (*error != GRPC_ERROR_NONE) {
    // Orphan the resolving LB policy and flush the exec_ctx to ensure
    // that it finishes shutting down.  This ensures that if we are
    // failing, we destroy the ClientChannelControlHelper (and thus
    // unref the channel stack) before we return.
    // TODO(roth): This is not a complete solution, because it only
    // catches the case where channel stack initialization fails in this
    // particular filter.  If there is a failure in a different filter, we
    // will leave a dangling ref here, which can cause a crash.  Fortunately,
    // in practice, there are no other filters that can cause failures in
    // channel stack initialization, so this works for now.
    resolving_lb_policy_.reset();
    ExecCtx::Get()->Flush();
  } else {
    grpc_pollset_set_add_pollset_set(resolving_lb_policy_->interested_parties(),
                                     interested_parties_);
    if (grpc_client_channel_routing_trace.enabled()) {
      gpr_log(GPR_INFO, "chand=%p: created resolving_lb_policy=%p", this,
              resolving_lb_policy_.get());
    }
  }
}

ChannelData::~ChannelData() {
  if (resolving_lb_policy_ != nullptr) {
    grpc_pollset_set_del_pollset_set(resolving_lb_policy_->interested_parties(),
                                     interested_parties_);
    resolving_lb_policy_.reset();
  }
  // Stop backup polling.
  grpc_client_channel_stop_backup_polling(interested_parties_);
  grpc_pollset_set_destroy(interested_parties_);
  GRPC_COMBINER_UNREF(data_plane_combiner_, "client_channel");
  GRPC_COMBINER_UNREF(combiner_, "client_channel");
  GRPC_ERROR_UNREF(disconnect_error_.Load(MemoryOrder::RELAXED));
  grpc_connectivity_state_destroy(&state_tracker_);
  gpr_mu_destroy(&info_mu_);
}

// Synchronous callback from ResolvingLoadBalancingPolicy to process a
// resolver result update.
bool ChannelData::ProcessResolverResultLocked(
    void* arg, Resolver::Result* result, const char** lb_policy_name,
    const ParsedLoadBalancingConfig** lb_policy_config,
    const grpc_core::HealthCheckParsedObject** health_check) {
  ChannelData* chand = static_cast<ChannelData*>(arg);
  ProcessedResolverResult resolver_result(result, chand->enable_retries_);
  const char* service_config_json = resolver_result.service_config_json();
  if (grpc_client_channel_routing_trace.enabled()) {
    gpr_log(GPR_INFO, "chand=%p: resolver returned service config: \"%s\"",
            chand, service_config_json);
  }
  // Create service config setter to update channel state in the data
  // plane combiner.  Destroys itself when done.
  New<ServiceConfigSetter>(chand, resolver_result.retry_throttle_data(),
                           resolver_result.service_config());
  // Swap out the data used by GetChannelInfo().
  bool service_config_changed;
  {
    MutexLock lock(&chand->info_mu_);
    chand->info_lb_policy_name_ = resolver_result.lb_policy_name();
    service_config_changed =
        ((service_config_json == nullptr) !=
         (chand->info_service_config_json_ == nullptr)) ||
        (service_config_json != nullptr &&
         strcmp(service_config_json, chand->info_service_config_json_.get()) !=
             0);
    chand->info_service_config_json_.reset(gpr_strdup(service_config_json));
  }
  // Return results.
  *lb_policy_name = chand->info_lb_policy_name_.get();
  *lb_policy_config = resolver_result.lb_policy_config();
  *health_check = resolver_result.health_check();
  return service_config_changed;
}

grpc_error* ChannelData::DoPingLocked(grpc_transport_op* op) {
  if (grpc_connectivity_state_check(&state_tracker_) != GRPC_CHANNEL_READY) {
    return GRPC_ERROR_CREATE_FROM_STATIC_STRING("channel not connected");
  }
  LoadBalancingPolicy::PickArgs pick;
  grpc_error* error = GRPC_ERROR_NONE;
  picker_->Pick(&pick, &error);
  if (pick.connected_subchannel != nullptr) {
    pick.connected_subchannel->Ping(op->send_ping.on_initiate,
                                    op->send_ping.on_ack);
  } else {
    if (error == GRPC_ERROR_NONE) {
      error = GRPC_ERROR_CREATE_FROM_STATIC_STRING(
          "LB policy dropped call on ping");
    }
  }
  return error;
}

void ChannelData::StartTransportOpLocked(void* arg, grpc_error* ignored) {
  grpc_transport_op* op = static_cast<grpc_transport_op*>(arg);
  grpc_channel_element* elem =
      static_cast<grpc_channel_element*>(op->handler_private.extra_arg);
  ChannelData* chand = static_cast<ChannelData*>(elem->channel_data);
  // Connectivity watch.
  if (op->on_connectivity_state_change != nullptr) {
    grpc_connectivity_state_notify_on_state_change(
        &chand->state_tracker_, op->connectivity_state,
        op->on_connectivity_state_change);
    op->on_connectivity_state_change = nullptr;
    op->connectivity_state = nullptr;
  }
  // Ping.
  if (op->send_ping.on_initiate != nullptr || op->send_ping.on_ack != nullptr) {
    grpc_error* error = chand->DoPingLocked(op);
    if (error != GRPC_ERROR_NONE) {
      GRPC_CLOSURE_SCHED(op->send_ping.on_initiate, GRPC_ERROR_REF(error));
      GRPC_CLOSURE_SCHED(op->send_ping.on_ack, error);
    }
    op->bind_pollset = nullptr;
    op->send_ping.on_initiate = nullptr;
    op->send_ping.on_ack = nullptr;
  }
  // Reset backoff.
  if (op->reset_connect_backoff) {
    if (chand->resolving_lb_policy_ != nullptr) {
      chand->resolving_lb_policy_->ResetBackoffLocked();
    }
  }
  // Disconnect.
  if (op->disconnect_with_error != GRPC_ERROR_NONE) {
    grpc_error* error = GRPC_ERROR_NONE;
    GPR_ASSERT(chand->disconnect_error_.CompareExchangeStrong(
        &error, op->disconnect_with_error, MemoryOrder::ACQ_REL,
        MemoryOrder::ACQUIRE));
    grpc_pollset_set_del_pollset_set(
        chand->resolving_lb_policy_->interested_parties(),
        chand->interested_parties_);
    chand->resolving_lb_policy_.reset();
    // Will delete itself.
    New<ConnectivityStateAndPickerSetter>(
        chand, GRPC_CHANNEL_SHUTDOWN, "shutdown from API",
        UniquePtr<LoadBalancingPolicy::SubchannelPicker>(
            New<LoadBalancingPolicy::TransientFailurePicker>(
                GRPC_ERROR_REF(op->disconnect_with_error))));
  }
  GRPC_CHANNEL_STACK_UNREF(chand->owning_stack_, "start_transport_op");
  GRPC_CLOSURE_SCHED(op->on_consumed, GRPC_ERROR_NONE);
}

void ChannelData::StartTransportOp(grpc_channel_element* elem,
                                   grpc_transport_op* op) {
  ChannelData* chand = static_cast<ChannelData*>(elem->channel_data);
  GPR_ASSERT(op->set_accept_stream == false);
  // Handle bind_pollset.
  if (op->bind_pollset != nullptr) {
    grpc_pollset_set_add_pollset(chand->interested_parties_, op->bind_pollset);
  }
  // Pop into control plane combiner for remaining ops.
  op->handler_private.extra_arg = elem;
  GRPC_CHANNEL_STACK_REF(chand->owning_stack_, "start_transport_op");
  GRPC_CLOSURE_SCHED(
      GRPC_CLOSURE_INIT(&op->handler_private.closure,
                        ChannelData::StartTransportOpLocked, op,
                        grpc_combiner_scheduler(chand->combiner_)),
      GRPC_ERROR_NONE);
}

void ChannelData::GetChannelInfo(grpc_channel_element* elem,
                                 const grpc_channel_info* info) {
  ChannelData* chand = static_cast<ChannelData*>(elem->channel_data);
  MutexLock lock(&chand->info_mu_);
  if (info->lb_policy_name != nullptr) {
    *info->lb_policy_name = gpr_strdup(chand->info_lb_policy_name_.get());
  }
  if (info->service_config_json != nullptr) {
    *info->service_config_json =
        gpr_strdup(chand->info_service_config_json_.get());
  }
}

void ChannelData::AddQueuedPick(QueuedPick* pick,
                                grpc_polling_entity* pollent) {
  // Add call to queued picks list.
  pick->next = queued_picks_;
  queued_picks_ = pick;
  // Add call's pollent to channel's interested_parties, so that I/O
  // can be done under the call's CQ.
  grpc_polling_entity_add_to_pollset_set(pollent, interested_parties_);
}

void ChannelData::RemoveQueuedPick(QueuedPick* to_remove,
                                   grpc_polling_entity* pollent) {
  // Remove call's pollent from channel's interested_parties.
  grpc_polling_entity_del_from_pollset_set(pollent, interested_parties_);
  // Remove from queued picks list.
  for (QueuedPick** pick = &queued_picks_; *pick != nullptr;
       pick = &(*pick)->next) {
    if (*pick == to_remove) {
      *pick = to_remove->next;
      return;
    }
  }
}

void ChannelData::TryToConnectLocked(void* arg, grpc_error* error_ignored) {
  auto* chand = static_cast<ChannelData*>(arg);
  if (chand->resolving_lb_policy_ != nullptr) {
    chand->resolving_lb_policy_->ExitIdleLocked();
  }
  GRPC_CHANNEL_STACK_UNREF(chand->owning_stack_, "TryToConnect");
}

grpc_connectivity_state ChannelData::CheckConnectivityState(
    bool try_to_connect) {
  grpc_connectivity_state out = grpc_connectivity_state_check(&state_tracker_);
  if (out == GRPC_CHANNEL_IDLE && try_to_connect) {
    GRPC_CHANNEL_STACK_REF(owning_stack_, "TryToConnect");
    GRPC_CLOSURE_SCHED(GRPC_CLOSURE_CREATE(TryToConnectLocked, this,
                                           grpc_combiner_scheduler(combiner_)),
                       GRPC_ERROR_NONE);
  }
  return out;
}

//
// CallData implementation
//

// Retry support:
//
// In order to support retries, we act as a proxy for stream op batches.
// When we get a batch from the surface, we add it to our list of pending
// batches, and we then use those batches to construct separate "child"
// batches to be started on the subchannel call.  When the child batches
// return, we then decide which pending batches have been completed and
// schedule their callbacks accordingly.  If a subchannel call fails and
// we want to retry it, we do a new pick and start again, constructing
// new "child" batches for the new subchannel call.
//
// Note that retries are committed when receiving data from the server
// (except for Trailers-Only responses).  However, there may be many
// send ops started before receiving any data, so we may have already
// completed some number of send ops (and returned the completions up to
// the surface) by the time we realize that we need to retry.  To deal
// with this, we cache data for send ops, so that we can replay them on a
// different subchannel call even after we have completed the original
// batches.
//
// There are two sets of data to maintain:
// - In call_data (in the parent channel), we maintain a list of pending
//   ops and cached data for send ops.
// - In the subchannel call, we maintain state to indicate what ops have
//   already been sent down to that call.
//
// When constructing the "child" batches, we compare those two sets of
// data to see which batches need to be sent to the subchannel call.

// TODO(roth): In subsequent PRs:
// - add support for transparent retries (including initial metadata)
// - figure out how to record stats in census for retries
//   (census filter is on top of this one)
// - add census stats for retries

CallData::CallData(grpc_call_element* elem, const ChannelData& chand,
                   const grpc_call_element_args& args)
    : deadline_state_(elem, args.call_stack, args.call_combiner,
                      GPR_LIKELY(chand.deadline_checking_enabled())
                          ? args.deadline
                          : GRPC_MILLIS_INF_FUTURE),
      path_(grpc_slice_ref_internal(args.path)),
      call_start_time_(args.start_time),
      deadline_(args.deadline),
      arena_(args.arena),
      owning_call_(args.call_stack),
      call_combiner_(args.call_combiner),
      call_context_(args.context),
      pending_send_initial_metadata_(false),
      pending_send_message_(false),
      pending_send_trailing_metadata_(false),
      enable_retries_(chand.enable_retries()),
      retry_committed_(false),
      last_attempt_got_server_pushback_(false) {}

CallData::~CallData() {
  grpc_slice_unref_internal(path_);
  GRPC_ERROR_UNREF(cancel_error_);
  // Make sure there are no remaining pending batches.
  for (size_t i = 0; i < GPR_ARRAY_SIZE(pending_batches_); ++i) {
    GPR_ASSERT(pending_batches_[i].batch == nullptr);
  }
}

grpc_error* CallData::Init(grpc_call_element* elem,
                           const grpc_call_element_args* args) {
  ChannelData* chand = static_cast<ChannelData*>(elem->channel_data);
  new (elem->call_data) CallData(elem, *chand, *args);
  return GRPC_ERROR_NONE;
}

void CallData::Destroy(grpc_call_element* elem,
                       const grpc_call_final_info* final_info,
                       grpc_closure* then_schedule_closure) {
  CallData* calld = static_cast<CallData*>(elem->call_data);
  if (GPR_LIKELY(calld->subchannel_call_ != nullptr)) {
    calld->subchannel_call_->SetAfterCallStackDestroy(then_schedule_closure);
    then_schedule_closure = nullptr;
  }
  calld->~CallData();
  GRPC_CLOSURE_SCHED(then_schedule_closure, GRPC_ERROR_NONE);
}

void CallData::StartTransportStreamOpBatch(
    grpc_call_element* elem, grpc_transport_stream_op_batch* batch) {
  GPR_TIMER_SCOPE("cc_start_transport_stream_op_batch", 0);
  CallData* calld = static_cast<CallData*>(elem->call_data);
  ChannelData* chand = static_cast<ChannelData*>(elem->channel_data);
  if (GPR_LIKELY(chand->deadline_checking_enabled())) {
    grpc_deadline_state_client_start_transport_stream_op_batch(elem, batch);
  }
  // If we've previously been cancelled, immediately fail any new batches.
  if (GPR_UNLIKELY(calld->cancel_error_ != GRPC_ERROR_NONE)) {
    if (grpc_client_channel_call_trace.enabled()) {
      gpr_log(GPR_INFO, "chand=%p calld=%p: failing batch with error: %s",
              chand, calld, grpc_error_string(calld->cancel_error_));
    }
    // Note: This will release the call combiner.
    grpc_transport_stream_op_batch_finish_with_failure(
        batch, GRPC_ERROR_REF(calld->cancel_error_), calld->call_combiner_);
    return;
  }
  // Handle cancellation.
  if (GPR_UNLIKELY(batch->cancel_stream)) {
    // Stash a copy of cancel_error in our call data, so that we can use
    // it for subsequent operations.  This ensures that if the call is
    // cancelled before any batches are passed down (e.g., if the deadline
    // is in the past when the call starts), we can return the right
    // error to the caller when the first batch does get passed down.
    GRPC_ERROR_UNREF(calld->cancel_error_);
    calld->cancel_error_ =
        GRPC_ERROR_REF(batch->payload->cancel_stream.cancel_error);
    if (grpc_client_channel_call_trace.enabled()) {
      gpr_log(GPR_INFO, "chand=%p calld=%p: recording cancel_error=%s", chand,
              calld, grpc_error_string(calld->cancel_error_));
    }
    // If we do not have a subchannel call (i.e., a pick has not yet
    // been started), fail all pending batches.  Otherwise, send the
    // cancellation down to the subchannel call.
    if (calld->subchannel_call_ == nullptr) {
      // TODO(roth): If there is a pending retry callback, do we need to
      // cancel it here?
      calld->PendingBatchesFail(elem, GRPC_ERROR_REF(calld->cancel_error_),
                                NoYieldCallCombiner);
      // Note: This will release the call combiner.
      grpc_transport_stream_op_batch_finish_with_failure(
          batch, GRPC_ERROR_REF(calld->cancel_error_), calld->call_combiner_);
    } else {
      // Note: This will release the call combiner.
      calld->subchannel_call_->StartTransportStreamOpBatch(batch);
    }
    return;
  }
  // Add the batch to the pending list.
  calld->PendingBatchesAdd(elem, batch);
  // Check if we've already gotten a subchannel call.
  // Note that once we have completed the pick, we do not need to enter
  // the channel combiner, which is more efficient (especially for
  // streaming calls).
  if (calld->subchannel_call_ != nullptr) {
    if (grpc_client_channel_call_trace.enabled()) {
      gpr_log(GPR_INFO,
              "chand=%p calld=%p: starting batch on subchannel_call=%p", chand,
              calld, calld->subchannel_call_.get());
    }
    calld->PendingBatchesResume(elem);
    return;
  }
  // We do not yet have a subchannel call.
  // For batches containing a send_initial_metadata op, enter the channel
  // combiner to start a pick.
  if (GPR_LIKELY(batch->send_initial_metadata)) {
    if (grpc_client_channel_call_trace.enabled()) {
      gpr_log(GPR_INFO, "chand=%p calld=%p: entering client_channel combiner",
              chand, calld);
    }
    GRPC_CLOSURE_SCHED(
        GRPC_CLOSURE_INIT(
            &batch->handler_private.closure, StartPickLocked, elem,
            grpc_combiner_scheduler(chand->data_plane_combiner())),
        GRPC_ERROR_NONE);
  } else {
    // For all other batches, release the call combiner.
    if (grpc_client_channel_call_trace.enabled()) {
      gpr_log(GPR_INFO,
              "chand=%p calld=%p: saved batch, yielding call combiner", chand,
              calld);
    }
    GRPC_CALL_COMBINER_STOP(calld->call_combiner_,
                            "batch does not include send_initial_metadata");
  }
}

<<<<<<< HEAD
  // State for handling deadlines.
  // The code in deadline_filter.c requires this to be the first field.
  // TODO(roth): This is slightly sub-optimal in that grpc_deadline_state
  // and this struct both independently store pointers to the call stack
  // and call combiner.  If/when we have time, find a way to avoid this
  // without breaking the grpc_deadline_state abstraction.
  grpc_deadline_state deadline_state;

  grpc_slice path;  // Request path.
  gpr_timespec call_start_time;
  grpc_millis deadline;
  gpr_arena* arena;
  grpc_call_stack* owning_call;
  grpc_call_combiner* call_combiner;
  grpc_call_context_element* call_context;

  grpc_core::RefCountedPtr<ServerRetryThrottleData> retry_throttle_data;
  grpc_core::RefCountedPtr<grpc_core::ServiceConfig> service_config;
  ClientChannelMethodParsedObject* method_params = nullptr;

  grpc_core::RefCountedPtr<grpc_core::SubchannelCall> subchannel_call;

  // Set when we get a cancel_stream op.
  grpc_error* cancel_error = GRPC_ERROR_NONE;

  ChannelData::QueuedPick pick;
  bool pick_queued = false;
  bool service_config_applied = false;
  grpc_core::QueuedPickCanceller* pick_canceller = nullptr;
  grpc_closure pick_closure;

  grpc_polling_entity* pollent = nullptr;

  // Batches are added to this list when received from above.
  // They are removed when we are done handling the batch (i.e., when
  // either we have invoked all of the batch's callbacks or we have
  // passed the batch down to the subchannel call and are not
  // intercepting any of its callbacks).
  pending_batch pending_batches[MAX_PENDING_BATCHES] = {};
  bool pending_send_initial_metadata : 1;
  bool pending_send_message : 1;
  bool pending_send_trailing_metadata : 1;

  // Retry state.
  bool enable_retries : 1;
  bool retry_committed : 1;
  bool last_attempt_got_server_pushback : 1;
  int num_attempts_completed = 0;
  size_t bytes_buffered_for_retry = 0;
  grpc_core::ManualConstructor<grpc_core::BackOff> retry_backoff;
  grpc_timer retry_timer;

  // The number of pending retriable subchannel batches containing send ops.
  // We hold a ref to the call stack while this is non-zero, since replay
  // batches may not complete until after all callbacks have been returned
  // to the surface, and we need to make sure that the call is not destroyed
  // until all of these batches have completed.
  // Note that we actually only need to track replay batches, but it's
  // easier to track all batches with send ops.
  int num_pending_retriable_subchannel_send_batches = 0;

  // Cached data for retrying send ops.
  // send_initial_metadata
  bool seen_send_initial_metadata = false;
  grpc_linked_mdelem* send_initial_metadata_storage = nullptr;
  grpc_metadata_batch send_initial_metadata;
  uint32_t send_initial_metadata_flags;
  gpr_atm* peer_string;
  // send_message
  // When we get a send_message op, we replace the original byte stream
  // with a CachingByteStream that caches the slices to a local buffer for
  // use in retries.
  // Note: We inline the cache for the first 3 send_message ops and use
  // dynamic allocation after that.  This number was essentially picked
  // at random; it could be changed in the future to tune performance.
  grpc_core::InlinedVector<grpc_core::ByteStreamCache*, 3> send_messages;
  // send_trailing_metadata
  bool seen_send_trailing_metadata = false;
  grpc_linked_mdelem* send_trailing_metadata_storage = nullptr;
  grpc_metadata_batch send_trailing_metadata;
};

}  // namespace

// Forward declarations.
static void retry_commit(grpc_call_element* elem,
                         subchannel_call_retry_state* retry_state);
static void start_internal_recv_trailing_metadata(grpc_call_element* elem);
static void on_complete(void* arg, grpc_error* error);
static void start_retriable_subchannel_batches(void* arg, grpc_error* ignored);
static void remove_call_from_queued_picks_locked(grpc_call_element* elem);
=======
void CallData::SetPollent(grpc_call_element* elem,
                          grpc_polling_entity* pollent) {
  CallData* calld = static_cast<CallData*>(elem->call_data);
  calld->pollent_ = pollent;
}
>>>>>>> c827d1e1

//
// send op data caching
//

void CallData::MaybeCacheSendOpsForBatch(PendingBatch* pending) {
  if (pending->send_ops_cached) return;
  pending->send_ops_cached = true;
  grpc_transport_stream_op_batch* batch = pending->batch;
  // Save a copy of metadata for send_initial_metadata ops.
  if (batch->send_initial_metadata) {
    seen_send_initial_metadata_ = true;
    GPR_ASSERT(send_initial_metadata_storage_ == nullptr);
    grpc_metadata_batch* send_initial_metadata =
        batch->payload->send_initial_metadata.send_initial_metadata;
    send_initial_metadata_storage_ = (grpc_linked_mdelem*)gpr_arena_alloc(
        arena_, sizeof(grpc_linked_mdelem) * send_initial_metadata->list.count);
    grpc_metadata_batch_copy(send_initial_metadata, &send_initial_metadata_,
                             send_initial_metadata_storage_);
    send_initial_metadata_flags_ =
        batch->payload->send_initial_metadata.send_initial_metadata_flags;
    peer_string_ = batch->payload->send_initial_metadata.peer_string;
  }
  // Set up cache for send_message ops.
  if (batch->send_message) {
    ByteStreamCache* cache = static_cast<ByteStreamCache*>(
        gpr_arena_alloc(arena_, sizeof(ByteStreamCache)));
    new (cache)
        ByteStreamCache(std::move(batch->payload->send_message.send_message));
    send_messages_.push_back(cache);
  }
  // Save metadata batch for send_trailing_metadata ops.
  if (batch->send_trailing_metadata) {
    seen_send_trailing_metadata_ = true;
    GPR_ASSERT(send_trailing_metadata_storage_ == nullptr);
    grpc_metadata_batch* send_trailing_metadata =
        batch->payload->send_trailing_metadata.send_trailing_metadata;
    send_trailing_metadata_storage_ = (grpc_linked_mdelem*)gpr_arena_alloc(
        arena_,
        sizeof(grpc_linked_mdelem) * send_trailing_metadata->list.count);
    grpc_metadata_batch_copy(send_trailing_metadata, &send_trailing_metadata_,
                             send_trailing_metadata_storage_);
  }
}

void CallData::FreeCachedSendInitialMetadata(ChannelData* chand) {
  if (grpc_client_channel_call_trace.enabled()) {
    gpr_log(GPR_INFO,
            "chand=%p calld=%p: destroying calld->send_initial_metadata", chand,
            this);
  }
  grpc_metadata_batch_destroy(&send_initial_metadata_);
}

void CallData::FreeCachedSendMessage(ChannelData* chand, size_t idx) {
  if (grpc_client_channel_call_trace.enabled()) {
    gpr_log(GPR_INFO,
            "chand=%p calld=%p: destroying calld->send_messages[%" PRIuPTR "]",
            chand, this, idx);
  }
  send_messages_[idx]->Destroy();
}

void CallData::FreeCachedSendTrailingMetadata(ChannelData* chand) {
  if (grpc_client_channel_call_trace.enabled()) {
    gpr_log(GPR_INFO,
            "chand=%p calld=%p: destroying calld->send_trailing_metadata",
            chand, this);
  }
  grpc_metadata_batch_destroy(&send_trailing_metadata_);
}

void CallData::FreeCachedSendOpDataAfterCommit(
    grpc_call_element* elem, SubchannelCallRetryState* retry_state) {
  ChannelData* chand = static_cast<ChannelData*>(elem->channel_data);
  if (retry_state->completed_send_initial_metadata) {
    FreeCachedSendInitialMetadata(chand);
  }
  for (size_t i = 0; i < retry_state->completed_send_message_count; ++i) {
    FreeCachedSendMessage(chand, i);
  }
  if (retry_state->completed_send_trailing_metadata) {
    FreeCachedSendTrailingMetadata(chand);
  }
}

void CallData::FreeCachedSendOpDataForCompletedBatch(
    grpc_call_element* elem, SubchannelCallBatchData* batch_data,
    SubchannelCallRetryState* retry_state) {
  ChannelData* chand = static_cast<ChannelData*>(elem->channel_data);
  if (batch_data->batch.send_initial_metadata) {
    FreeCachedSendInitialMetadata(chand);
  }
  if (batch_data->batch.send_message) {
    FreeCachedSendMessage(chand, retry_state->completed_send_message_count - 1);
  }
  if (batch_data->batch.send_trailing_metadata) {
    FreeCachedSendTrailingMetadata(chand);
  }
}

//
// LB recv_trailing_metadata_ready handling
//

void CallData::MaybeInjectRecvTrailingMetadataReadyForLoadBalancingPolicy(
    const LoadBalancingPolicy::PickArgs& pick,
    grpc_transport_stream_op_batch* batch) {
  if (pick.recv_trailing_metadata_ready != nullptr) {
    *pick.original_recv_trailing_metadata_ready =
        batch->payload->recv_trailing_metadata.recv_trailing_metadata_ready;
    batch->payload->recv_trailing_metadata.recv_trailing_metadata_ready =
        pick.recv_trailing_metadata_ready;
    if (pick.recv_trailing_metadata != nullptr) {
      *pick.recv_trailing_metadata =
          batch->payload->recv_trailing_metadata.recv_trailing_metadata;
    }
  }
}

//
// pending_batches management
//

size_t CallData::GetBatchIndex(grpc_transport_stream_op_batch* batch) {
  // Note: It is important the send_initial_metadata be the first entry
  // here, since the code in pick_subchannel_locked() assumes it will be.
  if (batch->send_initial_metadata) return 0;
  if (batch->send_message) return 1;
  if (batch->send_trailing_metadata) return 2;
  if (batch->recv_initial_metadata) return 3;
  if (batch->recv_message) return 4;
  if (batch->recv_trailing_metadata) return 5;
  GPR_UNREACHABLE_CODE(return (size_t)-1);
}

// This is called via the call combiner, so access to calld is synchronized.
void CallData::PendingBatchesAdd(grpc_call_element* elem,
                                 grpc_transport_stream_op_batch* batch) {
  ChannelData* chand = static_cast<ChannelData*>(elem->channel_data);
  const size_t idx = GetBatchIndex(batch);
  if (grpc_client_channel_call_trace.enabled()) {
    gpr_log(GPR_INFO,
            "chand=%p calld=%p: adding pending batch at index %" PRIuPTR, chand,
            this, idx);
  }
  PendingBatch* pending = &pending_batches_[idx];
  GPR_ASSERT(pending->batch == nullptr);
  pending->batch = batch;
  pending->send_ops_cached = false;
  if (enable_retries_) {
    // Update state in calld about pending batches.
    // Also check if the batch takes us over the retry buffer limit.
    // Note: We don't check the size of trailing metadata here, because
    // gRPC clients do not send trailing metadata.
    if (batch->send_initial_metadata) {
      pending_send_initial_metadata_ = true;
      bytes_buffered_for_retry_ += grpc_metadata_batch_size(
          batch->payload->send_initial_metadata.send_initial_metadata);
    }
    if (batch->send_message) {
      pending_send_message_ = true;
      bytes_buffered_for_retry_ +=
          batch->payload->send_message.send_message->length();
    }
    if (batch->send_trailing_metadata) {
      pending_send_trailing_metadata_ = true;
    }
    if (GPR_UNLIKELY(bytes_buffered_for_retry_ >
                     chand->per_rpc_retry_buffer_size())) {
      if (grpc_client_channel_call_trace.enabled()) {
        gpr_log(GPR_INFO,
                "chand=%p calld=%p: exceeded retry buffer size, committing",
                chand, this);
      }
      SubchannelCallRetryState* retry_state =
          subchannel_call_ == nullptr ? nullptr
                                      : static_cast<SubchannelCallRetryState*>(
                                            subchannel_call_->GetParentData());
      RetryCommit(elem, retry_state);
      // If we are not going to retry and have not yet started, pretend
      // retries are disabled so that we don't bother with retry overhead.
      if (num_attempts_completed_ == 0) {
        if (grpc_client_channel_call_trace.enabled()) {
          gpr_log(GPR_INFO,
                  "chand=%p calld=%p: disabling retries before first attempt",
                  chand, this);
        }
        enable_retries_ = false;
      }
    }
  }
}

void CallData::PendingBatchClear(PendingBatch* pending) {
  if (enable_retries_) {
    if (pending->batch->send_initial_metadata) {
      pending_send_initial_metadata_ = false;
    }
    if (pending->batch->send_message) {
      pending_send_message_ = false;
    }
    if (pending->batch->send_trailing_metadata) {
      pending_send_trailing_metadata_ = false;
    }
  }
  pending->batch = nullptr;
}

void CallData::MaybeClearPendingBatch(grpc_call_element* elem,
                                      PendingBatch* pending) {
  ChannelData* chand = static_cast<ChannelData*>(elem->channel_data);
  grpc_transport_stream_op_batch* batch = pending->batch;
  // We clear the pending batch if all of its callbacks have been
  // scheduled and reset to nullptr.
  if (batch->on_complete == nullptr &&
      (!batch->recv_initial_metadata ||
       batch->payload->recv_initial_metadata.recv_initial_metadata_ready ==
           nullptr) &&
      (!batch->recv_message ||
       batch->payload->recv_message.recv_message_ready == nullptr) &&
      (!batch->recv_trailing_metadata ||
       batch->payload->recv_trailing_metadata.recv_trailing_metadata_ready ==
           nullptr)) {
    if (grpc_client_channel_call_trace.enabled()) {
      gpr_log(GPR_INFO, "chand=%p calld=%p: clearing pending batch", chand,
              this);
    }
    PendingBatchClear(pending);
  }
}

// This is called via the call combiner, so access to calld is synchronized.
void CallData::FailPendingBatchInCallCombiner(void* arg, grpc_error* error) {
  grpc_transport_stream_op_batch* batch =
      static_cast<grpc_transport_stream_op_batch*>(arg);
  CallData* calld = static_cast<CallData*>(batch->handler_private.extra_arg);
  // Note: This will release the call combiner.
  grpc_transport_stream_op_batch_finish_with_failure(
      batch, GRPC_ERROR_REF(error), calld->call_combiner_);
}

// This is called via the call combiner, so access to calld is synchronized.
void CallData::PendingBatchesFail(
    grpc_call_element* elem, grpc_error* error,
    YieldCallCombinerPredicate yield_call_combiner_predicate) {
  GPR_ASSERT(error != GRPC_ERROR_NONE);
  if (grpc_client_channel_call_trace.enabled()) {
    size_t num_batches = 0;
    for (size_t i = 0; i < GPR_ARRAY_SIZE(pending_batches_); ++i) {
      if (pending_batches_[i].batch != nullptr) ++num_batches;
    }
    gpr_log(GPR_INFO,
            "chand=%p calld=%p: failing %" PRIuPTR " pending batches: %s",
            elem->channel_data, this, num_batches, grpc_error_string(error));
  }
  CallCombinerClosureList closures;
  for (size_t i = 0; i < GPR_ARRAY_SIZE(pending_batches_); ++i) {
    PendingBatch* pending = &pending_batches_[i];
    grpc_transport_stream_op_batch* batch = pending->batch;
    if (batch != nullptr) {
      if (batch->recv_trailing_metadata) {
        MaybeInjectRecvTrailingMetadataReadyForLoadBalancingPolicy(pick_.pick,
                                                                   batch);
      }
      batch->handler_private.extra_arg = this;
      GRPC_CLOSURE_INIT(&batch->handler_private.closure,
                        FailPendingBatchInCallCombiner, batch,
                        grpc_schedule_on_exec_ctx);
      closures.Add(&batch->handler_private.closure, GRPC_ERROR_REF(error),
                   "PendingBatchesFail");
      PendingBatchClear(pending);
    }
  }
  if (yield_call_combiner_predicate(closures)) {
    closures.RunClosures(call_combiner_);
  } else {
    closures.RunClosuresWithoutYielding(call_combiner_);
  }
  GRPC_ERROR_UNREF(error);
}

// This is called via the call combiner, so access to calld is synchronized.
void CallData::ResumePendingBatchInCallCombiner(void* arg,
                                                grpc_error* ignored) {
  grpc_transport_stream_op_batch* batch =
      static_cast<grpc_transport_stream_op_batch*>(arg);
  SubchannelCall* subchannel_call =
      static_cast<SubchannelCall*>(batch->handler_private.extra_arg);
  // Note: This will release the call combiner.
  subchannel_call->StartTransportStreamOpBatch(batch);
}

// This is called via the call combiner, so access to calld is synchronized.
void CallData::PendingBatchesResume(grpc_call_element* elem) {
  ChannelData* chand = static_cast<ChannelData*>(elem->channel_data);
  if (enable_retries_) {
    StartRetriableSubchannelBatches(elem, GRPC_ERROR_NONE);
    return;
  }
  // Retries not enabled; send down batches as-is.
  if (grpc_client_channel_call_trace.enabled()) {
    size_t num_batches = 0;
    for (size_t i = 0; i < GPR_ARRAY_SIZE(pending_batches_); ++i) {
      if (pending_batches_[i].batch != nullptr) ++num_batches;
    }
    gpr_log(GPR_INFO,
            "chand=%p calld=%p: starting %" PRIuPTR
            " pending batches on subchannel_call=%p",
            chand, this, num_batches, subchannel_call_.get());
  }
  CallCombinerClosureList closures;
  for (size_t i = 0; i < GPR_ARRAY_SIZE(pending_batches_); ++i) {
    PendingBatch* pending = &pending_batches_[i];
    grpc_transport_stream_op_batch* batch = pending->batch;
    if (batch != nullptr) {
      if (batch->recv_trailing_metadata) {
        MaybeInjectRecvTrailingMetadataReadyForLoadBalancingPolicy(pick_.pick,
                                                                   batch);
      }
      batch->handler_private.extra_arg = subchannel_call_.get();
      GRPC_CLOSURE_INIT(&batch->handler_private.closure,
                        ResumePendingBatchInCallCombiner, batch,
                        grpc_schedule_on_exec_ctx);
      closures.Add(&batch->handler_private.closure, GRPC_ERROR_NONE,
                   "PendingBatchesResume");
      PendingBatchClear(pending);
    }
  }
  // Note: This will release the call combiner.
  closures.RunClosures(call_combiner_);
}

template <typename Predicate>
CallData::PendingBatch* CallData::PendingBatchFind(grpc_call_element* elem,
                                                   const char* log_message,
                                                   Predicate predicate) {
  ChannelData* chand = static_cast<ChannelData*>(elem->channel_data);
  for (size_t i = 0; i < GPR_ARRAY_SIZE(pending_batches_); ++i) {
    PendingBatch* pending = &pending_batches_[i];
    grpc_transport_stream_op_batch* batch = pending->batch;
    if (batch != nullptr && predicate(batch)) {
      if (grpc_client_channel_call_trace.enabled()) {
        gpr_log(GPR_INFO,
                "chand=%p calld=%p: %s pending batch at index %" PRIuPTR, chand,
                this, log_message, i);
      }
      return pending;
    }
  }
  return nullptr;
}

//
// retry code
//

void CallData::RetryCommit(grpc_call_element* elem,
                           SubchannelCallRetryState* retry_state) {
  ChannelData* chand = static_cast<ChannelData*>(elem->channel_data);
  if (retry_committed_) return;
  retry_committed_ = true;
  if (grpc_client_channel_call_trace.enabled()) {
    gpr_log(GPR_INFO, "chand=%p calld=%p: committing retries", chand, this);
  }
  if (retry_state != nullptr) {
    FreeCachedSendOpDataAfterCommit(elem, retry_state);
  }
}

void CallData::DoRetry(grpc_call_element* elem,
                       SubchannelCallRetryState* retry_state,
                       grpc_millis server_pushback_ms) {
  ChannelData* chand = static_cast<ChannelData*>(elem->channel_data);
<<<<<<< HEAD
  call_data* calld = static_cast<call_data*>(elem->call_data);
  GPR_ASSERT(calld->method_params != nullptr);
  const auto* retry_policy = calld->method_params->retry_policy();
=======
  GPR_ASSERT(method_params_ != nullptr);
  const ClientChannelMethodParams::RetryPolicy* retry_policy =
      method_params_->retry_policy();
>>>>>>> c827d1e1
  GPR_ASSERT(retry_policy != nullptr);
  // Reset subchannel call and connected subchannel.
  subchannel_call_.reset();
  pick_.pick.connected_subchannel.reset();
  // Compute backoff delay.
  grpc_millis next_attempt_time;
  if (server_pushback_ms >= 0) {
    next_attempt_time = grpc_core::ExecCtx::Get()->Now() + server_pushback_ms;
    last_attempt_got_server_pushback_ = true;
  } else {
    if (num_attempts_completed_ == 1 || last_attempt_got_server_pushback_) {
      retry_backoff_.Init(
          BackOff::Options()
              .set_initial_backoff(retry_policy->initial_backoff)
              .set_multiplier(retry_policy->backoff_multiplier)
              .set_jitter(RETRY_BACKOFF_JITTER)
              .set_max_backoff(retry_policy->max_backoff));
      last_attempt_got_server_pushback_ = false;
    }
    next_attempt_time = retry_backoff_->NextAttemptTime();
  }
  if (grpc_client_channel_call_trace.enabled()) {
    gpr_log(GPR_INFO,
            "chand=%p calld=%p: retrying failed call in %" PRId64 " ms", chand,
            this, next_attempt_time - grpc_core::ExecCtx::Get()->Now());
  }
  // Schedule retry after computed delay.
  GRPC_CLOSURE_INIT(&pick_closure_, StartPickLocked, elem,
                    grpc_combiner_scheduler(chand->data_plane_combiner()));
  grpc_timer_init(&retry_timer_, next_attempt_time, &pick_closure_);
  // Update bookkeeping.
  if (retry_state != nullptr) retry_state->retry_dispatched = true;
}

bool CallData::MaybeRetry(grpc_call_element* elem,
                          SubchannelCallBatchData* batch_data,
                          grpc_status_code status,
                          grpc_mdelem* server_pushback_md) {
  ChannelData* chand = static_cast<ChannelData*>(elem->channel_data);
  // Get retry policy.
<<<<<<< HEAD
  if (calld->method_params == nullptr) return false;
  const auto* retry_policy = calld->method_params->retry_policy();
=======
  if (method_params_ == nullptr) return false;
  const ClientChannelMethodParams::RetryPolicy* retry_policy =
      method_params_->retry_policy();
>>>>>>> c827d1e1
  if (retry_policy == nullptr) return false;
  // If we've already dispatched a retry from this call, return true.
  // This catches the case where the batch has multiple callbacks
  // (i.e., it includes either recv_message or recv_initial_metadata).
  SubchannelCallRetryState* retry_state = nullptr;
  if (batch_data != nullptr) {
    retry_state = static_cast<SubchannelCallRetryState*>(
        batch_data->subchannel_call->GetParentData());
    if (retry_state->retry_dispatched) {
      if (grpc_client_channel_call_trace.enabled()) {
        gpr_log(GPR_INFO, "chand=%p calld=%p: retry already dispatched", chand,
                this);
      }
      return true;
    }
  }
  // Check status.
  if (GPR_LIKELY(status == GRPC_STATUS_OK)) {
    if (retry_throttle_data_ != nullptr) {
      retry_throttle_data_->RecordSuccess();
    }
    if (grpc_client_channel_call_trace.enabled()) {
      gpr_log(GPR_INFO, "chand=%p calld=%p: call succeeded", chand, this);
    }
    return false;
  }
  // Status is not OK.  Check whether the status is retryable.
  if (!retry_policy->retryable_status_codes.Contains(status)) {
    if (grpc_client_channel_call_trace.enabled()) {
      gpr_log(GPR_INFO,
              "chand=%p calld=%p: status %s not configured as retryable", chand,
              this, grpc_status_code_to_string(status));
    }
    return false;
  }
  // Record the failure and check whether retries are throttled.
  // Note that it's important for this check to come after the status
  // code check above, since we should only record failures whose statuses
  // match the configured retryable status codes, so that we don't count
  // things like failures due to malformed requests (INVALID_ARGUMENT).
  // Conversely, it's important for this to come before the remaining
  // checks, so that we don't fail to record failures due to other factors.
  if (retry_throttle_data_ != nullptr &&
      !retry_throttle_data_->RecordFailure()) {
    if (grpc_client_channel_call_trace.enabled()) {
      gpr_log(GPR_INFO, "chand=%p calld=%p: retries throttled", chand, this);
    }
    return false;
  }
  // Check whether the call is committed.
  if (retry_committed_) {
    if (grpc_client_channel_call_trace.enabled()) {
      gpr_log(GPR_INFO, "chand=%p calld=%p: retries already committed", chand,
              this);
    }
    return false;
  }
  // Check whether we have retries remaining.
  ++num_attempts_completed_;
  if (num_attempts_completed_ >= retry_policy->max_attempts) {
    if (grpc_client_channel_call_trace.enabled()) {
      gpr_log(GPR_INFO, "chand=%p calld=%p: exceeded %d retry attempts", chand,
              this, retry_policy->max_attempts);
    }
    return false;
  }
  // If the call was cancelled from the surface, don't retry.
  if (cancel_error_ != GRPC_ERROR_NONE) {
    if (grpc_client_channel_call_trace.enabled()) {
      gpr_log(GPR_INFO,
              "chand=%p calld=%p: call cancelled from surface, not retrying",
              chand, this);
    }
    return false;
  }
  // Check server push-back.
  grpc_millis server_pushback_ms = -1;
  if (server_pushback_md != nullptr) {
    // If the value is "-1" or any other unparseable string, we do not retry.
    uint32_t ms;
    if (!grpc_parse_slice_to_uint32(GRPC_MDVALUE(*server_pushback_md), &ms)) {
      if (grpc_client_channel_call_trace.enabled()) {
        gpr_log(GPR_INFO,
                "chand=%p calld=%p: not retrying due to server push-back",
                chand, this);
      }
      return false;
    } else {
      if (grpc_client_channel_call_trace.enabled()) {
        gpr_log(GPR_INFO, "chand=%p calld=%p: server push-back: retry in %u ms",
                chand, this, ms);
      }
      server_pushback_ms = (grpc_millis)ms;
    }
  }
  DoRetry(elem, retry_state, server_pushback_ms);
  return true;
}

//
// CallData::SubchannelCallBatchData
//

CallData::SubchannelCallBatchData* CallData::SubchannelCallBatchData::Create(
    grpc_call_element* elem, int refcount, bool set_on_complete) {
  CallData* calld = static_cast<CallData*>(elem->call_data);
  SubchannelCallBatchData* batch_data =
      new (gpr_arena_alloc(calld->arena_, sizeof(*batch_data)))
          SubchannelCallBatchData(elem, calld, refcount, set_on_complete);
  return batch_data;
}

CallData::SubchannelCallBatchData::SubchannelCallBatchData(
    grpc_call_element* elem, CallData* calld, int refcount,
    bool set_on_complete)
    : elem(elem), subchannel_call(calld->subchannel_call_) {
  SubchannelCallRetryState* retry_state =
      static_cast<SubchannelCallRetryState*>(
          calld->subchannel_call_->GetParentData());
  batch.payload = &retry_state->batch_payload;
  gpr_ref_init(&refs, refcount);
  if (set_on_complete) {
    GRPC_CLOSURE_INIT(&on_complete, CallData::OnComplete, this,
                      grpc_schedule_on_exec_ctx);
    batch.on_complete = &on_complete;
  }
  GRPC_CALL_STACK_REF(calld->owning_call_, "batch_data");
}

void CallData::SubchannelCallBatchData::Destroy() {
  SubchannelCallRetryState* retry_state =
      static_cast<SubchannelCallRetryState*>(subchannel_call->GetParentData());
  if (batch.send_initial_metadata) {
    grpc_metadata_batch_destroy(&retry_state->send_initial_metadata);
  }
  if (batch.send_trailing_metadata) {
    grpc_metadata_batch_destroy(&retry_state->send_trailing_metadata);
  }
  if (batch.recv_initial_metadata) {
    grpc_metadata_batch_destroy(&retry_state->recv_initial_metadata);
  }
  if (batch.recv_trailing_metadata) {
    grpc_metadata_batch_destroy(&retry_state->recv_trailing_metadata);
  }
  subchannel_call.reset();
  CallData* calld = static_cast<CallData*>(elem->call_data);
  GRPC_CALL_STACK_UNREF(calld->owning_call_, "batch_data");
}

//
// recv_initial_metadata callback handling
//

void CallData::InvokeRecvInitialMetadataCallback(void* arg, grpc_error* error) {
  SubchannelCallBatchData* batch_data =
      static_cast<SubchannelCallBatchData*>(arg);
  CallData* calld = static_cast<CallData*>(batch_data->elem->call_data);
  // Find pending batch.
  PendingBatch* pending = calld->PendingBatchFind(
      batch_data->elem, "invoking recv_initial_metadata_ready for",
      [](grpc_transport_stream_op_batch* batch) {
        return batch->recv_initial_metadata &&
               batch->payload->recv_initial_metadata
                       .recv_initial_metadata_ready != nullptr;
      });
  GPR_ASSERT(pending != nullptr);
  // Return metadata.
  SubchannelCallRetryState* retry_state =
      static_cast<SubchannelCallRetryState*>(
          batch_data->subchannel_call->GetParentData());
  grpc_metadata_batch_move(
      &retry_state->recv_initial_metadata,
      pending->batch->payload->recv_initial_metadata.recv_initial_metadata);
  // Update bookkeeping.
  // Note: Need to do this before invoking the callback, since invoking
  // the callback will result in yielding the call combiner.
  grpc_closure* recv_initial_metadata_ready =
      pending->batch->payload->recv_initial_metadata
          .recv_initial_metadata_ready;
  pending->batch->payload->recv_initial_metadata.recv_initial_metadata_ready =
      nullptr;
  calld->MaybeClearPendingBatch(batch_data->elem, pending);
  batch_data->Unref();
  // Invoke callback.
  GRPC_CLOSURE_RUN(recv_initial_metadata_ready, GRPC_ERROR_REF(error));
}

void CallData::RecvInitialMetadataReady(void* arg, grpc_error* error) {
  SubchannelCallBatchData* batch_data =
      static_cast<SubchannelCallBatchData*>(arg);
  grpc_call_element* elem = batch_data->elem;
  ChannelData* chand = static_cast<ChannelData*>(elem->channel_data);
  CallData* calld = static_cast<CallData*>(elem->call_data);
  if (grpc_client_channel_call_trace.enabled()) {
    gpr_log(GPR_INFO,
            "chand=%p calld=%p: got recv_initial_metadata_ready, error=%s",
            chand, calld, grpc_error_string(error));
  }
  SubchannelCallRetryState* retry_state =
      static_cast<SubchannelCallRetryState*>(
          batch_data->subchannel_call->GetParentData());
  retry_state->completed_recv_initial_metadata = true;
  // If a retry was already dispatched, then we're not going to use the
  // result of this recv_initial_metadata op, so do nothing.
  if (retry_state->retry_dispatched) {
    GRPC_CALL_COMBINER_STOP(
        calld->call_combiner_,
        "recv_initial_metadata_ready after retry dispatched");
    return;
  }
  // If we got an error or a Trailers-Only response and have not yet gotten
  // the recv_trailing_metadata_ready callback, then defer propagating this
  // callback back to the surface.  We can evaluate whether to retry when
  // recv_trailing_metadata comes back.
  if (GPR_UNLIKELY((retry_state->trailing_metadata_available ||
                    error != GRPC_ERROR_NONE) &&
                   !retry_state->completed_recv_trailing_metadata)) {
    if (grpc_client_channel_call_trace.enabled()) {
      gpr_log(GPR_INFO,
              "chand=%p calld=%p: deferring recv_initial_metadata_ready "
              "(Trailers-Only)",
              chand, calld);
    }
    retry_state->recv_initial_metadata_ready_deferred_batch = batch_data;
    retry_state->recv_initial_metadata_error = GRPC_ERROR_REF(error);
    if (!retry_state->started_recv_trailing_metadata) {
      // recv_trailing_metadata not yet started by application; start it
      // ourselves to get status.
      calld->StartInternalRecvTrailingMetadata(elem);
    } else {
      GRPC_CALL_COMBINER_STOP(
          calld->call_combiner_,
          "recv_initial_metadata_ready trailers-only or error");
    }
    return;
  }
  // Received valid initial metadata, so commit the call.
  calld->RetryCommit(elem, retry_state);
  // Invoke the callback to return the result to the surface.
  // Manually invoking a callback function; it does not take ownership of error.
  calld->InvokeRecvInitialMetadataCallback(batch_data, error);
}

//
// recv_message callback handling
//

void CallData::InvokeRecvMessageCallback(void* arg, grpc_error* error) {
  SubchannelCallBatchData* batch_data =
      static_cast<SubchannelCallBatchData*>(arg);
  CallData* calld = static_cast<CallData*>(batch_data->elem->call_data);
  // Find pending op.
  PendingBatch* pending = calld->PendingBatchFind(
      batch_data->elem, "invoking recv_message_ready for",
      [](grpc_transport_stream_op_batch* batch) {
        return batch->recv_message &&
               batch->payload->recv_message.recv_message_ready != nullptr;
      });
  GPR_ASSERT(pending != nullptr);
  // Return payload.
  SubchannelCallRetryState* retry_state =
      static_cast<SubchannelCallRetryState*>(
          batch_data->subchannel_call->GetParentData());
  *pending->batch->payload->recv_message.recv_message =
      std::move(retry_state->recv_message);
  // Update bookkeeping.
  // Note: Need to do this before invoking the callback, since invoking
  // the callback will result in yielding the call combiner.
  grpc_closure* recv_message_ready =
      pending->batch->payload->recv_message.recv_message_ready;
  pending->batch->payload->recv_message.recv_message_ready = nullptr;
  calld->MaybeClearPendingBatch(batch_data->elem, pending);
  batch_data->Unref();
  // Invoke callback.
  GRPC_CLOSURE_RUN(recv_message_ready, GRPC_ERROR_REF(error));
}

void CallData::RecvMessageReady(void* arg, grpc_error* error) {
  SubchannelCallBatchData* batch_data =
      static_cast<SubchannelCallBatchData*>(arg);
  grpc_call_element* elem = batch_data->elem;
  ChannelData* chand = static_cast<ChannelData*>(elem->channel_data);
  CallData* calld = static_cast<CallData*>(elem->call_data);
  if (grpc_client_channel_call_trace.enabled()) {
    gpr_log(GPR_INFO, "chand=%p calld=%p: got recv_message_ready, error=%s",
            chand, calld, grpc_error_string(error));
  }
  SubchannelCallRetryState* retry_state =
      static_cast<SubchannelCallRetryState*>(
          batch_data->subchannel_call->GetParentData());
  ++retry_state->completed_recv_message_count;
  // If a retry was already dispatched, then we're not going to use the
  // result of this recv_message op, so do nothing.
  if (retry_state->retry_dispatched) {
    GRPC_CALL_COMBINER_STOP(calld->call_combiner_,
                            "recv_message_ready after retry dispatched");
    return;
  }
  // If we got an error or the payload was nullptr and we have not yet gotten
  // the recv_trailing_metadata_ready callback, then defer propagating this
  // callback back to the surface.  We can evaluate whether to retry when
  // recv_trailing_metadata comes back.
  if (GPR_UNLIKELY(
          (retry_state->recv_message == nullptr || error != GRPC_ERROR_NONE) &&
          !retry_state->completed_recv_trailing_metadata)) {
    if (grpc_client_channel_call_trace.enabled()) {
      gpr_log(GPR_INFO,
              "chand=%p calld=%p: deferring recv_message_ready (nullptr "
              "message and recv_trailing_metadata pending)",
              chand, calld);
    }
    retry_state->recv_message_ready_deferred_batch = batch_data;
    retry_state->recv_message_error = GRPC_ERROR_REF(error);
    if (!retry_state->started_recv_trailing_metadata) {
      // recv_trailing_metadata not yet started by application; start it
      // ourselves to get status.
      calld->StartInternalRecvTrailingMetadata(elem);
    } else {
      GRPC_CALL_COMBINER_STOP(calld->call_combiner_, "recv_message_ready null");
    }
    return;
  }
  // Received a valid message, so commit the call.
  calld->RetryCommit(elem, retry_state);
  // Invoke the callback to return the result to the surface.
  // Manually invoking a callback function; it does not take ownership of error.
  calld->InvokeRecvMessageCallback(batch_data, error);
}

//
// recv_trailing_metadata handling
//

void CallData::GetCallStatus(grpc_call_element* elem,
                             grpc_metadata_batch* md_batch, grpc_error* error,
                             grpc_status_code* status,
                             grpc_mdelem** server_pushback_md) {
  if (error != GRPC_ERROR_NONE) {
    grpc_error_get_status(error, deadline_, status, nullptr, nullptr, nullptr);
  } else {
    GPR_ASSERT(md_batch->idx.named.grpc_status != nullptr);
    *status =
        grpc_get_status_code_from_metadata(md_batch->idx.named.grpc_status->md);
    if (server_pushback_md != nullptr &&
        md_batch->idx.named.grpc_retry_pushback_ms != nullptr) {
      *server_pushback_md = &md_batch->idx.named.grpc_retry_pushback_ms->md;
    }
  }
  GRPC_ERROR_UNREF(error);
}

void CallData::AddClosureForRecvTrailingMetadataReady(
    grpc_call_element* elem, SubchannelCallBatchData* batch_data,
    grpc_error* error, CallCombinerClosureList* closures) {
  // Find pending batch.
  PendingBatch* pending = PendingBatchFind(
      elem, "invoking recv_trailing_metadata for",
      [](grpc_transport_stream_op_batch* batch) {
        return batch->recv_trailing_metadata &&
               batch->payload->recv_trailing_metadata
                       .recv_trailing_metadata_ready != nullptr;
      });
  // If we generated the recv_trailing_metadata op internally via
  // StartInternalRecvTrailingMetadata(), then there will be no pending batch.
  if (pending == nullptr) {
    GRPC_ERROR_UNREF(error);
    return;
  }
  // Return metadata.
  SubchannelCallRetryState* retry_state =
      static_cast<SubchannelCallRetryState*>(
          batch_data->subchannel_call->GetParentData());
  grpc_metadata_batch_move(
      &retry_state->recv_trailing_metadata,
      pending->batch->payload->recv_trailing_metadata.recv_trailing_metadata);
  // Add closure.
  closures->Add(pending->batch->payload->recv_trailing_metadata
                    .recv_trailing_metadata_ready,
                error, "recv_trailing_metadata_ready for pending batch");
  // Update bookkeeping.
  pending->batch->payload->recv_trailing_metadata.recv_trailing_metadata_ready =
      nullptr;
  MaybeClearPendingBatch(elem, pending);
}

void CallData::AddClosuresForDeferredRecvCallbacks(
    SubchannelCallBatchData* batch_data, SubchannelCallRetryState* retry_state,
    CallCombinerClosureList* closures) {
  if (batch_data->batch.recv_trailing_metadata) {
    // Add closure for deferred recv_initial_metadata_ready.
    if (GPR_UNLIKELY(retry_state->recv_initial_metadata_ready_deferred_batch !=
                     nullptr)) {
      GRPC_CLOSURE_INIT(&retry_state->recv_initial_metadata_ready,
                        InvokeRecvInitialMetadataCallback,
                        retry_state->recv_initial_metadata_ready_deferred_batch,
                        grpc_schedule_on_exec_ctx);
      closures->Add(&retry_state->recv_initial_metadata_ready,
                    retry_state->recv_initial_metadata_error,
                    "resuming recv_initial_metadata_ready");
      retry_state->recv_initial_metadata_ready_deferred_batch = nullptr;
    }
    // Add closure for deferred recv_message_ready.
    if (GPR_UNLIKELY(retry_state->recv_message_ready_deferred_batch !=
                     nullptr)) {
      GRPC_CLOSURE_INIT(&retry_state->recv_message_ready,
                        InvokeRecvMessageCallback,
                        retry_state->recv_message_ready_deferred_batch,
                        grpc_schedule_on_exec_ctx);
      closures->Add(&retry_state->recv_message_ready,
                    retry_state->recv_message_error,
                    "resuming recv_message_ready");
      retry_state->recv_message_ready_deferred_batch = nullptr;
    }
  }
}

bool CallData::PendingBatchIsUnstarted(PendingBatch* pending,
                                       SubchannelCallRetryState* retry_state) {
  if (pending->batch == nullptr || pending->batch->on_complete == nullptr) {
    return false;
  }
  if (pending->batch->send_initial_metadata &&
      !retry_state->started_send_initial_metadata) {
    return true;
  }
  if (pending->batch->send_message &&
      retry_state->started_send_message_count < send_messages_.size()) {
    return true;
  }
  if (pending->batch->send_trailing_metadata &&
      !retry_state->started_send_trailing_metadata) {
    return true;
  }
  return false;
}

void CallData::AddClosuresToFailUnstartedPendingBatches(
    grpc_call_element* elem, SubchannelCallRetryState* retry_state,
    grpc_error* error, CallCombinerClosureList* closures) {
  ChannelData* chand = static_cast<ChannelData*>(elem->channel_data);
  for (size_t i = 0; i < GPR_ARRAY_SIZE(pending_batches_); ++i) {
    PendingBatch* pending = &pending_batches_[i];
    if (PendingBatchIsUnstarted(pending, retry_state)) {
      if (grpc_client_channel_call_trace.enabled()) {
        gpr_log(GPR_INFO,
                "chand=%p calld=%p: failing unstarted pending batch at index "
                "%" PRIuPTR,
                chand, this, i);
      }
      closures->Add(pending->batch->on_complete, GRPC_ERROR_REF(error),
                    "failing on_complete for pending batch");
      pending->batch->on_complete = nullptr;
      MaybeClearPendingBatch(elem, pending);
    }
  }
  GRPC_ERROR_UNREF(error);
}

void CallData::RunClosuresForCompletedCall(SubchannelCallBatchData* batch_data,
                                           grpc_error* error) {
  grpc_call_element* elem = batch_data->elem;
  SubchannelCallRetryState* retry_state =
      static_cast<SubchannelCallRetryState*>(
          batch_data->subchannel_call->GetParentData());
  // Construct list of closures to execute.
  CallCombinerClosureList closures;
  // First, add closure for recv_trailing_metadata_ready.
  AddClosureForRecvTrailingMetadataReady(elem, batch_data,
                                         GRPC_ERROR_REF(error), &closures);
  // If there are deferred recv_initial_metadata_ready or recv_message_ready
  // callbacks, add them to closures.
  AddClosuresForDeferredRecvCallbacks(batch_data, retry_state, &closures);
  // Add closures to fail any pending batches that have not yet been started.
  AddClosuresToFailUnstartedPendingBatches(elem, retry_state,
                                           GRPC_ERROR_REF(error), &closures);
  // Don't need batch_data anymore.
  batch_data->Unref();
  // Schedule all of the closures identified above.
  // Note: This will release the call combiner.
  closures.RunClosures(call_combiner_);
  GRPC_ERROR_UNREF(error);
}

void CallData::RecvTrailingMetadataReady(void* arg, grpc_error* error) {
  SubchannelCallBatchData* batch_data =
      static_cast<SubchannelCallBatchData*>(arg);
  grpc_call_element* elem = batch_data->elem;
  ChannelData* chand = static_cast<ChannelData*>(elem->channel_data);
  CallData* calld = static_cast<CallData*>(elem->call_data);
  if (grpc_client_channel_call_trace.enabled()) {
    gpr_log(GPR_INFO,
            "chand=%p calld=%p: got recv_trailing_metadata_ready, error=%s",
            chand, calld, grpc_error_string(error));
  }
  SubchannelCallRetryState* retry_state =
      static_cast<SubchannelCallRetryState*>(
          batch_data->subchannel_call->GetParentData());
  retry_state->completed_recv_trailing_metadata = true;
  // Get the call's status and check for server pushback metadata.
  grpc_status_code status = GRPC_STATUS_OK;
  grpc_mdelem* server_pushback_md = nullptr;
  grpc_metadata_batch* md_batch =
      batch_data->batch.payload->recv_trailing_metadata.recv_trailing_metadata;
  calld->GetCallStatus(elem, md_batch, GRPC_ERROR_REF(error), &status,
                       &server_pushback_md);
  if (grpc_client_channel_call_trace.enabled()) {
    gpr_log(GPR_INFO, "chand=%p calld=%p: call finished, status=%s", chand,
            calld, grpc_status_code_to_string(status));
  }
  // Check if we should retry.
  if (calld->MaybeRetry(elem, batch_data, status, server_pushback_md)) {
    // Unref batch_data for deferred recv_initial_metadata_ready or
    // recv_message_ready callbacks, if any.
    if (retry_state->recv_initial_metadata_ready_deferred_batch != nullptr) {
      batch_data->Unref();
      GRPC_ERROR_UNREF(retry_state->recv_initial_metadata_error);
    }
    if (retry_state->recv_message_ready_deferred_batch != nullptr) {
      batch_data->Unref();
      GRPC_ERROR_UNREF(retry_state->recv_message_error);
    }
    batch_data->Unref();
    return;
  }
  // Not retrying, so commit the call.
  calld->RetryCommit(elem, retry_state);
  // Run any necessary closures.
  calld->RunClosuresForCompletedCall(batch_data, GRPC_ERROR_REF(error));
}

//
// on_complete callback handling
//

void CallData::AddClosuresForCompletedPendingBatch(
    grpc_call_element* elem, SubchannelCallBatchData* batch_data,
    SubchannelCallRetryState* retry_state, grpc_error* error,
    CallCombinerClosureList* closures) {
  PendingBatch* pending = PendingBatchFind(
      elem, "completed", [batch_data](grpc_transport_stream_op_batch* batch) {
        // Match the pending batch with the same set of send ops as the
        // subchannel batch we've just completed.
        return batch->on_complete != nullptr &&
               batch_data->batch.send_initial_metadata ==
                   batch->send_initial_metadata &&
               batch_data->batch.send_message == batch->send_message &&
               batch_data->batch.send_trailing_metadata ==
                   batch->send_trailing_metadata;
      });
  // If batch_data is a replay batch, then there will be no pending
  // batch to complete.
  if (pending == nullptr) {
    GRPC_ERROR_UNREF(error);
    return;
  }
  // Add closure.
  closures->Add(pending->batch->on_complete, error,
                "on_complete for pending batch");
  pending->batch->on_complete = nullptr;
  MaybeClearPendingBatch(elem, pending);
}

void CallData::AddClosuresForReplayOrPendingSendOps(
    grpc_call_element* elem, SubchannelCallBatchData* batch_data,
    SubchannelCallRetryState* retry_state, CallCombinerClosureList* closures) {
  ChannelData* chand = static_cast<ChannelData*>(elem->channel_data);
  bool have_pending_send_message_ops =
      retry_state->started_send_message_count < send_messages_.size();
  bool have_pending_send_trailing_metadata_op =
      seen_send_trailing_metadata_ &&
      !retry_state->started_send_trailing_metadata;
  if (!have_pending_send_message_ops &&
      !have_pending_send_trailing_metadata_op) {
    for (size_t i = 0; i < GPR_ARRAY_SIZE(pending_batches_); ++i) {
      PendingBatch* pending = &pending_batches_[i];
      grpc_transport_stream_op_batch* batch = pending->batch;
      if (batch == nullptr || pending->send_ops_cached) continue;
      if (batch->send_message) have_pending_send_message_ops = true;
      if (batch->send_trailing_metadata) {
        have_pending_send_trailing_metadata_op = true;
      }
    }
  }
  if (have_pending_send_message_ops || have_pending_send_trailing_metadata_op) {
    if (grpc_client_channel_call_trace.enabled()) {
      gpr_log(GPR_INFO,
              "chand=%p calld=%p: starting next batch for pending send op(s)",
              chand, this);
    }
    GRPC_CLOSURE_INIT(&batch_data->batch.handler_private.closure,
                      StartRetriableSubchannelBatches, elem,
                      grpc_schedule_on_exec_ctx);
    closures->Add(&batch_data->batch.handler_private.closure, GRPC_ERROR_NONE,
                  "starting next batch for send_* op(s)");
  }
}

void CallData::OnComplete(void* arg, grpc_error* error) {
  SubchannelCallBatchData* batch_data =
      static_cast<SubchannelCallBatchData*>(arg);
  grpc_call_element* elem = batch_data->elem;
  ChannelData* chand = static_cast<ChannelData*>(elem->channel_data);
  CallData* calld = static_cast<CallData*>(elem->call_data);
  if (grpc_client_channel_call_trace.enabled()) {
    char* batch_str = grpc_transport_stream_op_batch_string(&batch_data->batch);
    gpr_log(GPR_INFO, "chand=%p calld=%p: got on_complete, error=%s, batch=%s",
            chand, calld, grpc_error_string(error), batch_str);
    gpr_free(batch_str);
  }
  SubchannelCallRetryState* retry_state =
      static_cast<SubchannelCallRetryState*>(
          batch_data->subchannel_call->GetParentData());
  // Update bookkeeping in retry_state.
  if (batch_data->batch.send_initial_metadata) {
    retry_state->completed_send_initial_metadata = true;
  }
  if (batch_data->batch.send_message) {
    ++retry_state->completed_send_message_count;
  }
  if (batch_data->batch.send_trailing_metadata) {
    retry_state->completed_send_trailing_metadata = true;
  }
  // If the call is committed, free cached data for send ops that we've just
  // completed.
  if (calld->retry_committed_) {
    calld->FreeCachedSendOpDataForCompletedBatch(elem, batch_data, retry_state);
  }
  // Construct list of closures to execute.
  CallCombinerClosureList closures;
  // If a retry was already dispatched, that means we saw
  // recv_trailing_metadata before this, so we do nothing here.
  // Otherwise, invoke the callback to return the result to the surface.
  if (!retry_state->retry_dispatched) {
    // Add closure for the completed pending batch, if any.
    calld->AddClosuresForCompletedPendingBatch(
        elem, batch_data, retry_state, GRPC_ERROR_REF(error), &closures);
    // If needed, add a callback to start any replay or pending send ops on
    // the subchannel call.
    if (!retry_state->completed_recv_trailing_metadata) {
      calld->AddClosuresForReplayOrPendingSendOps(elem, batch_data, retry_state,
                                                  &closures);
    }
  }
  // Track number of pending subchannel send batches and determine if this
  // was the last one.
  --calld->num_pending_retriable_subchannel_send_batches_;
  const bool last_send_batch_complete =
      calld->num_pending_retriable_subchannel_send_batches_ == 0;
  // Don't need batch_data anymore.
  batch_data->Unref();
  // Schedule all of the closures identified above.
  // Note: This yeilds the call combiner.
  closures.RunClosures(calld->call_combiner_);
  // If this was the last subchannel send batch, unref the call stack.
  if (last_send_batch_complete) {
    GRPC_CALL_STACK_UNREF(calld->owning_call_, "subchannel_send_batches");
  }
}

//
// subchannel batch construction
//

void CallData::StartBatchInCallCombiner(void* arg, grpc_error* ignored) {
  grpc_transport_stream_op_batch* batch =
      static_cast<grpc_transport_stream_op_batch*>(arg);
  SubchannelCall* subchannel_call =
      static_cast<SubchannelCall*>(batch->handler_private.extra_arg);
  // Note: This will release the call combiner.
  subchannel_call->StartTransportStreamOpBatch(batch);
}

void CallData::AddClosureForSubchannelBatch(
    grpc_call_element* elem, grpc_transport_stream_op_batch* batch,
    CallCombinerClosureList* closures) {
  ChannelData* chand = static_cast<ChannelData*>(elem->channel_data);
  batch->handler_private.extra_arg = subchannel_call_.get();
  GRPC_CLOSURE_INIT(&batch->handler_private.closure, StartBatchInCallCombiner,
                    batch, grpc_schedule_on_exec_ctx);
  if (grpc_client_channel_call_trace.enabled()) {
    char* batch_str = grpc_transport_stream_op_batch_string(batch);
    gpr_log(GPR_INFO, "chand=%p calld=%p: starting subchannel batch: %s", chand,
            this, batch_str);
    gpr_free(batch_str);
  }
  closures->Add(&batch->handler_private.closure, GRPC_ERROR_NONE,
                "start_subchannel_batch");
}

void CallData::AddRetriableSendInitialMetadataOp(
    SubchannelCallRetryState* retry_state,
    SubchannelCallBatchData* batch_data) {
  // Maps the number of retries to the corresponding metadata value slice.
  static const grpc_slice* retry_count_strings[] = {
      &GRPC_MDSTR_1, &GRPC_MDSTR_2, &GRPC_MDSTR_3, &GRPC_MDSTR_4};
  // We need to make a copy of the metadata batch for each attempt, since
  // the filters in the subchannel stack may modify this batch, and we don't
  // want those modifications to be passed forward to subsequent attempts.
  //
  // If we've already completed one or more attempts, add the
  // grpc-retry-attempts header.
  retry_state->send_initial_metadata_storage = static_cast<grpc_linked_mdelem*>(
      gpr_arena_alloc(arena_, sizeof(grpc_linked_mdelem) *
                                  (send_initial_metadata_.list.count +
                                   (num_attempts_completed_ > 0))));
  grpc_metadata_batch_copy(&send_initial_metadata_,
                           &retry_state->send_initial_metadata,
                           retry_state->send_initial_metadata_storage);
  if (GPR_UNLIKELY(retry_state->send_initial_metadata.idx.named
                       .grpc_previous_rpc_attempts != nullptr)) {
    grpc_metadata_batch_remove(&retry_state->send_initial_metadata,
                               retry_state->send_initial_metadata.idx.named
                                   .grpc_previous_rpc_attempts);
  }
  if (GPR_UNLIKELY(num_attempts_completed_ > 0)) {
    grpc_mdelem retry_md = grpc_mdelem_create(
        GRPC_MDSTR_GRPC_PREVIOUS_RPC_ATTEMPTS,
        *retry_count_strings[num_attempts_completed_ - 1], nullptr);
    grpc_error* error = grpc_metadata_batch_add_tail(
        &retry_state->send_initial_metadata,
        &retry_state
             ->send_initial_metadata_storage[send_initial_metadata_.list.count],
        retry_md);
    if (GPR_UNLIKELY(error != GRPC_ERROR_NONE)) {
      gpr_log(GPR_ERROR, "error adding retry metadata: %s",
              grpc_error_string(error));
      GPR_ASSERT(false);
    }
  }
  retry_state->started_send_initial_metadata = true;
  batch_data->batch.send_initial_metadata = true;
  batch_data->batch.payload->send_initial_metadata.send_initial_metadata =
      &retry_state->send_initial_metadata;
  batch_data->batch.payload->send_initial_metadata.send_initial_metadata_flags =
      send_initial_metadata_flags_;
  batch_data->batch.payload->send_initial_metadata.peer_string = peer_string_;
}

void CallData::AddRetriableSendMessageOp(grpc_call_element* elem,
                                         SubchannelCallRetryState* retry_state,
                                         SubchannelCallBatchData* batch_data) {
  ChannelData* chand = static_cast<ChannelData*>(elem->channel_data);
  if (grpc_client_channel_call_trace.enabled()) {
    gpr_log(GPR_INFO,
            "chand=%p calld=%p: starting calld->send_messages[%" PRIuPTR "]",
            chand, this, retry_state->started_send_message_count);
  }
  ByteStreamCache* cache =
      send_messages_[retry_state->started_send_message_count];
  ++retry_state->started_send_message_count;
  retry_state->send_message.Init(cache);
  batch_data->batch.send_message = true;
  batch_data->batch.payload->send_message.send_message.reset(
      retry_state->send_message.get());
}

void CallData::AddRetriableSendTrailingMetadataOp(
    SubchannelCallRetryState* retry_state,
    SubchannelCallBatchData* batch_data) {
  // We need to make a copy of the metadata batch for each attempt, since
  // the filters in the subchannel stack may modify this batch, and we don't
  // want those modifications to be passed forward to subsequent attempts.
  retry_state->send_trailing_metadata_storage =
      static_cast<grpc_linked_mdelem*>(gpr_arena_alloc(
          arena_,
          sizeof(grpc_linked_mdelem) * send_trailing_metadata_.list.count));
  grpc_metadata_batch_copy(&send_trailing_metadata_,
                           &retry_state->send_trailing_metadata,
                           retry_state->send_trailing_metadata_storage);
  retry_state->started_send_trailing_metadata = true;
  batch_data->batch.send_trailing_metadata = true;
  batch_data->batch.payload->send_trailing_metadata.send_trailing_metadata =
      &retry_state->send_trailing_metadata;
}

void CallData::AddRetriableRecvInitialMetadataOp(
    SubchannelCallRetryState* retry_state,
    SubchannelCallBatchData* batch_data) {
  retry_state->started_recv_initial_metadata = true;
  batch_data->batch.recv_initial_metadata = true;
  grpc_metadata_batch_init(&retry_state->recv_initial_metadata);
  batch_data->batch.payload->recv_initial_metadata.recv_initial_metadata =
      &retry_state->recv_initial_metadata;
  batch_data->batch.payload->recv_initial_metadata.trailing_metadata_available =
      &retry_state->trailing_metadata_available;
  GRPC_CLOSURE_INIT(&retry_state->recv_initial_metadata_ready,
                    RecvInitialMetadataReady, batch_data,
                    grpc_schedule_on_exec_ctx);
  batch_data->batch.payload->recv_initial_metadata.recv_initial_metadata_ready =
      &retry_state->recv_initial_metadata_ready;
}

void CallData::AddRetriableRecvMessageOp(SubchannelCallRetryState* retry_state,
                                         SubchannelCallBatchData* batch_data) {
  ++retry_state->started_recv_message_count;
  batch_data->batch.recv_message = true;
  batch_data->batch.payload->recv_message.recv_message =
      &retry_state->recv_message;
  GRPC_CLOSURE_INIT(&retry_state->recv_message_ready, RecvMessageReady,
                    batch_data, grpc_schedule_on_exec_ctx);
  batch_data->batch.payload->recv_message.recv_message_ready =
      &retry_state->recv_message_ready;
}

void CallData::AddRetriableRecvTrailingMetadataOp(
    SubchannelCallRetryState* retry_state,
    SubchannelCallBatchData* batch_data) {
  retry_state->started_recv_trailing_metadata = true;
  batch_data->batch.recv_trailing_metadata = true;
  grpc_metadata_batch_init(&retry_state->recv_trailing_metadata);
  batch_data->batch.payload->recv_trailing_metadata.recv_trailing_metadata =
      &retry_state->recv_trailing_metadata;
  batch_data->batch.payload->recv_trailing_metadata.collect_stats =
      &retry_state->collect_stats;
  GRPC_CLOSURE_INIT(&retry_state->recv_trailing_metadata_ready,
                    RecvTrailingMetadataReady, batch_data,
                    grpc_schedule_on_exec_ctx);
  batch_data->batch.payload->recv_trailing_metadata
      .recv_trailing_metadata_ready =
      &retry_state->recv_trailing_metadata_ready;
  MaybeInjectRecvTrailingMetadataReadyForLoadBalancingPolicy(
      pick_.pick, &batch_data->batch);
}

void CallData::StartInternalRecvTrailingMetadata(grpc_call_element* elem) {
  ChannelData* chand = static_cast<ChannelData*>(elem->channel_data);
  if (grpc_client_channel_call_trace.enabled()) {
    gpr_log(GPR_INFO,
            "chand=%p calld=%p: call failed but recv_trailing_metadata not "
            "started; starting it internally",
            chand, this);
  }
  SubchannelCallRetryState* retry_state =
      static_cast<SubchannelCallRetryState*>(subchannel_call_->GetParentData());
  // Create batch_data with 2 refs, since this batch will be unreffed twice:
  // once for the recv_trailing_metadata_ready callback when the subchannel
  // batch returns, and again when we actually get a recv_trailing_metadata
  // op from the surface.
  SubchannelCallBatchData* batch_data =
      SubchannelCallBatchData::Create(elem, 2, false /* set_on_complete */);
  AddRetriableRecvTrailingMetadataOp(retry_state, batch_data);
  retry_state->recv_trailing_metadata_internal_batch = batch_data;
  // Note: This will release the call combiner.
  subchannel_call_->StartTransportStreamOpBatch(&batch_data->batch);
}

// If there are any cached send ops that need to be replayed on the
// current subchannel call, creates and returns a new subchannel batch
// to replay those ops.  Otherwise, returns nullptr.
CallData::SubchannelCallBatchData*
CallData::MaybeCreateSubchannelBatchForReplay(
    grpc_call_element* elem, SubchannelCallRetryState* retry_state) {
  ChannelData* chand = static_cast<ChannelData*>(elem->channel_data);
  SubchannelCallBatchData* replay_batch_data = nullptr;
  // send_initial_metadata.
  if (seen_send_initial_metadata_ &&
      !retry_state->started_send_initial_metadata &&
      !pending_send_initial_metadata_) {
    if (grpc_client_channel_call_trace.enabled()) {
      gpr_log(GPR_INFO,
              "chand=%p calld=%p: replaying previously completed "
              "send_initial_metadata op",
              chand, this);
    }
    replay_batch_data =
        SubchannelCallBatchData::Create(elem, 1, true /* set_on_complete */);
    AddRetriableSendInitialMetadataOp(retry_state, replay_batch_data);
  }
  // send_message.
  // Note that we can only have one send_message op in flight at a time.
  if (retry_state->started_send_message_count < send_messages_.size() &&
      retry_state->started_send_message_count ==
          retry_state->completed_send_message_count &&
      !pending_send_message_) {
    if (grpc_client_channel_call_trace.enabled()) {
      gpr_log(GPR_INFO,
              "chand=%p calld=%p: replaying previously completed "
              "send_message op",
              chand, this);
    }
    if (replay_batch_data == nullptr) {
      replay_batch_data =
          SubchannelCallBatchData::Create(elem, 1, true /* set_on_complete */);
    }
    AddRetriableSendMessageOp(elem, retry_state, replay_batch_data);
  }
  // send_trailing_metadata.
  // Note that we only add this op if we have no more send_message ops
  // to start, since we can't send down any more send_message ops after
  // send_trailing_metadata.
  if (seen_send_trailing_metadata_ &&
      retry_state->started_send_message_count == send_messages_.size() &&
      !retry_state->started_send_trailing_metadata &&
      !pending_send_trailing_metadata_) {
    if (grpc_client_channel_call_trace.enabled()) {
      gpr_log(GPR_INFO,
              "chand=%p calld=%p: replaying previously completed "
              "send_trailing_metadata op",
              chand, this);
    }
    if (replay_batch_data == nullptr) {
      replay_batch_data =
          SubchannelCallBatchData::Create(elem, 1, true /* set_on_complete */);
    }
    AddRetriableSendTrailingMetadataOp(retry_state, replay_batch_data);
  }
  return replay_batch_data;
}

void CallData::AddSubchannelBatchesForPendingBatches(
    grpc_call_element* elem, SubchannelCallRetryState* retry_state,
    CallCombinerClosureList* closures) {
  for (size_t i = 0; i < GPR_ARRAY_SIZE(pending_batches_); ++i) {
    PendingBatch* pending = &pending_batches_[i];
    grpc_transport_stream_op_batch* batch = pending->batch;
    if (batch == nullptr) continue;
    // Skip any batch that either (a) has already been started on this
    // subchannel call or (b) we can't start yet because we're still
    // replaying send ops that need to be completed first.
    // TODO(roth): Note that if any one op in the batch can't be sent
    // yet due to ops that we're replaying, we don't start any of the ops
    // in the batch.  This is probably okay, but it could conceivably
    // lead to increased latency in some cases -- e.g., we could delay
    // starting a recv op due to it being in the same batch with a send
    // op.  If/when we revamp the callback protocol in
    // transport_stream_op_batch, we may be able to fix this.
    if (batch->send_initial_metadata &&
        retry_state->started_send_initial_metadata) {
      continue;
    }
    if (batch->send_message && retry_state->completed_send_message_count <
                                   retry_state->started_send_message_count) {
      continue;
    }
    // Note that we only start send_trailing_metadata if we have no more
    // send_message ops to start, since we can't send down any more
    // send_message ops after send_trailing_metadata.
    if (batch->send_trailing_metadata &&
        (retry_state->started_send_message_count + batch->send_message <
             send_messages_.size() ||
         retry_state->started_send_trailing_metadata)) {
      continue;
    }
    if (batch->recv_initial_metadata &&
        retry_state->started_recv_initial_metadata) {
      continue;
    }
    if (batch->recv_message && retry_state->completed_recv_message_count <
                                   retry_state->started_recv_message_count) {
      continue;
    }
    if (batch->recv_trailing_metadata &&
        retry_state->started_recv_trailing_metadata) {
      // If we previously completed a recv_trailing_metadata op
      // initiated by StartInternalRecvTrailingMetadata(), use the
      // result of that instead of trying to re-start this op.
      if (GPR_UNLIKELY((retry_state->recv_trailing_metadata_internal_batch !=
                        nullptr))) {
        // If the batch completed, then trigger the completion callback
        // directly, so that we return the previously returned results to
        // the application.  Otherwise, just unref the internally
        // started subchannel batch, since we'll propagate the
        // completion when it completes.
        if (retry_state->completed_recv_trailing_metadata) {
          // Batches containing recv_trailing_metadata always succeed.
          closures->Add(
              &retry_state->recv_trailing_metadata_ready, GRPC_ERROR_NONE,
              "re-executing recv_trailing_metadata_ready to propagate "
              "internally triggered result");
        } else {
          retry_state->recv_trailing_metadata_internal_batch->Unref();
        }
        retry_state->recv_trailing_metadata_internal_batch = nullptr;
      }
      continue;
    }
    // If we're not retrying, just send the batch as-is.
    if (method_params_ == nullptr ||
        method_params_->retry_policy() == nullptr || retry_committed_) {
      AddClosureForSubchannelBatch(elem, batch, closures);
      PendingBatchClear(pending);
      continue;
    }
    // Create batch with the right number of callbacks.
    const bool has_send_ops = batch->send_initial_metadata ||
                              batch->send_message ||
                              batch->send_trailing_metadata;
    const int num_callbacks = has_send_ops + batch->recv_initial_metadata +
                              batch->recv_message +
                              batch->recv_trailing_metadata;
    SubchannelCallBatchData* batch_data = SubchannelCallBatchData::Create(
        elem, num_callbacks, has_send_ops /* set_on_complete */);
    // Cache send ops if needed.
    MaybeCacheSendOpsForBatch(pending);
    // send_initial_metadata.
    if (batch->send_initial_metadata) {
      AddRetriableSendInitialMetadataOp(retry_state, batch_data);
    }
    // send_message.
    if (batch->send_message) {
      AddRetriableSendMessageOp(elem, retry_state, batch_data);
    }
    // send_trailing_metadata.
    if (batch->send_trailing_metadata) {
      AddRetriableSendTrailingMetadataOp(retry_state, batch_data);
    }
    // recv_initial_metadata.
    if (batch->recv_initial_metadata) {
      // recv_flags is only used on the server side.
      GPR_ASSERT(batch->payload->recv_initial_metadata.recv_flags == nullptr);
      AddRetriableRecvInitialMetadataOp(retry_state, batch_data);
    }
    // recv_message.
    if (batch->recv_message) {
      AddRetriableRecvMessageOp(retry_state, batch_data);
    }
    // recv_trailing_metadata.
    if (batch->recv_trailing_metadata) {
      AddRetriableRecvTrailingMetadataOp(retry_state, batch_data);
    }
    AddClosureForSubchannelBatch(elem, &batch_data->batch, closures);
    // Track number of pending subchannel send batches.
    // If this is the first one, take a ref to the call stack.
    if (batch->send_initial_metadata || batch->send_message ||
        batch->send_trailing_metadata) {
      if (num_pending_retriable_subchannel_send_batches_ == 0) {
        GRPC_CALL_STACK_REF(owning_call_, "subchannel_send_batches");
      }
      ++num_pending_retriable_subchannel_send_batches_;
    }
  }
}

void CallData::StartRetriableSubchannelBatches(void* arg, grpc_error* ignored) {
  grpc_call_element* elem = static_cast<grpc_call_element*>(arg);
  ChannelData* chand = static_cast<ChannelData*>(elem->channel_data);
  CallData* calld = static_cast<CallData*>(elem->call_data);
  if (grpc_client_channel_call_trace.enabled()) {
    gpr_log(GPR_INFO, "chand=%p calld=%p: constructing retriable batches",
            chand, calld);
  }
  SubchannelCallRetryState* retry_state =
      static_cast<SubchannelCallRetryState*>(
          calld->subchannel_call_->GetParentData());
  // Construct list of closures to execute, one for each pending batch.
  CallCombinerClosureList closures;
  // Replay previously-returned send_* ops if needed.
  SubchannelCallBatchData* replay_batch_data =
      calld->MaybeCreateSubchannelBatchForReplay(elem, retry_state);
  if (replay_batch_data != nullptr) {
    calld->AddClosureForSubchannelBatch(elem, &replay_batch_data->batch,
                                        &closures);
    // Track number of pending subchannel send batches.
    // If this is the first one, take a ref to the call stack.
    if (calld->num_pending_retriable_subchannel_send_batches_ == 0) {
      GRPC_CALL_STACK_REF(calld->owning_call_, "subchannel_send_batches");
    }
    ++calld->num_pending_retriable_subchannel_send_batches_;
  }
  // Now add pending batches.
  calld->AddSubchannelBatchesForPendingBatches(elem, retry_state, &closures);
  // Start batches on subchannel call.
  if (grpc_client_channel_call_trace.enabled()) {
    gpr_log(GPR_INFO,
            "chand=%p calld=%p: starting %" PRIuPTR
            " retriable batches on subchannel_call=%p",
            chand, calld, closures.size(), calld->subchannel_call_.get());
  }
  // Note: This will yield the call combiner.
  closures.RunClosures(calld->call_combiner_);
}

//
// LB pick
//

void CallData::CreateSubchannelCall(grpc_call_element* elem) {
  ChannelData* chand = static_cast<ChannelData*>(elem->channel_data);
  const size_t parent_data_size =
      enable_retries_ ? sizeof(SubchannelCallRetryState) : 0;
  const ConnectedSubchannel::CallArgs call_args = {
      pollent_, path_, call_start_time_, deadline_, arena_,
      // TODO(roth): When we implement hedging support, we will probably
      // need to use a separate call context for each subchannel call.
      call_context_, call_combiner_, parent_data_size};
  grpc_error* error = GRPC_ERROR_NONE;
  subchannel_call_ =
      pick_.pick.connected_subchannel->CreateCall(call_args, &error);
  if (grpc_client_channel_routing_trace.enabled()) {
    gpr_log(GPR_INFO, "chand=%p calld=%p: create subchannel_call=%p: error=%s",
            chand, this, subchannel_call_.get(), grpc_error_string(error));
  }
  if (GPR_UNLIKELY(error != GRPC_ERROR_NONE)) {
    PendingBatchesFail(elem, error, YieldCallCombiner);
  } else {
    if (parent_data_size > 0) {
      new (subchannel_call_->GetParentData())
          SubchannelCallRetryState(call_context_);
    }
    PendingBatchesResume(elem);
  }
}

void CallData::PickDone(void* arg, grpc_error* error) {
  grpc_call_element* elem = static_cast<grpc_call_element*>(arg);
  ChannelData* chand = static_cast<ChannelData*>(elem->channel_data);
  CallData* calld = static_cast<CallData*>(elem->call_data);
  if (error != GRPC_ERROR_NONE) {
    if (grpc_client_channel_routing_trace.enabled()) {
      gpr_log(GPR_INFO,
              "chand=%p calld=%p: failed to pick subchannel: error=%s", chand,
              calld, grpc_error_string(error));
    }
    calld->PendingBatchesFail(elem, GRPC_ERROR_REF(error), YieldCallCombiner);
    return;
  }
  calld->CreateSubchannelCall(elem);
}

// A class to handle the call combiner cancellation callback for a
// queued pick.
class CallData::QueuedPickCanceller {
 public:
  explicit QueuedPickCanceller(grpc_call_element* elem) : elem_(elem) {
    auto* calld = static_cast<CallData*>(elem->call_data);
    auto* chand = static_cast<ChannelData*>(elem->channel_data);
    GRPC_CALL_STACK_REF(calld->owning_call_, "QueuedPickCanceller");
    GRPC_CLOSURE_INIT(&closure_, &CancelLocked, this,
                      grpc_combiner_scheduler(chand->data_plane_combiner()));
    grpc_call_combiner_set_notify_on_cancel(calld->call_combiner_, &closure_);
  }

 private:
  static void CancelLocked(void* arg, grpc_error* error) {
    auto* self = static_cast<QueuedPickCanceller*>(arg);
    auto* chand = static_cast<ChannelData*>(self->elem_->channel_data);
    auto* calld = static_cast<CallData*>(self->elem_->call_data);
    if (grpc_client_channel_routing_trace.enabled()) {
      gpr_log(GPR_INFO,
              "chand=%p calld=%p: cancelling queued pick: "
              "error=%s self=%p calld->pick_canceller=%p",
              chand, calld, grpc_error_string(error), self,
              calld->pick_canceller_);
    }
    if (calld->pick_canceller_ == self && error != GRPC_ERROR_NONE) {
      // Remove pick from list of queued picks.
      calld->RemoveCallFromQueuedPicksLocked(self->elem_);
      // Fail pending batches on the call.
      calld->PendingBatchesFail(self->elem_, GRPC_ERROR_REF(error),
                                YieldCallCombinerIfPendingBatchesFound);
    }
    GRPC_CALL_STACK_UNREF(calld->owning_call_, "QueuedPickCanceller");
    Delete(self);
  }

  grpc_call_element* elem_;
  grpc_closure closure_;
};

void CallData::RemoveCallFromQueuedPicksLocked(grpc_call_element* elem) {
  auto* chand = static_cast<ChannelData*>(elem->channel_data);
  if (grpc_client_channel_routing_trace.enabled()) {
    gpr_log(GPR_INFO, "chand=%p calld=%p: removing from queued picks list",
            chand, this);
  }
  chand->RemoveQueuedPick(&pick_, pollent_);
  pick_queued_ = false;
  // Lame the call combiner canceller.
  pick_canceller_ = nullptr;
}

void CallData::AddCallToQueuedPicksLocked(grpc_call_element* elem) {
  auto* chand = static_cast<ChannelData*>(elem->channel_data);
  if (grpc_client_channel_routing_trace.enabled()) {
    gpr_log(GPR_INFO, "chand=%p calld=%p: adding to queued picks list", chand,
            this);
  }
  pick_queued_ = true;
  pick_.elem = elem;
  chand->AddQueuedPick(&pick_, pollent_);
  // Register call combiner cancellation callback.
  pick_canceller_ = New<QueuedPickCanceller>(elem);
}

void CallData::ApplyServiceConfigToCallLocked(grpc_call_element* elem) {
  ChannelData* chand = static_cast<ChannelData*>(elem->channel_data);
  if (grpc_client_channel_routing_trace.enabled()) {
    gpr_log(GPR_INFO, "chand=%p calld=%p: applying service config to call",
            chand, this);
  }
<<<<<<< HEAD
  if (chand->service_config() != nullptr) {
    calld->service_config = chand->service_config();
    calld->call_context[GRPC_SERVICE_CONFIG].value = &calld->service_config;
    const auto* method_params_vector_ptr =
        chand->service_config()->GetMethodServiceConfigObjectsVector(
            calld->path);
    if (method_params_vector_ptr != nullptr) {
      calld->method_params = static_cast<ClientChannelMethodParsedObject*>(
          ((*method_params_vector_ptr)
               [grpc_core::internal::ClientChannelServiceConfigParser::
                    client_channel_service_config_parser_index()])
              .get());
      calld->call_context[GRPC_SERVICE_CONFIG_METHOD_PARAMS].value =
          const_cast<grpc_core::ServiceConfig::ServiceConfigObjectsVector*>(
              method_params_vector_ptr);
    }
  }
  calld->retry_throttle_data = chand->retry_throttle_data();
  if (calld->method_params != nullptr) {
=======
  retry_throttle_data_ = chand->retry_throttle_data();
  method_params_ = chand->GetMethodParams(path_);
  if (method_params_ != nullptr) {
>>>>>>> c827d1e1
    // If the deadline from the service config is shorter than the one
    // from the client API, reset the deadline timer.
    if (chand->deadline_checking_enabled() && method_params_->timeout() != 0) {
      const grpc_millis per_method_deadline =
          grpc_timespec_to_millis_round_up(call_start_time_) +
          method_params_->timeout();
      if (per_method_deadline < deadline_) {
        deadline_ = per_method_deadline;
        grpc_deadline_state_reset(elem, deadline_);
      }
    }
    // If the service config set wait_for_ready and the application
    // did not explicitly set it, use the value from the service config.
    uint32_t* send_initial_metadata_flags =
        &pending_batches_[0]
             .batch->payload->send_initial_metadata.send_initial_metadata_flags;
<<<<<<< HEAD
    if (calld->method_params->wait_for_ready().has_value() &&
        !(*send_initial_metadata_flags &
          GRPC_INITIAL_METADATA_WAIT_FOR_READY_EXPLICITLY_SET)) {
      if (calld->method_params->wait_for_ready().value()) {
=======
    if (GPR_UNLIKELY(method_params_->wait_for_ready() !=
                         ClientChannelMethodParams::WAIT_FOR_READY_UNSET &&
                     !(*send_initial_metadata_flags &
                       GRPC_INITIAL_METADATA_WAIT_FOR_READY_EXPLICITLY_SET))) {
      if (method_params_->wait_for_ready() ==
          ClientChannelMethodParams::WAIT_FOR_READY_TRUE) {
>>>>>>> c827d1e1
        *send_initial_metadata_flags |= GRPC_INITIAL_METADATA_WAIT_FOR_READY;
      } else {
        *send_initial_metadata_flags &= ~GRPC_INITIAL_METADATA_WAIT_FOR_READY;
      }
    }
  }
  // If no retry policy, disable retries.
  // TODO(roth): Remove this when adding support for transparent retries.
  if (method_params_ == nullptr || method_params_->retry_policy() == nullptr) {
    enable_retries_ = false;
  }
}

void CallData::MaybeApplyServiceConfigToCallLocked(grpc_call_element* elem) {
  ChannelData* chand = static_cast<ChannelData*>(elem->channel_data);
  // Apply service config data to the call only once, and only if the
  // channel has the data available.
  if (GPR_LIKELY(chand->received_service_config_data() &&
                 !service_config_applied_)) {
    service_config_applied_ = true;
    ApplyServiceConfigToCallLocked(elem);
  }
}

const char* PickResultName(LoadBalancingPolicy::PickResult result) {
  switch (result) {
    case LoadBalancingPolicy::PICK_COMPLETE:
      return "COMPLETE";
    case LoadBalancingPolicy::PICK_QUEUE:
      return "QUEUE";
    case LoadBalancingPolicy::PICK_TRANSIENT_FAILURE:
      return "TRANSIENT_FAILURE";
  }
  GPR_UNREACHABLE_CODE(return "UNKNOWN");
}

void CallData::StartPickLocked(void* arg, grpc_error* error) {
  grpc_call_element* elem = static_cast<grpc_call_element*>(arg);
  CallData* calld = static_cast<CallData*>(elem->call_data);
  ChannelData* chand = static_cast<ChannelData*>(elem->channel_data);
  GPR_ASSERT(calld->pick_.pick.connected_subchannel == nullptr);
  GPR_ASSERT(calld->subchannel_call_ == nullptr);
  // If this is a retry, use the send_initial_metadata payload that
  // we've cached; otherwise, use the pending batch.  The
  // send_initial_metadata batch will be the first pending batch in the
  // list, as set by GetBatchIndex() above.
  // TODO(roth): What if the LB policy needs to add something to the
  // call's initial metadata, and then there's a retry?  We don't want
  // the new metadata to be added twice.  We might need to somehow
  // allocate the subchannel batch earlier so that we can give the
  // subchannel's copy of the metadata batch (which is copied for each
  // attempt) to the LB policy instead the one from the parent channel.
  calld->pick_.pick.initial_metadata =
      calld->seen_send_initial_metadata_
          ? &calld->send_initial_metadata_
          : calld->pending_batches_[0]
                .batch->payload->send_initial_metadata.send_initial_metadata;
  uint32_t* send_initial_metadata_flags =
      calld->seen_send_initial_metadata_
          ? &calld->send_initial_metadata_flags_
          : &calld->pending_batches_[0]
                 .batch->payload->send_initial_metadata
                 .send_initial_metadata_flags;
  // Apply service config to call if needed.
  calld->MaybeApplyServiceConfigToCallLocked(elem);
  // When done, we schedule this closure to leave the data plane combiner.
  GRPC_CLOSURE_INIT(&calld->pick_closure_, PickDone, elem,
                    grpc_schedule_on_exec_ctx);
  // Attempt pick.
  error = GRPC_ERROR_NONE;
  auto pick_result = chand->picker()->Pick(&calld->pick_.pick, &error);
  if (grpc_client_channel_routing_trace.enabled()) {
    gpr_log(GPR_INFO,
            "chand=%p calld=%p: LB pick returned %s (connected_subchannel=%p, "
            "error=%s)",
            chand, calld, PickResultName(pick_result),
            calld->pick_.pick.connected_subchannel.get(),
            grpc_error_string(error));
  }
  switch (pick_result) {
    case LoadBalancingPolicy::PICK_TRANSIENT_FAILURE: {
      // If we're shutting down, fail all RPCs.
      grpc_error* disconnect_error = chand->disconnect_error();
      if (disconnect_error != GRPC_ERROR_NONE) {
        GRPC_ERROR_UNREF(error);
        GRPC_CLOSURE_SCHED(&calld->pick_closure_,
                           GRPC_ERROR_REF(disconnect_error));
        break;
      }
      // If wait_for_ready is false, then the error indicates the RPC
      // attempt's final status.
      if ((*send_initial_metadata_flags &
           GRPC_INITIAL_METADATA_WAIT_FOR_READY) == 0) {
        // Retry if appropriate; otherwise, fail.
        grpc_status_code status = GRPC_STATUS_OK;
        grpc_error_get_status(error, calld->deadline_, &status, nullptr,
                              nullptr, nullptr);
        if (!calld->enable_retries_ ||
            !calld->MaybeRetry(elem, nullptr /* batch_data */, status,
                               nullptr /* server_pushback_md */)) {
          grpc_error* new_error =
              GRPC_ERROR_CREATE_REFERENCING_FROM_STATIC_STRING(
                  "Failed to pick subchannel", &error, 1);
          GRPC_ERROR_UNREF(error);
          GRPC_CLOSURE_SCHED(&calld->pick_closure_, new_error);
        }
        if (calld->pick_queued_) calld->RemoveCallFromQueuedPicksLocked(elem);
        break;
      }
      // If wait_for_ready is true, then queue to retry when we get a new
      // picker.
      GRPC_ERROR_UNREF(error);
    }
    // Fallthrough
    case LoadBalancingPolicy::PICK_QUEUE:
      if (!calld->pick_queued_) calld->AddCallToQueuedPicksLocked(elem);
      break;
    default:  // PICK_COMPLETE
      // Handle drops.
      if (GPR_UNLIKELY(calld->pick_.pick.connected_subchannel == nullptr)) {
        error = GRPC_ERROR_CREATE_FROM_STATIC_STRING(
            "Call dropped by load balancing policy");
      }
      GRPC_CLOSURE_SCHED(&calld->pick_closure_, error);
      if (calld->pick_queued_) calld->RemoveCallFromQueuedPicksLocked(elem);
  }
}

}  // namespace
}  // namespace grpc_core

/*************************************************************************
 * EXPORTED SYMBOLS
 */

using grpc_core::CallData;
using grpc_core::ChannelData;

const grpc_channel_filter grpc_client_channel_filter = {
    CallData::StartTransportStreamOpBatch,
    ChannelData::StartTransportOp,
    sizeof(CallData),
    CallData::Init,
    CallData::SetPollent,
    CallData::Destroy,
    sizeof(ChannelData),
    ChannelData::Init,
    ChannelData::Destroy,
    ChannelData::GetChannelInfo,
    "client-channel",
};

void grpc_client_channel_set_channelz_node(
    grpc_channel_element* elem, grpc_core::channelz::ClientChannelNode* node) {
  auto* chand = static_cast<ChannelData*>(elem->channel_data);
  chand->set_channelz_node(node);
}

void grpc_client_channel_populate_child_refs(
    grpc_channel_element* elem,
    grpc_core::channelz::ChildRefsList* child_subchannels,
    grpc_core::channelz::ChildRefsList* child_channels) {
  auto* chand = static_cast<ChannelData*>(elem->channel_data);
  chand->FillChildRefsForChannelz(child_subchannels, child_channels);
}

grpc_connectivity_state grpc_client_channel_check_connectivity_state(
    grpc_channel_element* elem, int try_to_connect) {
  auto* chand = static_cast<ChannelData*>(elem->channel_data);
  return chand->CheckConnectivityState(try_to_connect);
}

int grpc_client_channel_num_external_connectivity_watchers(
    grpc_channel_element* elem) {
  auto* chand = static_cast<ChannelData*>(elem->channel_data);
  return chand->NumExternalConnectivityWatchers();
}

void grpc_client_channel_watch_connectivity_state(
    grpc_channel_element* elem, grpc_polling_entity pollent,
    grpc_connectivity_state* state, grpc_closure* closure,
    grpc_closure* watcher_timer_init) {
  auto* chand = static_cast<ChannelData*>(elem->channel_data);
  return chand->AddExternalConnectivityWatcher(pollent, state, closure,
                                               watcher_timer_init);
}

grpc_core::RefCountedPtr<grpc_core::SubchannelCall>
grpc_client_channel_get_subchannel_call(grpc_call_element* elem) {
  auto* calld = static_cast<CallData*>(elem->call_data);
  return calld->subchannel_call();
}<|MERGE_RESOLUTION|>--- conflicted
+++ resolved
@@ -619,7 +619,8 @@
   grpc_call_context_element* call_context_;
 
   RefCountedPtr<ServerRetryThrottleData> retry_throttle_data_;
-  RefCountedPtr<ClientChannelMethodParams> method_params_;
+  RefCountedPtr<grpc_core::ServiceConfig> service_config_;
+  const ClientChannelMethodParsedObject* method_params_ = nullptr;
 
   RefCountedPtr<SubchannelCall> subchannel_call_;
 
@@ -1465,105 +1466,11 @@
   }
 }
 
-<<<<<<< HEAD
-  // State for handling deadlines.
-  // The code in deadline_filter.c requires this to be the first field.
-  // TODO(roth): This is slightly sub-optimal in that grpc_deadline_state
-  // and this struct both independently store pointers to the call stack
-  // and call combiner.  If/when we have time, find a way to avoid this
-  // without breaking the grpc_deadline_state abstraction.
-  grpc_deadline_state deadline_state;
-
-  grpc_slice path;  // Request path.
-  gpr_timespec call_start_time;
-  grpc_millis deadline;
-  gpr_arena* arena;
-  grpc_call_stack* owning_call;
-  grpc_call_combiner* call_combiner;
-  grpc_call_context_element* call_context;
-
-  grpc_core::RefCountedPtr<ServerRetryThrottleData> retry_throttle_data;
-  grpc_core::RefCountedPtr<grpc_core::ServiceConfig> service_config;
-  ClientChannelMethodParsedObject* method_params = nullptr;
-
-  grpc_core::RefCountedPtr<grpc_core::SubchannelCall> subchannel_call;
-
-  // Set when we get a cancel_stream op.
-  grpc_error* cancel_error = GRPC_ERROR_NONE;
-
-  ChannelData::QueuedPick pick;
-  bool pick_queued = false;
-  bool service_config_applied = false;
-  grpc_core::QueuedPickCanceller* pick_canceller = nullptr;
-  grpc_closure pick_closure;
-
-  grpc_polling_entity* pollent = nullptr;
-
-  // Batches are added to this list when received from above.
-  // They are removed when we are done handling the batch (i.e., when
-  // either we have invoked all of the batch's callbacks or we have
-  // passed the batch down to the subchannel call and are not
-  // intercepting any of its callbacks).
-  pending_batch pending_batches[MAX_PENDING_BATCHES] = {};
-  bool pending_send_initial_metadata : 1;
-  bool pending_send_message : 1;
-  bool pending_send_trailing_metadata : 1;
-
-  // Retry state.
-  bool enable_retries : 1;
-  bool retry_committed : 1;
-  bool last_attempt_got_server_pushback : 1;
-  int num_attempts_completed = 0;
-  size_t bytes_buffered_for_retry = 0;
-  grpc_core::ManualConstructor<grpc_core::BackOff> retry_backoff;
-  grpc_timer retry_timer;
-
-  // The number of pending retriable subchannel batches containing send ops.
-  // We hold a ref to the call stack while this is non-zero, since replay
-  // batches may not complete until after all callbacks have been returned
-  // to the surface, and we need to make sure that the call is not destroyed
-  // until all of these batches have completed.
-  // Note that we actually only need to track replay batches, but it's
-  // easier to track all batches with send ops.
-  int num_pending_retriable_subchannel_send_batches = 0;
-
-  // Cached data for retrying send ops.
-  // send_initial_metadata
-  bool seen_send_initial_metadata = false;
-  grpc_linked_mdelem* send_initial_metadata_storage = nullptr;
-  grpc_metadata_batch send_initial_metadata;
-  uint32_t send_initial_metadata_flags;
-  gpr_atm* peer_string;
-  // send_message
-  // When we get a send_message op, we replace the original byte stream
-  // with a CachingByteStream that caches the slices to a local buffer for
-  // use in retries.
-  // Note: We inline the cache for the first 3 send_message ops and use
-  // dynamic allocation after that.  This number was essentially picked
-  // at random; it could be changed in the future to tune performance.
-  grpc_core::InlinedVector<grpc_core::ByteStreamCache*, 3> send_messages;
-  // send_trailing_metadata
-  bool seen_send_trailing_metadata = false;
-  grpc_linked_mdelem* send_trailing_metadata_storage = nullptr;
-  grpc_metadata_batch send_trailing_metadata;
-};
-
-}  // namespace
-
-// Forward declarations.
-static void retry_commit(grpc_call_element* elem,
-                         subchannel_call_retry_state* retry_state);
-static void start_internal_recv_trailing_metadata(grpc_call_element* elem);
-static void on_complete(void* arg, grpc_error* error);
-static void start_retriable_subchannel_batches(void* arg, grpc_error* ignored);
-static void remove_call_from_queued_picks_locked(grpc_call_element* elem);
-=======
 void CallData::SetPollent(grpc_call_element* elem,
                           grpc_polling_entity* pollent) {
   CallData* calld = static_cast<CallData*>(elem->call_data);
   calld->pollent_ = pollent;
 }
->>>>>>> c827d1e1
 
 //
 // send op data caching
@@ -1938,15 +1845,8 @@
                        SubchannelCallRetryState* retry_state,
                        grpc_millis server_pushback_ms) {
   ChannelData* chand = static_cast<ChannelData*>(elem->channel_data);
-<<<<<<< HEAD
-  call_data* calld = static_cast<call_data*>(elem->call_data);
-  GPR_ASSERT(calld->method_params != nullptr);
-  const auto* retry_policy = calld->method_params->retry_policy();
-=======
   GPR_ASSERT(method_params_ != nullptr);
-  const ClientChannelMethodParams::RetryPolicy* retry_policy =
-      method_params_->retry_policy();
->>>>>>> c827d1e1
+  const auto* retry_policy = method_params_->retry_policy();
   GPR_ASSERT(retry_policy != nullptr);
   // Reset subchannel call and connected subchannel.
   subchannel_call_.reset();
@@ -1987,14 +1887,8 @@
                           grpc_mdelem* server_pushback_md) {
   ChannelData* chand = static_cast<ChannelData*>(elem->channel_data);
   // Get retry policy.
-<<<<<<< HEAD
-  if (calld->method_params == nullptr) return false;
-  const auto* retry_policy = calld->method_params->retry_policy();
-=======
   if (method_params_ == nullptr) return false;
-  const ClientChannelMethodParams::RetryPolicy* retry_policy =
-      method_params_->retry_policy();
->>>>>>> c827d1e1
+  const auto* retry_policy = method_params_->retry_policy();
   if (retry_policy == nullptr) return false;
   // If we've already dispatched a retry from this call, return true.
   // This catches the case where the batch has multiple callbacks
@@ -3185,31 +3079,24 @@
     gpr_log(GPR_INFO, "chand=%p calld=%p: applying service config to call",
             chand, this);
   }
-<<<<<<< HEAD
   if (chand->service_config() != nullptr) {
-    calld->service_config = chand->service_config();
-    calld->call_context[GRPC_SERVICE_CONFIG].value = &calld->service_config;
+    service_config_ = chand->service_config();
+    call_context_[GRPC_SERVICE_CONFIG].value = &service_config_;
     const auto* method_params_vector_ptr =
-        chand->service_config()->GetMethodServiceConfigObjectsVector(
-            calld->path);
+        chand->service_config()->GetMethodServiceConfigObjectsVector(path_);
     if (method_params_vector_ptr != nullptr) {
-      calld->method_params = static_cast<ClientChannelMethodParsedObject*>(
+      method_params_ = static_cast<ClientChannelMethodParsedObject*>(
           ((*method_params_vector_ptr)
                [grpc_core::internal::ClientChannelServiceConfigParser::
                     client_channel_service_config_parser_index()])
               .get());
-      calld->call_context[GRPC_SERVICE_CONFIG_METHOD_PARAMS].value =
+      call_context_[GRPC_SERVICE_CONFIG_METHOD_PARAMS].value =
           const_cast<grpc_core::ServiceConfig::ServiceConfigObjectsVector*>(
               method_params_vector_ptr);
     }
   }
-  calld->retry_throttle_data = chand->retry_throttle_data();
-  if (calld->method_params != nullptr) {
-=======
   retry_throttle_data_ = chand->retry_throttle_data();
-  method_params_ = chand->GetMethodParams(path_);
   if (method_params_ != nullptr) {
->>>>>>> c827d1e1
     // If the deadline from the service config is shorter than the one
     // from the client API, reset the deadline timer.
     if (chand->deadline_checking_enabled() && method_params_->timeout() != 0) {
@@ -3226,19 +3113,10 @@
     uint32_t* send_initial_metadata_flags =
         &pending_batches_[0]
              .batch->payload->send_initial_metadata.send_initial_metadata_flags;
-<<<<<<< HEAD
-    if (calld->method_params->wait_for_ready().has_value() &&
+    if (method_params_->wait_for_ready().has_value() &&
         !(*send_initial_metadata_flags &
           GRPC_INITIAL_METADATA_WAIT_FOR_READY_EXPLICITLY_SET)) {
-      if (calld->method_params->wait_for_ready().value()) {
-=======
-    if (GPR_UNLIKELY(method_params_->wait_for_ready() !=
-                         ClientChannelMethodParams::WAIT_FOR_READY_UNSET &&
-                     !(*send_initial_metadata_flags &
-                       GRPC_INITIAL_METADATA_WAIT_FOR_READY_EXPLICITLY_SET))) {
-      if (method_params_->wait_for_ready() ==
-          ClientChannelMethodParams::WAIT_FOR_READY_TRUE) {
->>>>>>> c827d1e1
+      if (method_params_->wait_for_ready().value()) {
         *send_initial_metadata_flags |= GRPC_INITIAL_METADATA_WAIT_FOR_READY;
       } else {
         *send_initial_metadata_flags &= ~GRPC_INITIAL_METADATA_WAIT_FOR_READY;
