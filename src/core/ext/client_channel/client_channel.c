/*
 *
 * Copyright 2015, Google Inc.
 * All rights reserved.
 *
 * Redistribution and use in source and binary forms, with or without
 * modification, are permitted provided that the following conditions are
 * met:
 *
 *     * Redistributions of source code must retain the above copyright
 * notice, this list of conditions and the following disclaimer.
 *     * Redistributions in binary form must reproduce the above
 * copyright notice, this list of conditions and the following disclaimer
 * in the documentation and/or other materials provided with the
 * distribution.
 *     * Neither the name of Google Inc. nor the names of its
 * contributors may be used to endorse or promote products derived from
 * this software without specific prior written permission.
 *
 * THIS SOFTWARE IS PROVIDED BY THE COPYRIGHT HOLDERS AND CONTRIBUTORS
 * "AS IS" AND ANY EXPRESS OR IMPLIED WARRANTIES, INCLUDING, BUT NOT
 * LIMITED TO, THE IMPLIED WARRANTIES OF MERCHANTABILITY AND FITNESS FOR
 * A PARTICULAR PURPOSE ARE DISCLAIMED. IN NO EVENT SHALL THE COPYRIGHT
 * OWNER OR CONTRIBUTORS BE LIABLE FOR ANY DIRECT, INDIRECT, INCIDENTAL,
 * SPECIAL, EXEMPLARY, OR CONSEQUENTIAL DAMAGES (INCLUDING, BUT NOT
 * LIMITED TO, PROCUREMENT OF SUBSTITUTE GOODS OR SERVICES; LOSS OF USE,
 * DATA, OR PROFITS; OR BUSINESS INTERRUPTION) HOWEVER CAUSED AND ON ANY
 * THEORY OF LIABILITY, WHETHER IN CONTRACT, STRICT LIABILITY, OR TORT
 * (INCLUDING NEGLIGENCE OR OTHERWISE) ARISING IN ANY WAY OUT OF THE USE
 * OF THIS SOFTWARE, EVEN IF ADVISED OF THE POSSIBILITY OF SUCH DAMAGE.
 *
 */

#include "src/core/ext/client_channel/client_channel.h"

#include <stdbool.h>
#include <stdio.h>
#include <string.h>

#include <grpc/support/alloc.h>
#include <grpc/support/log.h>
#include <grpc/support/string_util.h>
#include <grpc/support/sync.h>
#include <grpc/support/useful.h>

#include "src/core/ext/client_channel/lb_policy_registry.h"
#include "src/core/ext/client_channel/subchannel.h"
#include "src/core/lib/channel/channel_args.h"
#include "src/core/lib/channel/connected_channel.h"
#include "src/core/lib/channel/deadline_filter.h"
#include "src/core/lib/iomgr/iomgr.h"
#include "src/core/lib/iomgr/polling_entity.h"
#include "src/core/lib/profiling/timers.h"
#include "src/core/lib/support/string.h"
#include "src/core/lib/surface/channel.h"
#include "src/core/lib/transport/connectivity_state.h"
#include "src/core/lib/transport/metadata.h"
#include "src/core/lib/transport/metadata_batch.h"
#include "src/core/lib/transport/service_config.h"
#include "src/core/lib/transport/static_metadata.h"

/* Client channel implementation */

/*************************************************************************
 * METHOD-CONFIG TABLE
 */

typedef enum {
  WAIT_FOR_READY_UNSET,
  WAIT_FOR_READY_FALSE,
  WAIT_FOR_READY_TRUE
} wait_for_ready_value;

typedef struct method_parameters {
  gpr_timespec timeout;
  wait_for_ready_value wait_for_ready;
} method_parameters;

static void *method_parameters_copy(void *value) {
  void *new_value = gpr_malloc(sizeof(method_parameters));
  memcpy(new_value, value, sizeof(method_parameters));
  return new_value;
}

<<<<<<< HEAD
static int method_parameters_cmp(void *value1, void *value2) {
  const method_parameters *v1 = value1;
  const method_parameters *v2 = value2;
  const int retval = gpr_time_cmp(v1->timeout, v2->timeout);
  if (retval != 0) return retval;
  if (v1->wait_for_ready > v2->wait_for_ready) return 1;
  if (v1->wait_for_ready < v2->wait_for_ready) return -1;
  return 0;
}

static void method_parameters_del(grpc_exec_ctx *exec_ctx, void *p) {
  gpr_free(p);
}

static const grpc_mdstr_hash_table_vtable method_parameters_vtable = {
    method_parameters_del, method_parameters_copy, method_parameters_cmp};

static void *method_config_convert_value(
    const grpc_method_config *method_config) {
=======
static const grpc_mdstr_hash_table_vtable method_parameters_vtable = {
    gpr_free, method_parameters_copy};

static void *method_parameters_create_from_json(const grpc_json *json) {
  wait_for_ready_value wait_for_ready = WAIT_FOR_READY_UNSET;
  gpr_timespec timeout = {0, 0, GPR_TIMESPAN};
  for (grpc_json *field = json->child; field != NULL; field = field->next) {
    if (field->key == NULL) continue;
    if (strcmp(field->key, "waitForReady") == 0) {
      if (wait_for_ready != WAIT_FOR_READY_UNSET) return NULL;  // Duplicate.
      if (field->type != GRPC_JSON_TRUE && field->type != GRPC_JSON_FALSE) {
        return NULL;
      }
      wait_for_ready = field->type == GRPC_JSON_TRUE ? WAIT_FOR_READY_TRUE
                                                     : WAIT_FOR_READY_FALSE;
    } else if (strcmp(field->key, "timeout") == 0) {
      if (timeout.tv_sec > 0 || timeout.tv_nsec > 0) return NULL;  // Duplicate.
      if (field->type != GRPC_JSON_STRING) return NULL;
      size_t len = strlen(field->value);
      if (field->value[len - 1] != 's') return NULL;
      char *buf = gpr_strdup(field->value);
      buf[len - 1] = '\0';  // Remove trailing 's'.
      char *decimal_point = strchr(buf, '.');
      if (decimal_point != NULL) {
        *decimal_point = '\0';
        timeout.tv_nsec = gpr_parse_nonnegative_int(decimal_point + 1);
        if (timeout.tv_nsec == -1) {
          gpr_free(buf);
          return NULL;
        }
        // There should always be exactly 3, 6, or 9 fractional digits.
        int multiplier = 1;
        switch (strlen(decimal_point + 1)) {
          case 9:
            break;
          case 6:
            multiplier *= 1000;
            break;
          case 3:
            multiplier *= 1000000;
            break;
          default:  // Unsupported number of digits.
            gpr_free(buf);
            return NULL;
        }
        timeout.tv_nsec *= multiplier;
      }
      timeout.tv_sec = gpr_parse_nonnegative_int(buf);
      if (timeout.tv_sec == -1) return NULL;
      gpr_free(buf);
    }
  }
>>>>>>> 91936b32
  method_parameters *value = gpr_malloc(sizeof(method_parameters));
  value->timeout = timeout;
  value->wait_for_ready = wait_for_ready;
  return value;
}

/*************************************************************************
 * CHANNEL-WIDE FUNCTIONS
 */

typedef struct client_channel_channel_data {
  /** resolver for this channel */
  grpc_resolver *resolver;
  /** have we started resolving this channel */
  bool started_resolving;
  /** client channel factory */
  grpc_client_channel_factory *client_channel_factory;

  /** mutex protecting all variables below in this data structure */
  gpr_mu mu;
  /** currently active load balancer */
  char *lb_policy_name;
  grpc_lb_policy *lb_policy;
  /** service config in JSON form */
  char *service_config_json;
  /** maps method names to method_parameters structs */
  grpc_mdstr_hash_table *method_params_table;
  /** incoming resolver result - set by resolver.next() */
  grpc_channel_args *resolver_result;
  /** a list of closures that are all waiting for config to come in */
  grpc_closure_list waiting_for_config_closures;
  /** resolver callback */
  grpc_closure on_resolver_result_changed;
  /** connectivity state being tracked */
  grpc_connectivity_state_tracker state_tracker;
  /** when an lb_policy arrives, should we try to exit idle */
  bool exit_idle_when_lb_policy_arrives;
  /** owning stack */
  grpc_channel_stack *owning_stack;
  /** interested parties (owned) */
  grpc_pollset_set *interested_parties;
} channel_data;

/** We create one watcher for each new lb_policy that is returned from a
    resolver, to watch for state changes from the lb_policy. When a state
    change is seen, we update the channel, and create a new watcher. */
typedef struct {
  channel_data *chand;
  grpc_closure on_changed;
  grpc_connectivity_state state;
  grpc_lb_policy *lb_policy;
} lb_policy_connectivity_watcher;

static void watch_lb_policy(grpc_exec_ctx *exec_ctx, channel_data *chand,
                            grpc_lb_policy *lb_policy,
                            grpc_connectivity_state current_state);

static void set_channel_connectivity_state_locked(grpc_exec_ctx *exec_ctx,
                                                  channel_data *chand,
                                                  grpc_connectivity_state state,
                                                  grpc_error *error,
                                                  const char *reason) {
  if ((state == GRPC_CHANNEL_TRANSIENT_FAILURE ||
       state == GRPC_CHANNEL_SHUTDOWN) &&
      chand->lb_policy != NULL) {
    /* cancel picks with wait_for_ready=false */
    grpc_lb_policy_cancel_picks(
        exec_ctx, chand->lb_policy,
        /* mask= */ GRPC_INITIAL_METADATA_WAIT_FOR_READY,
        /* check= */ 0, GRPC_ERROR_REF(error));
  }
  grpc_connectivity_state_set(exec_ctx, &chand->state_tracker, state, error,
                              reason);
}

static void on_lb_policy_state_changed_locked(grpc_exec_ctx *exec_ctx,
                                              lb_policy_connectivity_watcher *w,
                                              grpc_error *error) {
  grpc_connectivity_state publish_state = w->state;
  /* check if the notification is for a stale policy */
  if (w->lb_policy != w->chand->lb_policy) return;

  if (publish_state == GRPC_CHANNEL_SHUTDOWN && w->chand->resolver != NULL) {
    publish_state = GRPC_CHANNEL_TRANSIENT_FAILURE;
    grpc_resolver_channel_saw_error(exec_ctx, w->chand->resolver);
    GRPC_LB_POLICY_UNREF(exec_ctx, w->chand->lb_policy, "channel");
    w->chand->lb_policy = NULL;
  }
  set_channel_connectivity_state_locked(exec_ctx, w->chand, publish_state,
                                        GRPC_ERROR_REF(error), "lb_changed");
  if (w->state != GRPC_CHANNEL_SHUTDOWN) {
    watch_lb_policy(exec_ctx, w->chand, w->lb_policy, w->state);
  }
}

static void on_lb_policy_state_changed(grpc_exec_ctx *exec_ctx, void *arg,
                                       grpc_error *error) {
  lb_policy_connectivity_watcher *w = arg;

  gpr_mu_lock(&w->chand->mu);
  on_lb_policy_state_changed_locked(exec_ctx, w, error);
  gpr_mu_unlock(&w->chand->mu);

  GRPC_CHANNEL_STACK_UNREF(exec_ctx, w->chand->owning_stack, "watch_lb_policy");
  gpr_free(w);
}

static void watch_lb_policy(grpc_exec_ctx *exec_ctx, channel_data *chand,
                            grpc_lb_policy *lb_policy,
                            grpc_connectivity_state current_state) {
  lb_policy_connectivity_watcher *w = gpr_malloc(sizeof(*w));
  GRPC_CHANNEL_STACK_REF(chand->owning_stack, "watch_lb_policy");

  w->chand = chand;
  grpc_closure_init(&w->on_changed, on_lb_policy_state_changed, w);
  w->state = current_state;
  w->lb_policy = lb_policy;
  grpc_lb_policy_notify_on_state_change(exec_ctx, lb_policy, &w->state,
                                        &w->on_changed);
}

static void on_resolver_result_changed(grpc_exec_ctx *exec_ctx, void *arg,
                                       grpc_error *error) {
  channel_data *chand = arg;
  char *lb_policy_name = NULL;
  grpc_lb_policy *lb_policy = NULL;
  grpc_lb_policy *old_lb_policy;
  grpc_mdstr_hash_table *method_params_table = NULL;
  grpc_connectivity_state state = GRPC_CHANNEL_TRANSIENT_FAILURE;
  bool exit_idle = false;
  grpc_error *state_error = GRPC_ERROR_CREATE("No load balancing policy");
  char *service_config_json = NULL;

  if (chand->resolver_result != NULL) {
    // Find LB policy name.
    const grpc_arg *channel_arg =
        grpc_channel_args_find(chand->resolver_result, GRPC_ARG_LB_POLICY_NAME);
    if (channel_arg != NULL) {
      GPR_ASSERT(channel_arg->type == GRPC_ARG_STRING);
      lb_policy_name = channel_arg->value.string;
    }
    // Special case: If all of the addresses are balancer addresses,
    // assume that we should use the grpclb policy, regardless of what the
    // resolver actually specified.
    channel_arg =
        grpc_channel_args_find(chand->resolver_result, GRPC_ARG_LB_ADDRESSES);
    if (channel_arg != NULL) {
      GPR_ASSERT(channel_arg->type == GRPC_ARG_POINTER);
      grpc_lb_addresses *addresses = channel_arg->value.pointer.p;
      bool found_backend_address = false;
      for (size_t i = 0; i < addresses->num_addresses; ++i) {
        if (!addresses->addresses[i].is_balancer) {
          found_backend_address = true;
          break;
        }
      }
      if (!found_backend_address) {
        if (lb_policy_name != NULL && strcmp(lb_policy_name, "grpclb") != 0) {
          gpr_log(GPR_INFO,
                  "resolver requested LB policy %s but provided only balancer "
                  "addresses, no backend addresses -- forcing use of grpclb LB "
                  "policy",
                  lb_policy_name);
        }
        lb_policy_name = "grpclb";
      }
    }
    // Use pick_first if nothing was specified and we didn't select grpclb
    // above.
    if (lb_policy_name == NULL) lb_policy_name = "pick_first";
    // Instantiate LB policy.
    grpc_lb_policy_args lb_policy_args;
    lb_policy_args.args = chand->resolver_result;
    lb_policy_args.client_channel_factory = chand->client_channel_factory;
    lb_policy =
        grpc_lb_policy_create(exec_ctx, lb_policy_name, &lb_policy_args);
    if (lb_policy != NULL) {
      GRPC_LB_POLICY_REF(lb_policy, "config_change");
      GRPC_ERROR_UNREF(state_error);
      state =
          grpc_lb_policy_check_connectivity(exec_ctx, lb_policy, &state_error);
    }
    // Find service config.
    channel_arg =
        grpc_channel_args_find(chand->resolver_result, GRPC_ARG_SERVICE_CONFIG);
    if (channel_arg != NULL) {
<<<<<<< HEAD
      GPR_ASSERT(channel_arg->type == GRPC_ARG_POINTER);
      method_params_table = grpc_method_config_table_convert(
          exec_ctx, (grpc_method_config_table *)channel_arg->value.pointer.p,
          method_config_convert_value, &method_parameters_vtable);
=======
      GPR_ASSERT(channel_arg->type == GRPC_ARG_STRING);
      service_config_json = gpr_strdup(channel_arg->value.string);
      grpc_service_config *service_config =
          grpc_service_config_create(service_config_json);
      if (service_config != NULL) {
        method_params_table = grpc_service_config_create_method_config_table(
            service_config, method_parameters_create_from_json,
            &method_parameters_vtable);
        grpc_service_config_destroy(service_config);
      }
>>>>>>> 91936b32
    }
    // Before we clean up, save a copy of lb_policy_name, since it might
    // be pointing to data inside chand->resolver_result.
    // The copy will be saved in chand->lb_policy_name below.
    lb_policy_name = gpr_strdup(lb_policy_name);
    grpc_channel_args_destroy(exec_ctx, chand->resolver_result);
    chand->resolver_result = NULL;
  }

  if (lb_policy != NULL) {
    grpc_pollset_set_add_pollset_set(exec_ctx, lb_policy->interested_parties,
                                     chand->interested_parties);
  }

  gpr_mu_lock(&chand->mu);
  if (lb_policy_name != NULL) {
    gpr_free(chand->lb_policy_name);
    chand->lb_policy_name = lb_policy_name;
  }
  old_lb_policy = chand->lb_policy;
  chand->lb_policy = lb_policy;
  if (service_config_json != NULL) {
    gpr_free(chand->service_config_json);
    chand->service_config_json = service_config_json;
  }
  if (chand->method_params_table != NULL) {
    grpc_mdstr_hash_table_unref(exec_ctx, chand->method_params_table);
  }
  chand->method_params_table = method_params_table;
  if (lb_policy != NULL) {
    grpc_exec_ctx_enqueue_list(exec_ctx, &chand->waiting_for_config_closures,
                               NULL);
  } else if (chand->resolver == NULL /* disconnected */) {
    grpc_closure_list_fail_all(
        &chand->waiting_for_config_closures,
        GRPC_ERROR_CREATE_REFERENCING("Channel disconnected", &error, 1));
    grpc_exec_ctx_enqueue_list(exec_ctx, &chand->waiting_for_config_closures,
                               NULL);
  }
  if (lb_policy != NULL && chand->exit_idle_when_lb_policy_arrives) {
    GRPC_LB_POLICY_REF(lb_policy, "exit_idle");
    exit_idle = true;
    chand->exit_idle_when_lb_policy_arrives = false;
  }

  if (error == GRPC_ERROR_NONE && chand->resolver) {
    set_channel_connectivity_state_locked(
        exec_ctx, chand, state, GRPC_ERROR_REF(state_error), "new_lb+resolver");
    if (lb_policy != NULL) {
      watch_lb_policy(exec_ctx, chand, lb_policy, state);
    }
    GRPC_CHANNEL_STACK_REF(chand->owning_stack, "resolver");
    grpc_resolver_next(exec_ctx, chand->resolver, &chand->resolver_result,
                       &chand->on_resolver_result_changed);
    gpr_mu_unlock(&chand->mu);
  } else {
    if (chand->resolver != NULL) {
      grpc_resolver_shutdown(exec_ctx, chand->resolver);
      GRPC_RESOLVER_UNREF(exec_ctx, chand->resolver, "channel");
      chand->resolver = NULL;
    }
    grpc_error *refs[] = {error, state_error};
    set_channel_connectivity_state_locked(
        exec_ctx, chand, GRPC_CHANNEL_SHUTDOWN,
        GRPC_ERROR_CREATE_REFERENCING("Got config after disconnection", refs,
                                      GPR_ARRAY_SIZE(refs)),
        "resolver_gone");
    gpr_mu_unlock(&chand->mu);
  }

  if (exit_idle) {
    grpc_lb_policy_exit_idle(exec_ctx, lb_policy);
    GRPC_LB_POLICY_UNREF(exec_ctx, lb_policy, "exit_idle");
  }

  if (old_lb_policy != NULL) {
    grpc_pollset_set_del_pollset_set(
        exec_ctx, old_lb_policy->interested_parties, chand->interested_parties);
    GRPC_LB_POLICY_UNREF(exec_ctx, old_lb_policy, "channel");
  }

  if (lb_policy != NULL) {
    GRPC_LB_POLICY_UNREF(exec_ctx, lb_policy, "config_change");
  }

  GRPC_CHANNEL_STACK_UNREF(exec_ctx, chand->owning_stack, "resolver");
  GRPC_ERROR_UNREF(state_error);
}

static void cc_start_transport_op(grpc_exec_ctx *exec_ctx,
                                  grpc_channel_element *elem,
                                  grpc_transport_op *op) {
  channel_data *chand = elem->channel_data;

  grpc_exec_ctx_sched(exec_ctx, op->on_consumed, GRPC_ERROR_NONE, NULL);

  GPR_ASSERT(op->set_accept_stream == false);
  if (op->bind_pollset != NULL) {
    grpc_pollset_set_add_pollset(exec_ctx, chand->interested_parties,
                                 op->bind_pollset);
  }

  gpr_mu_lock(&chand->mu);
  if (op->on_connectivity_state_change != NULL) {
    grpc_connectivity_state_notify_on_state_change(
        exec_ctx, &chand->state_tracker, op->connectivity_state,
        op->on_connectivity_state_change);
    op->on_connectivity_state_change = NULL;
    op->connectivity_state = NULL;
  }

  if (op->send_ping != NULL) {
    if (chand->lb_policy == NULL) {
      grpc_exec_ctx_sched(exec_ctx, op->send_ping,
                          GRPC_ERROR_CREATE("Ping with no load balancing"),
                          NULL);
    } else {
      grpc_lb_policy_ping_one(exec_ctx, chand->lb_policy, op->send_ping);
      op->bind_pollset = NULL;
    }
    op->send_ping = NULL;
  }

  if (op->disconnect_with_error != GRPC_ERROR_NONE) {
    if (chand->resolver != NULL) {
      set_channel_connectivity_state_locked(
          exec_ctx, chand, GRPC_CHANNEL_SHUTDOWN,
          GRPC_ERROR_REF(op->disconnect_with_error), "disconnect");
      grpc_resolver_shutdown(exec_ctx, chand->resolver);
      GRPC_RESOLVER_UNREF(exec_ctx, chand->resolver, "channel");
      chand->resolver = NULL;
      if (!chand->started_resolving) {
        grpc_closure_list_fail_all(&chand->waiting_for_config_closures,
                                   GRPC_ERROR_REF(op->disconnect_with_error));
        grpc_exec_ctx_enqueue_list(exec_ctx,
                                   &chand->waiting_for_config_closures, NULL);
      }
      if (chand->lb_policy != NULL) {
        grpc_pollset_set_del_pollset_set(exec_ctx,
                                         chand->lb_policy->interested_parties,
                                         chand->interested_parties);
        GRPC_LB_POLICY_UNREF(exec_ctx, chand->lb_policy, "channel");
        chand->lb_policy = NULL;
      }
    }
    GRPC_ERROR_UNREF(op->disconnect_with_error);
  }
  gpr_mu_unlock(&chand->mu);
}

static void cc_get_channel_info(grpc_exec_ctx *exec_ctx,
                                grpc_channel_element *elem,
                                const grpc_channel_info *info) {
  channel_data *chand = elem->channel_data;
  gpr_mu_lock(&chand->mu);
  if (info->lb_policy_name != NULL) {
    *info->lb_policy_name = chand->lb_policy_name == NULL
                                ? NULL
                                : gpr_strdup(chand->lb_policy_name);
  }
  if (info->service_config_json != NULL) {
    *info->service_config_json = chand->service_config_json == NULL
                                     ? NULL
                                     : gpr_strdup(chand->service_config_json);
  }
  gpr_mu_unlock(&chand->mu);
}

/* Constructor for channel_data */
static void cc_init_channel_elem(grpc_exec_ctx *exec_ctx,
                                 grpc_channel_element *elem,
                                 grpc_channel_element_args *args) {
  channel_data *chand = elem->channel_data;

  memset(chand, 0, sizeof(*chand));

  GPR_ASSERT(args->is_last);
  GPR_ASSERT(elem->filter == &grpc_client_channel_filter);

  gpr_mu_init(&chand->mu);
  grpc_closure_init(&chand->on_resolver_result_changed,
                    on_resolver_result_changed, chand);
  chand->owning_stack = args->channel_stack;

  grpc_connectivity_state_init(&chand->state_tracker, GRPC_CHANNEL_IDLE,
                               "client_channel");
  chand->interested_parties = grpc_pollset_set_create();
}

/* Destructor for channel_data */
static void cc_destroy_channel_elem(grpc_exec_ctx *exec_ctx,
                                    grpc_channel_element *elem) {
  channel_data *chand = elem->channel_data;

  if (chand->resolver != NULL) {
    grpc_resolver_shutdown(exec_ctx, chand->resolver);
    GRPC_RESOLVER_UNREF(exec_ctx, chand->resolver, "channel");
  }
  if (chand->client_channel_factory != NULL) {
    grpc_client_channel_factory_unref(exec_ctx, chand->client_channel_factory);
  }
  if (chand->lb_policy != NULL) {
    grpc_pollset_set_del_pollset_set(exec_ctx,
                                     chand->lb_policy->interested_parties,
                                     chand->interested_parties);
    GRPC_LB_POLICY_UNREF(exec_ctx, chand->lb_policy, "channel");
  }
  gpr_free(chand->lb_policy_name);
  gpr_free(chand->service_config_json);
  if (chand->method_params_table != NULL) {
    grpc_mdstr_hash_table_unref(exec_ctx, chand->method_params_table);
  }
  grpc_connectivity_state_destroy(exec_ctx, &chand->state_tracker);
  grpc_pollset_set_destroy(chand->interested_parties);
  gpr_mu_destroy(&chand->mu);
}

/*************************************************************************
 * PER-CALL FUNCTIONS
 */

#define GET_CALL(call_data) \
  ((grpc_subchannel_call *)(gpr_atm_acq_load(&(call_data)->subchannel_call)))

#define CANCELLED_CALL ((grpc_subchannel_call *)1)

typedef enum {
  GRPC_SUBCHANNEL_CALL_HOLDER_NOT_CREATING,
  GRPC_SUBCHANNEL_CALL_HOLDER_PICKING_SUBCHANNEL
} subchannel_creation_phase;

/** Call data.  Holds a pointer to grpc_subchannel_call and the
    associated machinery to create such a pointer.
    Handles queueing of stream ops until a call object is ready, waiting
    for initial metadata before trying to create a call object,
    and handling cancellation gracefully. */
typedef struct client_channel_call_data {
  // State for handling deadlines.
  // The code in deadline_filter.c requires this to be the first field.
  // TODO(roth): This is slightly sub-optimal in that grpc_deadline_state
  // and this struct both independently store a pointer to the call
  // stack and each has its own mutex.  If/when we have time, find a way
  // to avoid this without breaking the grpc_deadline_state abstraction.
  grpc_deadline_state deadline_state;

  grpc_mdstr *path;  // Request path.
  gpr_timespec call_start_time;
  gpr_timespec deadline;
  wait_for_ready_value wait_for_ready_from_service_config;
  grpc_closure read_service_config;

  grpc_error *cancel_error;

  /** either 0 for no call, 1 for cancelled, or a pointer to a
      grpc_subchannel_call */
  gpr_atm subchannel_call;

  gpr_mu mu;

  subchannel_creation_phase creation_phase;
  grpc_connected_subchannel *connected_subchannel;
  grpc_polling_entity *pollent;

  grpc_transport_stream_op **waiting_ops;
  size_t waiting_ops_count;
  size_t waiting_ops_capacity;

  grpc_closure next_step;

  grpc_call_stack *owning_call;

  grpc_linked_mdelem lb_token_mdelem;
} call_data;

static void add_waiting_locked(call_data *calld, grpc_transport_stream_op *op) {
  GPR_TIMER_BEGIN("add_waiting_locked", 0);
  if (calld->waiting_ops_count == calld->waiting_ops_capacity) {
    calld->waiting_ops_capacity = GPR_MAX(3, 2 * calld->waiting_ops_capacity);
    calld->waiting_ops =
        gpr_realloc(calld->waiting_ops,
                    calld->waiting_ops_capacity * sizeof(*calld->waiting_ops));
  }
  calld->waiting_ops[calld->waiting_ops_count++] = op;
  GPR_TIMER_END("add_waiting_locked", 0);
}

static void fail_locked(grpc_exec_ctx *exec_ctx, call_data *calld,
                        grpc_error *error) {
  size_t i;
  for (i = 0; i < calld->waiting_ops_count; i++) {
    grpc_transport_stream_op_finish_with_failure(
        exec_ctx, calld->waiting_ops[i], GRPC_ERROR_REF(error));
  }
  calld->waiting_ops_count = 0;
  GRPC_ERROR_UNREF(error);
}

typedef struct {
  grpc_transport_stream_op **ops;
  size_t nops;
  grpc_subchannel_call *call;
} retry_ops_args;

static void retry_ops(grpc_exec_ctx *exec_ctx, void *args, grpc_error *error) {
  retry_ops_args *a = args;
  size_t i;
  for (i = 0; i < a->nops; i++) {
    grpc_subchannel_call_process_op(exec_ctx, a->call, a->ops[i]);
  }
  GRPC_SUBCHANNEL_CALL_UNREF(exec_ctx, a->call, "retry_ops");
  gpr_free(a->ops);
  gpr_free(a);
}

static void retry_waiting_locked(grpc_exec_ctx *exec_ctx, call_data *calld) {
  if (calld->waiting_ops_count == 0) {
    return;
  }

  retry_ops_args *a = gpr_malloc(sizeof(*a));
  a->ops = calld->waiting_ops;
  a->nops = calld->waiting_ops_count;
  a->call = GET_CALL(calld);
  if (a->call == CANCELLED_CALL) {
    gpr_free(a);
    fail_locked(exec_ctx, calld, GRPC_ERROR_CANCELLED);
    return;
  }
  calld->waiting_ops = NULL;
  calld->waiting_ops_count = 0;
  calld->waiting_ops_capacity = 0;
  GRPC_SUBCHANNEL_CALL_REF(a->call, "retry_ops");
  grpc_exec_ctx_sched(exec_ctx, grpc_closure_create(retry_ops, a),
                      GRPC_ERROR_NONE, NULL);
}

static void subchannel_ready(grpc_exec_ctx *exec_ctx, void *arg,
                             grpc_error *error) {
  grpc_call_element *elem = arg;
  call_data *calld = elem->call_data;
  channel_data *chand = elem->channel_data;
  gpr_mu_lock(&calld->mu);
  GPR_ASSERT(calld->creation_phase ==
             GRPC_SUBCHANNEL_CALL_HOLDER_PICKING_SUBCHANNEL);
  grpc_polling_entity_del_from_pollset_set(exec_ctx, calld->pollent,
                                           chand->interested_parties);
  calld->creation_phase = GRPC_SUBCHANNEL_CALL_HOLDER_NOT_CREATING;
  if (calld->connected_subchannel == NULL) {
    gpr_atm_no_barrier_store(&calld->subchannel_call, 1);
    fail_locked(exec_ctx, calld, GRPC_ERROR_CREATE_REFERENCING(
                                     "Failed to create subchannel", &error, 1));
  } else if (GET_CALL(calld) == CANCELLED_CALL) {
    /* already cancelled before subchannel became ready */
    fail_locked(exec_ctx, calld,
                GRPC_ERROR_CREATE_REFERENCING(
                    "Cancelled before creating subchannel", &error, 1));
  } else {
    /* Create call on subchannel. */
    grpc_subchannel_call *subchannel_call = NULL;
    grpc_error *new_error = grpc_connected_subchannel_create_call(
        exec_ctx, calld->connected_subchannel, calld->pollent, calld->path,
        calld->call_start_time, calld->deadline, &subchannel_call);
    if (new_error != GRPC_ERROR_NONE) {
      new_error = grpc_error_add_child(new_error, error);
      subchannel_call = CANCELLED_CALL;
      fail_locked(exec_ctx, calld, new_error);
    }
    gpr_atm_rel_store(&calld->subchannel_call,
                      (gpr_atm)(uintptr_t)subchannel_call);
    retry_waiting_locked(exec_ctx, calld);
  }
  gpr_mu_unlock(&calld->mu);
  GRPC_CALL_STACK_UNREF(exec_ctx, calld->owning_call, "pick_subchannel");
}

static char *cc_get_peer(grpc_exec_ctx *exec_ctx, grpc_call_element *elem) {
  call_data *calld = elem->call_data;
  grpc_subchannel_call *subchannel_call = GET_CALL(calld);
  if (subchannel_call == NULL || subchannel_call == CANCELLED_CALL) {
    return NULL;
  } else {
    return grpc_subchannel_call_get_peer(exec_ctx, subchannel_call);
  }
}

typedef struct {
  grpc_metadata_batch *initial_metadata;
  uint32_t initial_metadata_flags;
  grpc_connected_subchannel **connected_subchannel;
  grpc_closure *on_ready;
  grpc_call_element *elem;
  grpc_closure closure;
} continue_picking_args;

/** Return true if subchannel is available immediately (in which case on_ready
    should not be called), or false otherwise (in which case on_ready should be
    called when the subchannel is available). */
static bool pick_subchannel(grpc_exec_ctx *exec_ctx, grpc_call_element *elem,
                            grpc_metadata_batch *initial_metadata,
                            uint32_t initial_metadata_flags,
                            grpc_connected_subchannel **connected_subchannel,
                            grpc_closure *on_ready, grpc_error *error);

static void continue_picking(grpc_exec_ctx *exec_ctx, void *arg,
                             grpc_error *error) {
  continue_picking_args *cpa = arg;
  if (cpa->connected_subchannel == NULL) {
    /* cancelled, do nothing */
  } else if (error != GRPC_ERROR_NONE) {
    grpc_exec_ctx_sched(exec_ctx, cpa->on_ready, GRPC_ERROR_REF(error), NULL);
  } else {
    call_data *calld = cpa->elem->call_data;
    gpr_mu_lock(&calld->mu);
    if (pick_subchannel(exec_ctx, cpa->elem, cpa->initial_metadata,
                        cpa->initial_metadata_flags, cpa->connected_subchannel,
                        cpa->on_ready, GRPC_ERROR_NONE)) {
      grpc_exec_ctx_sched(exec_ctx, cpa->on_ready, GRPC_ERROR_NONE, NULL);
    }
    gpr_mu_unlock(&calld->mu);
  }
  gpr_free(cpa);
}

static bool pick_subchannel(grpc_exec_ctx *exec_ctx, grpc_call_element *elem,
                            grpc_metadata_batch *initial_metadata,
                            uint32_t initial_metadata_flags,
                            grpc_connected_subchannel **connected_subchannel,
                            grpc_closure *on_ready, grpc_error *error) {
  GPR_TIMER_BEGIN("pick_subchannel", 0);

  channel_data *chand = elem->channel_data;
  call_data *calld = elem->call_data;
  continue_picking_args *cpa;
  grpc_closure *closure;

  GPR_ASSERT(connected_subchannel);

  gpr_mu_lock(&chand->mu);
  if (initial_metadata == NULL) {
    if (chand->lb_policy != NULL) {
      grpc_lb_policy_cancel_pick(exec_ctx, chand->lb_policy,
                                 connected_subchannel, GRPC_ERROR_REF(error));
    }
    for (closure = chand->waiting_for_config_closures.head; closure != NULL;
         closure = closure->next_data.next) {
      cpa = closure->cb_arg;
      if (cpa->connected_subchannel == connected_subchannel) {
        cpa->connected_subchannel = NULL;
        grpc_exec_ctx_sched(
            exec_ctx, cpa->on_ready,
            GRPC_ERROR_CREATE_REFERENCING("Pick cancelled", &error, 1), NULL);
      }
    }
    gpr_mu_unlock(&chand->mu);
    GPR_TIMER_END("pick_subchannel", 0);
    GRPC_ERROR_UNREF(error);
    return true;
  }
  GPR_ASSERT(error == GRPC_ERROR_NONE);
  if (chand->lb_policy != NULL) {
    grpc_lb_policy *lb_policy = chand->lb_policy;
    GRPC_LB_POLICY_REF(lb_policy, "pick_subchannel");
    gpr_mu_unlock(&chand->mu);
    // If the application explicitly set wait_for_ready, use that.
    // Otherwise, if the service config specified a value for this
    // method, use that.
    const bool wait_for_ready_set_from_api =
        initial_metadata_flags &
        GRPC_INITIAL_METADATA_WAIT_FOR_READY_EXPLICITLY_SET;
    const bool wait_for_ready_set_from_service_config =
        calld->wait_for_ready_from_service_config != WAIT_FOR_READY_UNSET;
    if (!wait_for_ready_set_from_api &&
        wait_for_ready_set_from_service_config) {
      if (calld->wait_for_ready_from_service_config == WAIT_FOR_READY_TRUE) {
        initial_metadata_flags |= GRPC_INITIAL_METADATA_WAIT_FOR_READY;
      } else {
        initial_metadata_flags &= ~GRPC_INITIAL_METADATA_WAIT_FOR_READY;
      }
    }
    // TODO(dgq): make this deadline configurable somehow.
    const grpc_lb_policy_pick_args inputs = {
        initial_metadata, initial_metadata_flags, &calld->lb_token_mdelem,
        gpr_inf_future(GPR_CLOCK_MONOTONIC)};
    const bool result = grpc_lb_policy_pick(
        exec_ctx, lb_policy, &inputs, connected_subchannel, NULL, on_ready);
    GRPC_LB_POLICY_UNREF(exec_ctx, lb_policy, "pick_subchannel");
    GPR_TIMER_END("pick_subchannel", 0);
    return result;
  }
  if (chand->resolver != NULL && !chand->started_resolving) {
    chand->started_resolving = true;
    GRPC_CHANNEL_STACK_REF(chand->owning_stack, "resolver");
    grpc_resolver_next(exec_ctx, chand->resolver, &chand->resolver_result,
                       &chand->on_resolver_result_changed);
  }
  if (chand->resolver != NULL) {
    cpa = gpr_malloc(sizeof(*cpa));
    cpa->initial_metadata = initial_metadata;
    cpa->initial_metadata_flags = initial_metadata_flags;
    cpa->connected_subchannel = connected_subchannel;
    cpa->on_ready = on_ready;
    cpa->elem = elem;
    grpc_closure_init(&cpa->closure, continue_picking, cpa);
    grpc_closure_list_append(&chand->waiting_for_config_closures, &cpa->closure,
                             GRPC_ERROR_NONE);
  } else {
    grpc_exec_ctx_sched(exec_ctx, on_ready, GRPC_ERROR_CREATE("Disconnected"),
                        NULL);
  }
  gpr_mu_unlock(&chand->mu);

  GPR_TIMER_END("pick_subchannel", 0);
  return false;
}

// The logic here is fairly complicated, due to (a) the fact that we
// need to handle the case where we receive the send op before the
// initial metadata op, and (b) the need for efficiency, especially in
// the streaming case.
// TODO(ctiller): Explain this more thoroughly.
static void cc_start_transport_stream_op(grpc_exec_ctx *exec_ctx,
                                         grpc_call_element *elem,
                                         grpc_transport_stream_op *op) {
  call_data *calld = elem->call_data;
  channel_data *chand = elem->channel_data;
  GRPC_CALL_LOG_OP(GPR_INFO, elem, op);
  grpc_deadline_state_client_start_transport_stream_op(exec_ctx, elem, op);
  /* try to (atomically) get the call */
  grpc_subchannel_call *call = GET_CALL(calld);
  GPR_TIMER_BEGIN("cc_start_transport_stream_op", 0);
  if (call == CANCELLED_CALL) {
    grpc_transport_stream_op_finish_with_failure(
        exec_ctx, op, GRPC_ERROR_REF(calld->cancel_error));
    GPR_TIMER_END("cc_start_transport_stream_op", 0);
    return;
  }
  if (call != NULL) {
    grpc_subchannel_call_process_op(exec_ctx, call, op);
    GPR_TIMER_END("cc_start_transport_stream_op", 0);
    return;
  }
  /* we failed; lock and figure out what to do */
  gpr_mu_lock(&calld->mu);
retry:
  /* need to recheck that another thread hasn't set the call */
  call = GET_CALL(calld);
  if (call == CANCELLED_CALL) {
    gpr_mu_unlock(&calld->mu);
    grpc_transport_stream_op_finish_with_failure(
        exec_ctx, op, GRPC_ERROR_REF(calld->cancel_error));
    GPR_TIMER_END("cc_start_transport_stream_op", 0);
    return;
  }
  if (call != NULL) {
    gpr_mu_unlock(&calld->mu);
    grpc_subchannel_call_process_op(exec_ctx, call, op);
    GPR_TIMER_END("cc_start_transport_stream_op", 0);
    return;
  }
  /* if this is a cancellation, then we can raise our cancelled flag */
  if (op->cancel_error != GRPC_ERROR_NONE) {
    if (!gpr_atm_rel_cas(&calld->subchannel_call, 0,
                         (gpr_atm)(uintptr_t)CANCELLED_CALL)) {
      goto retry;
    } else {
      // Stash a copy of cancel_error in our call data, so that we can use
      // it for subsequent operations.  This ensures that if the call is
      // cancelled before any ops are passed down (e.g., if the deadline
      // is in the past when the call starts), we can return the right
      // error to the caller when the first op does get passed down.
      calld->cancel_error = GRPC_ERROR_REF(op->cancel_error);
      switch (calld->creation_phase) {
        case GRPC_SUBCHANNEL_CALL_HOLDER_NOT_CREATING:
          fail_locked(exec_ctx, calld, GRPC_ERROR_REF(op->cancel_error));
          break;
        case GRPC_SUBCHANNEL_CALL_HOLDER_PICKING_SUBCHANNEL:
          pick_subchannel(exec_ctx, elem, NULL, 0, &calld->connected_subchannel,
                          NULL, GRPC_ERROR_REF(op->cancel_error));
          break;
      }
      gpr_mu_unlock(&calld->mu);
      grpc_transport_stream_op_finish_with_failure(
          exec_ctx, op, GRPC_ERROR_REF(op->cancel_error));
      GPR_TIMER_END("cc_start_transport_stream_op", 0);
      return;
    }
  }
  /* if we don't have a subchannel, try to get one */
  if (calld->creation_phase == GRPC_SUBCHANNEL_CALL_HOLDER_NOT_CREATING &&
      calld->connected_subchannel == NULL &&
      op->send_initial_metadata != NULL) {
    calld->creation_phase = GRPC_SUBCHANNEL_CALL_HOLDER_PICKING_SUBCHANNEL;
    grpc_closure_init(&calld->next_step, subchannel_ready, elem);
    GRPC_CALL_STACK_REF(calld->owning_call, "pick_subchannel");
    /* If a subchannel is not available immediately, the polling entity from
       call_data should be provided to channel_data's interested_parties, so
       that IO of the lb_policy and resolver could be done under it. */
    if (pick_subchannel(exec_ctx, elem, op->send_initial_metadata,
                        op->send_initial_metadata_flags,
                        &calld->connected_subchannel, &calld->next_step,
                        GRPC_ERROR_NONE)) {
      calld->creation_phase = GRPC_SUBCHANNEL_CALL_HOLDER_NOT_CREATING;
      GRPC_CALL_STACK_UNREF(exec_ctx, calld->owning_call, "pick_subchannel");
    } else {
      grpc_polling_entity_add_to_pollset_set(exec_ctx, calld->pollent,
                                             chand->interested_parties);
    }
  }
  /* if we've got a subchannel, then let's ask it to create a call */
  if (calld->creation_phase == GRPC_SUBCHANNEL_CALL_HOLDER_NOT_CREATING &&
      calld->connected_subchannel != NULL) {
    grpc_subchannel_call *subchannel_call = NULL;
    grpc_error *error = grpc_connected_subchannel_create_call(
        exec_ctx, calld->connected_subchannel, calld->pollent, calld->path,
        calld->call_start_time, calld->deadline, &subchannel_call);
    if (error != GRPC_ERROR_NONE) {
      subchannel_call = CANCELLED_CALL;
      fail_locked(exec_ctx, calld, GRPC_ERROR_REF(error));
      grpc_transport_stream_op_finish_with_failure(exec_ctx, op, error);
    }
    gpr_atm_rel_store(&calld->subchannel_call,
                      (gpr_atm)(uintptr_t)subchannel_call);
    retry_waiting_locked(exec_ctx, calld);
    goto retry;
  }
  /* nothing to be done but wait */
  add_waiting_locked(calld, op);
  gpr_mu_unlock(&calld->mu);
  GPR_TIMER_END("cc_start_transport_stream_op", 0);
}

// Gets data from the service config.  Invoked when the resolver returns
// its initial result.
static void read_service_config(grpc_exec_ctx *exec_ctx, void *arg,
                                grpc_error *error) {
  grpc_call_element *elem = arg;
  channel_data *chand = elem->channel_data;
  call_data *calld = elem->call_data;
  // If this is an error, there's no point in looking at the service config.
  if (error == GRPC_ERROR_NONE) {
    // Get the method config table from channel data.
    gpr_mu_lock(&chand->mu);
    grpc_mdstr_hash_table *method_params_table = NULL;
    if (chand->method_params_table != NULL) {
      method_params_table =
          grpc_mdstr_hash_table_ref(chand->method_params_table);
    }
    gpr_mu_unlock(&chand->mu);
    // If the method config table was present, use it.
    if (method_params_table != NULL) {
      const method_parameters *method_params = grpc_method_config_table_get(
          exec_ctx, method_params_table, calld->path);
      if (method_params != NULL) {
        const bool have_method_timeout =
            gpr_time_cmp(method_params->timeout, gpr_time_0(GPR_TIMESPAN)) != 0;
        if (have_method_timeout ||
            method_params->wait_for_ready != WAIT_FOR_READY_UNSET) {
          gpr_mu_lock(&calld->mu);
          if (have_method_timeout) {
            const gpr_timespec per_method_deadline =
                gpr_time_add(calld->call_start_time, method_params->timeout);
            if (gpr_time_cmp(per_method_deadline, calld->deadline) < 0) {
              calld->deadline = per_method_deadline;
              // Reset deadline timer.
              grpc_deadline_state_reset(exec_ctx, elem, calld->deadline);
            }
          }
          if (method_params->wait_for_ready != WAIT_FOR_READY_UNSET) {
            calld->wait_for_ready_from_service_config =
                method_params->wait_for_ready;
          }
          gpr_mu_unlock(&calld->mu);
        }
      }
      grpc_mdstr_hash_table_unref(exec_ctx, method_params_table);
    }
  }
  GRPC_CALL_STACK_UNREF(exec_ctx, calld->owning_call, "read_service_config");
}

/* Constructor for call_data */
static grpc_error *cc_init_call_elem(grpc_exec_ctx *exec_ctx,
                                     grpc_call_element *elem,
                                     grpc_call_element_args *args) {
  channel_data *chand = elem->channel_data;
  call_data *calld = elem->call_data;
  // Initialize data members.
  grpc_deadline_state_init(exec_ctx, elem, args->call_stack);
  calld->path = GRPC_MDSTR_REF(args->path);
  calld->call_start_time = args->start_time;
  calld->deadline = gpr_convert_clock_type(args->deadline, GPR_CLOCK_MONOTONIC);
  calld->wait_for_ready_from_service_config = WAIT_FOR_READY_UNSET;
  calld->cancel_error = GRPC_ERROR_NONE;
  gpr_atm_rel_store(&calld->subchannel_call, 0);
  gpr_mu_init(&calld->mu);
  calld->connected_subchannel = NULL;
  calld->waiting_ops = NULL;
  calld->waiting_ops_count = 0;
  calld->waiting_ops_capacity = 0;
  calld->creation_phase = GRPC_SUBCHANNEL_CALL_HOLDER_NOT_CREATING;
  calld->owning_call = args->call_stack;
  calld->pollent = NULL;
  // If the resolver has already returned results, then we can access
  // the service config parameters immediately.  Otherwise, we need to
  // defer that work until the resolver returns an initial result.
  // TODO(roth): This code is almost but not quite identical to the code
  // in read_service_config() above.  It would be nice to find a way to
  // combine them, to avoid having to maintain it twice.
  gpr_mu_lock(&chand->mu);
  if (chand->lb_policy != NULL) {
    // We already have a resolver result, so check for service config.
    if (chand->method_params_table != NULL) {
      grpc_mdstr_hash_table *method_params_table =
          grpc_mdstr_hash_table_ref(chand->method_params_table);
      gpr_mu_unlock(&chand->mu);
      method_parameters *method_params = grpc_method_config_table_get(
          exec_ctx, method_params_table, args->path);
      if (method_params != NULL) {
        if (gpr_time_cmp(method_params->timeout,
                         gpr_time_0(GPR_CLOCK_MONOTONIC)) != 0) {
          gpr_timespec per_method_deadline =
              gpr_time_add(calld->call_start_time, method_params->timeout);
          calld->deadline = gpr_time_min(calld->deadline, per_method_deadline);
        }
        if (method_params->wait_for_ready != WAIT_FOR_READY_UNSET) {
          calld->wait_for_ready_from_service_config =
              method_params->wait_for_ready;
        }
      }
      grpc_mdstr_hash_table_unref(exec_ctx, method_params_table);
    } else {
      gpr_mu_unlock(&chand->mu);
    }
  } else {
    // We don't yet have a resolver result, so register a callback to
    // get the service config data once the resolver returns.
    // Take a reference to the call stack to be owned by the callback.
    GRPC_CALL_STACK_REF(calld->owning_call, "read_service_config");
    grpc_closure_init(&calld->read_service_config, read_service_config, elem);
    grpc_closure_list_append(&chand->waiting_for_config_closures,
                             &calld->read_service_config, GRPC_ERROR_NONE);
    gpr_mu_unlock(&chand->mu);
  }
  // Start the deadline timer with the current deadline value.  If we
  // do not yet have service config data, then the timer may be reset
  // later.
  grpc_deadline_state_start(exec_ctx, elem, calld->deadline);
  return GRPC_ERROR_NONE;
}

/* Destructor for call_data */
static void cc_destroy_call_elem(grpc_exec_ctx *exec_ctx,
                                 grpc_call_element *elem,
                                 const grpc_call_final_info *final_info,
                                 void *and_free_memory) {
  call_data *calld = elem->call_data;
  grpc_deadline_state_destroy(exec_ctx, elem);
  GRPC_MDSTR_UNREF(exec_ctx, calld->path);
  GRPC_ERROR_UNREF(calld->cancel_error);
  grpc_subchannel_call *call = GET_CALL(calld);
  if (call != NULL && call != CANCELLED_CALL) {
    GRPC_SUBCHANNEL_CALL_UNREF(exec_ctx, call, "client_channel_destroy_call");
  }
  GPR_ASSERT(calld->creation_phase == GRPC_SUBCHANNEL_CALL_HOLDER_NOT_CREATING);
  gpr_mu_destroy(&calld->mu);
  GPR_ASSERT(calld->waiting_ops_count == 0);
  if (calld->connected_subchannel != NULL) {
    GRPC_CONNECTED_SUBCHANNEL_UNREF(exec_ctx, calld->connected_subchannel,
                                    "picked");
  }
  gpr_free(calld->waiting_ops);
  gpr_free(and_free_memory);
}

static void cc_set_pollset_or_pollset_set(grpc_exec_ctx *exec_ctx,
                                          grpc_call_element *elem,
                                          grpc_polling_entity *pollent) {
  call_data *calld = elem->call_data;
  calld->pollent = pollent;
}

/*************************************************************************
 * EXPORTED SYMBOLS
 */

const grpc_channel_filter grpc_client_channel_filter = {
    cc_start_transport_stream_op,
    cc_start_transport_op,
    sizeof(call_data),
    cc_init_call_elem,
    cc_set_pollset_or_pollset_set,
    cc_destroy_call_elem,
    sizeof(channel_data),
    cc_init_channel_elem,
    cc_destroy_channel_elem,
    cc_get_peer,
    cc_get_channel_info,
    "client-channel",
};

void grpc_client_channel_finish_initialization(
    grpc_exec_ctx *exec_ctx, grpc_channel_stack *channel_stack,
    grpc_resolver *resolver,
    grpc_client_channel_factory *client_channel_factory) {
  /* post construction initialization: set the transport setup pointer */
  GPR_ASSERT(client_channel_factory != NULL);
  grpc_channel_element *elem = grpc_channel_stack_last_element(channel_stack);
  channel_data *chand = elem->channel_data;
  gpr_mu_lock(&chand->mu);
  GPR_ASSERT(!chand->resolver);
  chand->resolver = resolver;
  GRPC_RESOLVER_REF(resolver, "channel");
  if (!grpc_closure_list_empty(chand->waiting_for_config_closures) ||
      chand->exit_idle_when_lb_policy_arrives) {
    chand->started_resolving = true;
    GRPC_CHANNEL_STACK_REF(chand->owning_stack, "resolver");
    grpc_resolver_next(exec_ctx, resolver, &chand->resolver_result,
                       &chand->on_resolver_result_changed);
  }
  chand->client_channel_factory = client_channel_factory;
  grpc_client_channel_factory_ref(client_channel_factory);
  gpr_mu_unlock(&chand->mu);
}

grpc_connectivity_state grpc_client_channel_check_connectivity_state(
    grpc_exec_ctx *exec_ctx, grpc_channel_element *elem, int try_to_connect) {
  channel_data *chand = elem->channel_data;
  grpc_connectivity_state out;
  gpr_mu_lock(&chand->mu);
  out = grpc_connectivity_state_check(&chand->state_tracker, NULL);
  if (out == GRPC_CHANNEL_IDLE && try_to_connect) {
    if (chand->lb_policy != NULL) {
      grpc_lb_policy_exit_idle(exec_ctx, chand->lb_policy);
    } else {
      chand->exit_idle_when_lb_policy_arrives = true;
      if (!chand->started_resolving && chand->resolver != NULL) {
        GRPC_CHANNEL_STACK_REF(chand->owning_stack, "resolver");
        chand->started_resolving = true;
        grpc_resolver_next(exec_ctx, chand->resolver, &chand->resolver_result,
                           &chand->on_resolver_result_changed);
      }
    }
  }
  gpr_mu_unlock(&chand->mu);
  return out;
}

typedef struct {
  channel_data *chand;
  grpc_pollset *pollset;
  grpc_closure *on_complete;
  grpc_closure my_closure;
} external_connectivity_watcher;

static void on_external_watch_complete(grpc_exec_ctx *exec_ctx, void *arg,
                                       grpc_error *error) {
  external_connectivity_watcher *w = arg;
  grpc_closure *follow_up = w->on_complete;
  grpc_pollset_set_del_pollset(exec_ctx, w->chand->interested_parties,
                               w->pollset);
  GRPC_CHANNEL_STACK_UNREF(exec_ctx, w->chand->owning_stack,
                           "external_connectivity_watcher");
  gpr_free(w);
  follow_up->cb(exec_ctx, follow_up->cb_arg, error);
}

void grpc_client_channel_watch_connectivity_state(
    grpc_exec_ctx *exec_ctx, grpc_channel_element *elem, grpc_pollset *pollset,
    grpc_connectivity_state *state, grpc_closure *on_complete) {
  channel_data *chand = elem->channel_data;
  external_connectivity_watcher *w = gpr_malloc(sizeof(*w));
  w->chand = chand;
  w->pollset = pollset;
  w->on_complete = on_complete;
  grpc_pollset_set_add_pollset(exec_ctx, chand->interested_parties, pollset);
  grpc_closure_init(&w->my_closure, on_external_watch_complete, w);
  GRPC_CHANNEL_STACK_REF(w->chand->owning_stack,
                         "external_connectivity_watcher");
  gpr_mu_lock(&chand->mu);
  grpc_connectivity_state_notify_on_state_change(
      exec_ctx, &chand->state_tracker, state, &w->my_closure);
  gpr_mu_unlock(&chand->mu);
}<|MERGE_RESOLUTION|>--- conflicted
+++ resolved
@@ -82,29 +82,12 @@
   return new_value;
 }
 
-<<<<<<< HEAD
-static int method_parameters_cmp(void *value1, void *value2) {
-  const method_parameters *v1 = value1;
-  const method_parameters *v2 = value2;
-  const int retval = gpr_time_cmp(v1->timeout, v2->timeout);
-  if (retval != 0) return retval;
-  if (v1->wait_for_ready > v2->wait_for_ready) return 1;
-  if (v1->wait_for_ready < v2->wait_for_ready) return -1;
-  return 0;
-}
-
-static void method_parameters_del(grpc_exec_ctx *exec_ctx, void *p) {
+static void method_parameters_free(grpc_exec_ctx *exec_ctx, void *p) {
   gpr_free(p);
 }
 
 static const grpc_mdstr_hash_table_vtable method_parameters_vtable = {
-    method_parameters_del, method_parameters_copy, method_parameters_cmp};
-
-static void *method_config_convert_value(
-    const grpc_method_config *method_config) {
-=======
-static const grpc_mdstr_hash_table_vtable method_parameters_vtable = {
-    gpr_free, method_parameters_copy};
+    method_parameters_free, method_parameters_copy};
 
 static void *method_parameters_create_from_json(const grpc_json *json) {
   wait_for_ready_value wait_for_ready = WAIT_FOR_READY_UNSET;
@@ -155,7 +138,6 @@
       gpr_free(buf);
     }
   }
->>>>>>> 91936b32
   method_parameters *value = gpr_malloc(sizeof(method_parameters));
   value->timeout = timeout;
   value->wait_for_ready = wait_for_ready;
@@ -342,23 +324,16 @@
     channel_arg =
         grpc_channel_args_find(chand->resolver_result, GRPC_ARG_SERVICE_CONFIG);
     if (channel_arg != NULL) {
-<<<<<<< HEAD
-      GPR_ASSERT(channel_arg->type == GRPC_ARG_POINTER);
-      method_params_table = grpc_method_config_table_convert(
-          exec_ctx, (grpc_method_config_table *)channel_arg->value.pointer.p,
-          method_config_convert_value, &method_parameters_vtable);
-=======
       GPR_ASSERT(channel_arg->type == GRPC_ARG_STRING);
       service_config_json = gpr_strdup(channel_arg->value.string);
       grpc_service_config *service_config =
           grpc_service_config_create(service_config_json);
       if (service_config != NULL) {
         method_params_table = grpc_service_config_create_method_config_table(
-            service_config, method_parameters_create_from_json,
+            exec_ctx, service_config, method_parameters_create_from_json,
             &method_parameters_vtable);
         grpc_service_config_destroy(service_config);
       }
->>>>>>> 91936b32
     }
     // Before we clean up, save a copy of lb_policy_name, since it might
     // be pointing to data inside chand->resolver_result.
