/*
 *
 * Copyright 2015, Google Inc.
 * All rights reserved.
 *
 * Redistribution and use in source and binary forms, with or without
 * modification, are permitted provided that the following conditions are
 * met:
 *
 *     * Redistributions of source code must retain the above copyright
 * notice, this list of conditions and the following disclaimer.
 *     * Redistributions in binary form must reproduce the above
 * copyright notice, this list of conditions and the following disclaimer
 * in the documentation and/or other materials provided with the
 * distribution.
 *     * Neither the name of Google Inc. nor the names of its
 * contributors may be used to endorse or promote products derived from
 * this software without specific prior written permission.
 *
 * THIS SOFTWARE IS PROVIDED BY THE COPYRIGHT HOLDERS AND CONTRIBUTORS
 * "AS IS" AND ANY EXPRESS OR IMPLIED WARRANTIES, INCLUDING, BUT NOT
 * LIMITED TO, THE IMPLIED WARRANTIES OF MERCHANTABILITY AND FITNESS FOR
 * A PARTICULAR PURPOSE ARE DISCLAIMED. IN NO EVENT SHALL THE COPYRIGHT
 * OWNER OR CONTRIBUTORS BE LIABLE FOR ANY DIRECT, INDIRECT, INCIDENTAL,
 * SPECIAL, EXEMPLARY, OR CONSEQUENTIAL DAMAGES (INCLUDING, BUT NOT
 * LIMITED TO, PROCUREMENT OF SUBSTITUTE GOODS OR SERVICES; LOSS OF USE,
 * DATA, OR PROFITS; OR BUSINESS INTERRUPTION) HOWEVER CAUSED AND ON ANY
 * THEORY OF LIABILITY, WHETHER IN CONTRACT, STRICT LIABILITY, OR TORT
 * (INCLUDING NEGLIGENCE OR OTHERWISE) ARISING IN ANY WAY OUT OF THE USE
 * OF THIS SOFTWARE, EVEN IF ADVISED OF THE POSSIBILITY OF SUCH DAMAGE.
 *
 */

#include "src/core/security/credentials.h"

#include <stdio.h>
#include <string.h>

#include "src/core/channel/channel_args.h"
#include "src/core/channel/http_client_filter.h"
#include "src/core/httpcli/httpcli.h"
#include "src/core/iomgr/iomgr.h"
#include "src/core/json/json.h"
#include "src/core/support/string.h"
#include "src/core/surface/api_trace.h"

#include <grpc/support/alloc.h>
#include <grpc/support/log.h>
#include <grpc/support/string_util.h>
#include <grpc/support/sync.h>
#include <grpc/support/thd.h>
#include <grpc/support/time.h>

/* -- Common. -- */

struct grpc_credentials_metadata_request {
  grpc_call_credentials *creds;
  grpc_credentials_metadata_cb cb;
  void *user_data;
};

static grpc_credentials_metadata_request *
grpc_credentials_metadata_request_create(grpc_call_credentials *creds,
                                         grpc_credentials_metadata_cb cb,
                                         void *user_data) {
  grpc_credentials_metadata_request *r =
      gpr_malloc(sizeof(grpc_credentials_metadata_request));
  r->creds = grpc_call_credentials_ref(creds);
  r->cb = cb;
  r->user_data = user_data;
  return r;
}

static void grpc_credentials_metadata_request_destroy(
    grpc_credentials_metadata_request *r) {
  grpc_call_credentials_unref(r->creds);
  gpr_free(r);
}

grpc_channel_credentials *grpc_channel_credentials_ref(
    grpc_channel_credentials *creds) {
  if (creds == NULL) return NULL;
  gpr_ref(&creds->refcount);
  return creds;
}

void grpc_channel_credentials_unref(grpc_channel_credentials *creds) {
  if (creds == NULL) return;
  if (gpr_unref(&creds->refcount)) {
    if (creds->vtable->destruct != NULL) creds->vtable->destruct(creds);
    gpr_free(creds);
  }
}

void grpc_channel_credentials_release(grpc_channel_credentials *creds) {
  GRPC_API_TRACE("grpc_channel_credentials_release(creds=%p)", 1, (creds));
  grpc_channel_credentials_unref(creds);
}

grpc_call_credentials *grpc_call_credentials_ref(grpc_call_credentials *creds) {
  if (creds == NULL) return NULL;
  gpr_ref(&creds->refcount);
  return creds;
}

void grpc_call_credentials_unref(grpc_call_credentials *creds) {
  if (creds == NULL) return;
  if (gpr_unref(&creds->refcount)) {
    if (creds->vtable->destruct != NULL) creds->vtable->destruct(creds);
    gpr_free(creds);
  }
}

void grpc_call_credentials_release(grpc_call_credentials *creds) {
  GRPC_API_TRACE("grpc_call_credentials_release(creds=%p)", 1, (creds));
  grpc_call_credentials_unref(creds);
}

<<<<<<< HEAD
void grpc_call_credentials_get_request_metadata(grpc_exec_ctx *exec_ctx,
                                                grpc_call_credentials *creds,
                                                grpc_pollset *pollset,
                                                const char *service_url,
                                                grpc_credentials_metadata_cb cb,
                                                void *user_data) {
=======
void grpc_call_credentials_get_request_metadata(
    grpc_exec_ctx *exec_ctx, grpc_call_credentials *creds,
    grpc_pollset *pollset, grpc_auth_metadata_context context,
    grpc_credentials_metadata_cb cb, void *user_data) {
>>>>>>> 3e5cbee7
  if (creds == NULL || creds->vtable->get_request_metadata == NULL) {
    if (cb != NULL) {
      cb(exec_ctx, user_data, NULL, 0, GRPC_CREDENTIALS_OK);
    }
    return;
  }
  creds->vtable->get_request_metadata(exec_ctx, creds, pollset, context, cb,
                                      user_data);
}

grpc_security_status grpc_channel_credentials_create_security_connector(
    grpc_channel_credentials *channel_creds, const char *target,
    const grpc_channel_args *args, grpc_channel_security_connector **sc,
    grpc_channel_args **new_args) {
  *new_args = NULL;
  if (channel_creds == NULL) {
    return GRPC_SECURITY_ERROR;
  }
  GPR_ASSERT(channel_creds->vtable->create_security_connector != NULL);
  return channel_creds->vtable->create_security_connector(
      channel_creds, NULL, target, args, sc, new_args);
}

grpc_server_credentials *grpc_server_credentials_ref(
    grpc_server_credentials *creds) {
  if (creds == NULL) return NULL;
  gpr_ref(&creds->refcount);
  return creds;
}

void grpc_server_credentials_unref(grpc_server_credentials *creds) {
  if (creds == NULL) return;
  if (gpr_unref(&creds->refcount)) {
    if (creds->vtable->destruct != NULL) creds->vtable->destruct(creds);
    if (creds->processor.destroy != NULL && creds->processor.state != NULL) {
      creds->processor.destroy(creds->processor.state);
    }
    gpr_free(creds);
  }
}

void grpc_server_credentials_release(grpc_server_credentials *creds) {
  GRPC_API_TRACE("grpc_server_credentials_release(creds=%p)", 1, (creds));
  grpc_server_credentials_unref(creds);
}

grpc_security_status grpc_server_credentials_create_security_connector(
    grpc_server_credentials *creds, grpc_security_connector **sc) {
  if (creds == NULL || creds->vtable->create_security_connector == NULL) {
    gpr_log(GPR_ERROR, "Server credentials cannot create security context.");
    return GRPC_SECURITY_ERROR;
  }
  return creds->vtable->create_security_connector(creds, sc);
}

void grpc_server_credentials_set_auth_metadata_processor(
    grpc_server_credentials *creds, grpc_auth_metadata_processor processor) {
  GRPC_API_TRACE(
      "grpc_server_credentials_set_auth_metadata_processor("
      "creds=%p, "
      "processor=grpc_auth_metadata_processor { process: %lx, state: %p })",
      3, (creds, (unsigned long)processor.process, processor.state));
  if (creds == NULL) return;
  if (creds->processor.destroy != NULL && creds->processor.state != NULL) {
    creds->processor.destroy(creds->processor.state);
  }
  creds->processor = processor;
}

static void server_credentials_pointer_arg_destroy(void *p) {
  grpc_server_credentials_unref(p);
}

static void *server_credentials_pointer_arg_copy(void *p) {
  return grpc_server_credentials_ref(p);
}

grpc_arg grpc_server_credentials_to_arg(grpc_server_credentials *p) {
  grpc_arg arg;
  memset(&arg, 0, sizeof(grpc_arg));
  arg.type = GRPC_ARG_POINTER;
  arg.key = GRPC_SERVER_CREDENTIALS_ARG;
  arg.value.pointer.p = p;
  arg.value.pointer.copy = server_credentials_pointer_arg_copy;
  arg.value.pointer.destroy = server_credentials_pointer_arg_destroy;
  return arg;
}

grpc_server_credentials *grpc_server_credentials_from_arg(const grpc_arg *arg) {
  if (strcmp(arg->key, GRPC_SERVER_CREDENTIALS_ARG) != 0) return NULL;
  if (arg->type != GRPC_ARG_POINTER) {
    gpr_log(GPR_ERROR, "Invalid type %d for arg %s", arg->type,
            GRPC_SERVER_CREDENTIALS_ARG);
    return NULL;
  }
  return arg->value.pointer.p;
}

grpc_server_credentials *grpc_find_server_credentials_in_args(
    const grpc_channel_args *args) {
  size_t i;
  if (args == NULL) return NULL;
  for (i = 0; i < args->num_args; i++) {
    grpc_server_credentials *p =
        grpc_server_credentials_from_arg(&args->args[i]);
    if (p != NULL) return p;
  }
  return NULL;
}

/* -- Ssl credentials. -- */

static void ssl_destruct(grpc_channel_credentials *creds) {
  grpc_ssl_credentials *c = (grpc_ssl_credentials *)creds;
  if (c->config.pem_root_certs != NULL) gpr_free(c->config.pem_root_certs);
  if (c->config.pem_private_key != NULL) gpr_free(c->config.pem_private_key);
  if (c->config.pem_cert_chain != NULL) gpr_free(c->config.pem_cert_chain);
}

static void ssl_server_destruct(grpc_server_credentials *creds) {
  grpc_ssl_server_credentials *c = (grpc_ssl_server_credentials *)creds;
  size_t i;
  for (i = 0; i < c->config.num_key_cert_pairs; i++) {
    if (c->config.pem_private_keys[i] != NULL) {
      gpr_free(c->config.pem_private_keys[i]);
    }
    if (c->config.pem_cert_chains[i] != NULL) {
      gpr_free(c->config.pem_cert_chains[i]);
    }
  }
  if (c->config.pem_private_keys != NULL) gpr_free(c->config.pem_private_keys);
  if (c->config.pem_private_keys_sizes != NULL) {
    gpr_free(c->config.pem_private_keys_sizes);
  }
  if (c->config.pem_cert_chains != NULL) gpr_free(c->config.pem_cert_chains);
  if (c->config.pem_cert_chains_sizes != NULL) {
    gpr_free(c->config.pem_cert_chains_sizes);
  }
  if (c->config.pem_root_certs != NULL) gpr_free(c->config.pem_root_certs);
}

static grpc_security_status ssl_create_security_connector(
    grpc_channel_credentials *creds, grpc_call_credentials *call_creds,
    const char *target, const grpc_channel_args *args,
    grpc_channel_security_connector **sc, grpc_channel_args **new_args) {
  grpc_ssl_credentials *c = (grpc_ssl_credentials *)creds;
  grpc_security_status status = GRPC_SECURITY_OK;
  size_t i = 0;
  const char *overridden_target_name = NULL;
  grpc_arg new_arg;

  for (i = 0; args && i < args->num_args; i++) {
    grpc_arg *arg = &args->args[i];
    if (strcmp(arg->key, GRPC_SSL_TARGET_NAME_OVERRIDE_ARG) == 0 &&
        arg->type == GRPC_ARG_STRING) {
      overridden_target_name = arg->value.string;
      break;
    }
  }
  status = grpc_ssl_channel_security_connector_create(
      call_creds, &c->config, target, overridden_target_name, sc);
  if (status != GRPC_SECURITY_OK) {
    return status;
  }
  new_arg.type = GRPC_ARG_STRING;
  new_arg.key = GRPC_ARG_HTTP2_SCHEME;
  new_arg.value.string = "https";
  *new_args = grpc_channel_args_copy_and_add(args, &new_arg, 1);
  return status;
}

static grpc_security_status ssl_server_create_security_connector(
    grpc_server_credentials *creds, grpc_security_connector **sc) {
  grpc_ssl_server_credentials *c = (grpc_ssl_server_credentials *)creds;
  return grpc_ssl_server_security_connector_create(&c->config, sc);
}

static grpc_channel_credentials_vtable ssl_vtable = {
    ssl_destruct, ssl_create_security_connector};

static grpc_server_credentials_vtable ssl_server_vtable = {
    ssl_server_destruct, ssl_server_create_security_connector};

static void ssl_copy_key_material(const char *input, unsigned char **output,
                                  size_t *output_size) {
  *output_size = strlen(input);
  *output = gpr_malloc(*output_size);
  memcpy(*output, input, *output_size);
}

static void ssl_build_config(const char *pem_root_certs,
                             grpc_ssl_pem_key_cert_pair *pem_key_cert_pair,
                             grpc_ssl_config *config) {
  if (pem_root_certs != NULL) {
    ssl_copy_key_material(pem_root_certs, &config->pem_root_certs,
                          &config->pem_root_certs_size);
  }
  if (pem_key_cert_pair != NULL) {
    GPR_ASSERT(pem_key_cert_pair->private_key != NULL);
    GPR_ASSERT(pem_key_cert_pair->cert_chain != NULL);
    ssl_copy_key_material(pem_key_cert_pair->private_key,
                          &config->pem_private_key,
                          &config->pem_private_key_size);
    ssl_copy_key_material(pem_key_cert_pair->cert_chain,
                          &config->pem_cert_chain,
                          &config->pem_cert_chain_size);
  }
}

static void ssl_build_server_config(
    const char *pem_root_certs, grpc_ssl_pem_key_cert_pair *pem_key_cert_pairs,
    size_t num_key_cert_pairs, int force_client_auth,
    grpc_ssl_server_config *config) {
  size_t i;
  config->force_client_auth = force_client_auth;
  if (pem_root_certs != NULL) {
    ssl_copy_key_material(pem_root_certs, &config->pem_root_certs,
                          &config->pem_root_certs_size);
  }
  if (num_key_cert_pairs > 0) {
    GPR_ASSERT(pem_key_cert_pairs != NULL);
    config->pem_private_keys =
        gpr_malloc(num_key_cert_pairs * sizeof(unsigned char *));
    config->pem_cert_chains =
        gpr_malloc(num_key_cert_pairs * sizeof(unsigned char *));
    config->pem_private_keys_sizes =
        gpr_malloc(num_key_cert_pairs * sizeof(size_t));
    config->pem_cert_chains_sizes =
        gpr_malloc(num_key_cert_pairs * sizeof(size_t));
  }
  config->num_key_cert_pairs = num_key_cert_pairs;
  for (i = 0; i < num_key_cert_pairs; i++) {
    GPR_ASSERT(pem_key_cert_pairs[i].private_key != NULL);
    GPR_ASSERT(pem_key_cert_pairs[i].cert_chain != NULL);
    ssl_copy_key_material(pem_key_cert_pairs[i].private_key,
                          &config->pem_private_keys[i],
                          &config->pem_private_keys_sizes[i]);
    ssl_copy_key_material(pem_key_cert_pairs[i].cert_chain,
                          &config->pem_cert_chains[i],
                          &config->pem_cert_chains_sizes[i]);
  }
}

grpc_channel_credentials *grpc_ssl_credentials_create(
    const char *pem_root_certs, grpc_ssl_pem_key_cert_pair *pem_key_cert_pair,
    void *reserved) {
  grpc_ssl_credentials *c = gpr_malloc(sizeof(grpc_ssl_credentials));
  GRPC_API_TRACE(
      "grpc_ssl_credentials_create(pem_root_certs=%s, "
      "pem_key_cert_pair=%p, "
      "reserved=%p)",
      3, (pem_root_certs, pem_key_cert_pair, reserved));
  GPR_ASSERT(reserved == NULL);
  memset(c, 0, sizeof(grpc_ssl_credentials));
  c->base.type = GRPC_CHANNEL_CREDENTIALS_TYPE_SSL;
  c->base.vtable = &ssl_vtable;
  gpr_ref_init(&c->base.refcount, 1);
  ssl_build_config(pem_root_certs, pem_key_cert_pair, &c->config);
  return &c->base;
}

grpc_server_credentials *grpc_ssl_server_credentials_create(
    const char *pem_root_certs, grpc_ssl_pem_key_cert_pair *pem_key_cert_pairs,
    size_t num_key_cert_pairs, int force_client_auth, void *reserved) {
  grpc_ssl_server_credentials *c =
      gpr_malloc(sizeof(grpc_ssl_server_credentials));
  GRPC_API_TRACE(
      "grpc_ssl_server_credentials_create("
      "pem_root_certs=%s, pem_key_cert_pairs=%p, num_key_cert_pairs=%lu, "
      "force_client_auth=%d, reserved=%p)",
      5, (pem_root_certs, pem_key_cert_pairs, (unsigned long)num_key_cert_pairs,
          force_client_auth, reserved));
  GPR_ASSERT(reserved == NULL);
  memset(c, 0, sizeof(grpc_ssl_server_credentials));
  c->base.type = GRPC_CHANNEL_CREDENTIALS_TYPE_SSL;
  gpr_ref_init(&c->base.refcount, 1);
  c->base.vtable = &ssl_server_vtable;
  ssl_build_server_config(pem_root_certs, pem_key_cert_pairs,
                          num_key_cert_pairs, force_client_auth, &c->config);
  return &c->base;
}

/* -- Jwt credentials -- */

static void jwt_reset_cache(grpc_service_account_jwt_access_credentials *c) {
  if (c->cached.jwt_md != NULL) {
    grpc_credentials_md_store_unref(c->cached.jwt_md);
    c->cached.jwt_md = NULL;
  }
  if (c->cached.service_url != NULL) {
    gpr_free(c->cached.service_url);
    c->cached.service_url = NULL;
  }
  c->cached.jwt_expiration = gpr_inf_past(GPR_CLOCK_REALTIME);
}

static void jwt_destruct(grpc_call_credentials *creds) {
  grpc_service_account_jwt_access_credentials *c =
      (grpc_service_account_jwt_access_credentials *)creds;
  grpc_auth_json_key_destruct(&c->key);
  jwt_reset_cache(c);
  gpr_mu_destroy(&c->cache_mu);
}

static void jwt_get_request_metadata(grpc_exec_ctx *exec_ctx,
                                     grpc_call_credentials *creds,
                                     grpc_pollset *pollset,
<<<<<<< HEAD
                                     const char *service_url,
=======
                                     grpc_auth_metadata_context context,
>>>>>>> 3e5cbee7
                                     grpc_credentials_metadata_cb cb,
                                     void *user_data) {
  grpc_service_account_jwt_access_credentials *c =
      (grpc_service_account_jwt_access_credentials *)creds;
  gpr_timespec refresh_threshold = gpr_time_from_seconds(
      GRPC_SECURE_TOKEN_REFRESH_THRESHOLD_SECS, GPR_TIMESPAN);

  /* See if we can return a cached jwt. */
  grpc_credentials_md_store *jwt_md = NULL;
  {
    gpr_mu_lock(&c->cache_mu);
    if (c->cached.service_url != NULL &&
        strcmp(c->cached.service_url, context.service_url) == 0 &&
        c->cached.jwt_md != NULL &&
        (gpr_time_cmp(gpr_time_sub(c->cached.jwt_expiration,
                                   gpr_now(GPR_CLOCK_REALTIME)),
                      refresh_threshold) > 0)) {
      jwt_md = grpc_credentials_md_store_ref(c->cached.jwt_md);
    }
    gpr_mu_unlock(&c->cache_mu);
  }

  if (jwt_md == NULL) {
    char *jwt = NULL;
    /* Generate a new jwt. */
    gpr_mu_lock(&c->cache_mu);
    jwt_reset_cache(c);
    jwt = grpc_jwt_encode_and_sign(&c->key, context.service_url,
                                   c->jwt_lifetime, NULL);
    if (jwt != NULL) {
      char *md_value;
      gpr_asprintf(&md_value, "Bearer %s", jwt);
      gpr_free(jwt);
      c->cached.jwt_expiration =
          gpr_time_add(gpr_now(GPR_CLOCK_REALTIME), c->jwt_lifetime);
      c->cached.service_url = gpr_strdup(context.service_url);
      c->cached.jwt_md = grpc_credentials_md_store_create(1);
      grpc_credentials_md_store_add_cstrings(
          c->cached.jwt_md, GRPC_AUTHORIZATION_METADATA_KEY, md_value);
      gpr_free(md_value);
      jwt_md = grpc_credentials_md_store_ref(c->cached.jwt_md);
    }
    gpr_mu_unlock(&c->cache_mu);
  }

  if (jwt_md != NULL) {
    cb(exec_ctx, user_data, jwt_md->entries, jwt_md->num_entries,
       GRPC_CREDENTIALS_OK);
    grpc_credentials_md_store_unref(jwt_md);
  } else {
    cb(exec_ctx, user_data, NULL, 0, GRPC_CREDENTIALS_ERROR);
  }
}

static grpc_call_credentials_vtable jwt_vtable = {jwt_destruct,
                                                  jwt_get_request_metadata};

grpc_call_credentials *
grpc_service_account_jwt_access_credentials_create_from_auth_json_key(
    grpc_auth_json_key key, gpr_timespec token_lifetime) {
  grpc_service_account_jwt_access_credentials *c;
  if (!grpc_auth_json_key_is_valid(&key)) {
    gpr_log(GPR_ERROR, "Invalid input for jwt credentials creation");
    return NULL;
  }
  c = gpr_malloc(sizeof(grpc_service_account_jwt_access_credentials));
  memset(c, 0, sizeof(grpc_service_account_jwt_access_credentials));
  c->base.type = GRPC_CALL_CREDENTIALS_TYPE_JWT;
  gpr_ref_init(&c->base.refcount, 1);
  c->base.vtable = &jwt_vtable;
  c->key = key;
  c->jwt_lifetime = token_lifetime;
  gpr_mu_init(&c->cache_mu);
  jwt_reset_cache(c);
  return &c->base;
}

grpc_call_credentials *grpc_service_account_jwt_access_credentials_create(
    const char *json_key, gpr_timespec token_lifetime, void *reserved) {
  GRPC_API_TRACE(
      "grpc_service_account_jwt_access_credentials_create("
      "json_key=%s, "
      "token_lifetime="
      "gpr_timespec { tv_sec: %ld, tv_nsec: %d, clock_type: %d }, "
      "reserved=%p)",
      5, (json_key, (long)token_lifetime.tv_sec, token_lifetime.tv_nsec,
          (int)token_lifetime.clock_type, reserved));
  GPR_ASSERT(reserved == NULL);
  return grpc_service_account_jwt_access_credentials_create_from_auth_json_key(
      grpc_auth_json_key_create_from_string(json_key), token_lifetime);
}

/* -- Oauth2TokenFetcher credentials -- */

static void oauth2_token_fetcher_destruct(grpc_call_credentials *creds) {
  grpc_oauth2_token_fetcher_credentials *c =
      (grpc_oauth2_token_fetcher_credentials *)creds;
  grpc_credentials_md_store_unref(c->access_token_md);
  gpr_mu_destroy(&c->mu);
  grpc_httpcli_context_destroy(&c->httpcli_context);
}

grpc_credentials_status
grpc_oauth2_token_fetcher_credentials_parse_server_response(
    const grpc_httpcli_response *response, grpc_credentials_md_store **token_md,
    gpr_timespec *token_lifetime) {
  char *null_terminated_body = NULL;
  char *new_access_token = NULL;
  grpc_credentials_status status = GRPC_CREDENTIALS_OK;
  grpc_json *json = NULL;

  if (response == NULL) {
    gpr_log(GPR_ERROR, "Received NULL response.");
    status = GRPC_CREDENTIALS_ERROR;
    goto end;
  }

  if (response->body_length > 0) {
    null_terminated_body = gpr_malloc(response->body_length + 1);
    null_terminated_body[response->body_length] = '\0';
    memcpy(null_terminated_body, response->body, response->body_length);
  }

  if (response->status != 200) {
    gpr_log(GPR_ERROR, "Call to http server ended with error %d [%s].",
            response->status,
            null_terminated_body != NULL ? null_terminated_body : "");
    status = GRPC_CREDENTIALS_ERROR;
    goto end;
  } else {
    grpc_json *access_token = NULL;
    grpc_json *token_type = NULL;
    grpc_json *expires_in = NULL;
    grpc_json *ptr;
    json = grpc_json_parse_string(null_terminated_body);
    if (json == NULL) {
      gpr_log(GPR_ERROR, "Could not parse JSON from %s", null_terminated_body);
      status = GRPC_CREDENTIALS_ERROR;
      goto end;
    }
    if (json->type != GRPC_JSON_OBJECT) {
      gpr_log(GPR_ERROR, "Response should be a JSON object");
      status = GRPC_CREDENTIALS_ERROR;
      goto end;
    }
    for (ptr = json->child; ptr; ptr = ptr->next) {
      if (strcmp(ptr->key, "access_token") == 0) {
        access_token = ptr;
      } else if (strcmp(ptr->key, "token_type") == 0) {
        token_type = ptr;
      } else if (strcmp(ptr->key, "expires_in") == 0) {
        expires_in = ptr;
      }
    }
    if (access_token == NULL || access_token->type != GRPC_JSON_STRING) {
      gpr_log(GPR_ERROR, "Missing or invalid access_token in JSON.");
      status = GRPC_CREDENTIALS_ERROR;
      goto end;
    }
    if (token_type == NULL || token_type->type != GRPC_JSON_STRING) {
      gpr_log(GPR_ERROR, "Missing or invalid token_type in JSON.");
      status = GRPC_CREDENTIALS_ERROR;
      goto end;
    }
    if (expires_in == NULL || expires_in->type != GRPC_JSON_NUMBER) {
      gpr_log(GPR_ERROR, "Missing or invalid expires_in in JSON.");
      status = GRPC_CREDENTIALS_ERROR;
      goto end;
    }
    gpr_asprintf(&new_access_token, "%s %s", token_type->value,
                 access_token->value);
    token_lifetime->tv_sec = strtol(expires_in->value, NULL, 10);
    token_lifetime->tv_nsec = 0;
    token_lifetime->clock_type = GPR_TIMESPAN;
    if (*token_md != NULL) grpc_credentials_md_store_unref(*token_md);
    *token_md = grpc_credentials_md_store_create(1);
    grpc_credentials_md_store_add_cstrings(
        *token_md, GRPC_AUTHORIZATION_METADATA_KEY, new_access_token);
    status = GRPC_CREDENTIALS_OK;
  }

end:
  if (status != GRPC_CREDENTIALS_OK && (*token_md != NULL)) {
    grpc_credentials_md_store_unref(*token_md);
    *token_md = NULL;
  }
  if (null_terminated_body != NULL) gpr_free(null_terminated_body);
  if (new_access_token != NULL) gpr_free(new_access_token);
  if (json != NULL) grpc_json_destroy(json);
  return status;
}

static void on_oauth2_token_fetcher_http_response(
    grpc_exec_ctx *exec_ctx, void *user_data,
    const grpc_httpcli_response *response) {
  grpc_credentials_metadata_request *r =
      (grpc_credentials_metadata_request *)user_data;
  grpc_oauth2_token_fetcher_credentials *c =
      (grpc_oauth2_token_fetcher_credentials *)r->creds;
  gpr_timespec token_lifetime;
  grpc_credentials_status status;

  gpr_mu_lock(&c->mu);
  status = grpc_oauth2_token_fetcher_credentials_parse_server_response(
      response, &c->access_token_md, &token_lifetime);
  if (status == GRPC_CREDENTIALS_OK) {
    c->token_expiration =
        gpr_time_add(gpr_now(GPR_CLOCK_REALTIME), token_lifetime);
    r->cb(exec_ctx, r->user_data, c->access_token_md->entries,
          c->access_token_md->num_entries, status);
  } else {
    c->token_expiration = gpr_inf_past(GPR_CLOCK_REALTIME);
    r->cb(exec_ctx, r->user_data, NULL, 0, status);
  }
  gpr_mu_unlock(&c->mu);
  grpc_credentials_metadata_request_destroy(r);
}

static void oauth2_token_fetcher_get_request_metadata(
    grpc_exec_ctx *exec_ctx, grpc_call_credentials *creds,
    grpc_pollset *pollset, grpc_auth_metadata_context context,
    grpc_credentials_metadata_cb cb, void *user_data) {
  grpc_oauth2_token_fetcher_credentials *c =
      (grpc_oauth2_token_fetcher_credentials *)creds;
  gpr_timespec refresh_threshold = gpr_time_from_seconds(
      GRPC_SECURE_TOKEN_REFRESH_THRESHOLD_SECS, GPR_TIMESPAN);
  grpc_credentials_md_store *cached_access_token_md = NULL;
  {
    gpr_mu_lock(&c->mu);
    if (c->access_token_md != NULL &&
        (gpr_time_cmp(
             gpr_time_sub(c->token_expiration, gpr_now(GPR_CLOCK_REALTIME)),
             refresh_threshold) > 0)) {
      cached_access_token_md =
          grpc_credentials_md_store_ref(c->access_token_md);
    }
    gpr_mu_unlock(&c->mu);
  }
  if (cached_access_token_md != NULL) {
    cb(exec_ctx, user_data, cached_access_token_md->entries,
       cached_access_token_md->num_entries, GRPC_CREDENTIALS_OK);
    grpc_credentials_md_store_unref(cached_access_token_md);
  } else {
    c->fetch_func(
        exec_ctx,
        grpc_credentials_metadata_request_create(creds, cb, user_data),
        &c->httpcli_context, pollset, on_oauth2_token_fetcher_http_response,
        gpr_time_add(gpr_now(GPR_CLOCK_REALTIME), refresh_threshold));
  }
}

static void init_oauth2_token_fetcher(grpc_oauth2_token_fetcher_credentials *c,
                                      grpc_fetch_oauth2_func fetch_func) {
  memset(c, 0, sizeof(grpc_oauth2_token_fetcher_credentials));
  c->base.type = GRPC_CALL_CREDENTIALS_TYPE_OAUTH2;
  gpr_ref_init(&c->base.refcount, 1);
  gpr_mu_init(&c->mu);
  c->token_expiration = gpr_inf_past(GPR_CLOCK_REALTIME);
  c->fetch_func = fetch_func;
  grpc_httpcli_context_init(&c->httpcli_context);
}

/* -- GoogleComputeEngine credentials. -- */

static grpc_call_credentials_vtable compute_engine_vtable = {
    oauth2_token_fetcher_destruct, oauth2_token_fetcher_get_request_metadata};

static void compute_engine_fetch_oauth2(
    grpc_exec_ctx *exec_ctx, grpc_credentials_metadata_request *metadata_req,
    grpc_httpcli_context *httpcli_context, grpc_pollset *pollset,
    grpc_httpcli_response_cb response_cb, gpr_timespec deadline) {
  grpc_httpcli_header header = {"Metadata-Flavor", "Google"};
  grpc_httpcli_request request;
  memset(&request, 0, sizeof(grpc_httpcli_request));
  request.host = GRPC_COMPUTE_ENGINE_METADATA_HOST;
  request.path = GRPC_COMPUTE_ENGINE_METADATA_TOKEN_PATH;
  request.hdr_count = 1;
  request.hdrs = &header;
  grpc_httpcli_get(exec_ctx, httpcli_context, pollset, &request, deadline,
                   response_cb, metadata_req);
}

grpc_call_credentials *grpc_google_compute_engine_credentials_create(
    void *reserved) {
  grpc_oauth2_token_fetcher_credentials *c =
      gpr_malloc(sizeof(grpc_oauth2_token_fetcher_credentials));
  GRPC_API_TRACE("grpc_compute_engine_credentials_create(reserved=%p)", 1,
                 (reserved));
  GPR_ASSERT(reserved == NULL);
  init_oauth2_token_fetcher(c, compute_engine_fetch_oauth2);
  c->base.vtable = &compute_engine_vtable;
  return &c->base;
}

/* -- GoogleRefreshToken credentials. -- */

static void refresh_token_destruct(grpc_call_credentials *creds) {
  grpc_google_refresh_token_credentials *c =
      (grpc_google_refresh_token_credentials *)creds;
  grpc_auth_refresh_token_destruct(&c->refresh_token);
  oauth2_token_fetcher_destruct(&c->base.base);
}

static grpc_call_credentials_vtable refresh_token_vtable = {
    refresh_token_destruct, oauth2_token_fetcher_get_request_metadata};

static void refresh_token_fetch_oauth2(
    grpc_exec_ctx *exec_ctx, grpc_credentials_metadata_request *metadata_req,
    grpc_httpcli_context *httpcli_context, grpc_pollset *pollset,
    grpc_httpcli_response_cb response_cb, gpr_timespec deadline) {
  grpc_google_refresh_token_credentials *c =
      (grpc_google_refresh_token_credentials *)metadata_req->creds;
  grpc_httpcli_header header = {"Content-Type",
                                "application/x-www-form-urlencoded"};
  grpc_httpcli_request request;
  char *body = NULL;
  gpr_asprintf(&body, GRPC_REFRESH_TOKEN_POST_BODY_FORMAT_STRING,
               c->refresh_token.client_id, c->refresh_token.client_secret,
               c->refresh_token.refresh_token);
  memset(&request, 0, sizeof(grpc_httpcli_request));
  request.host = GRPC_GOOGLE_OAUTH2_SERVICE_HOST;
  request.path = GRPC_GOOGLE_OAUTH2_SERVICE_TOKEN_PATH;
  request.hdr_count = 1;
  request.hdrs = &header;
  request.handshaker = &grpc_httpcli_ssl;
  grpc_httpcli_post(exec_ctx, httpcli_context, pollset, &request, body,
                    strlen(body), deadline, response_cb, metadata_req);
  gpr_free(body);
}

grpc_call_credentials *
grpc_refresh_token_credentials_create_from_auth_refresh_token(
    grpc_auth_refresh_token refresh_token) {
  grpc_google_refresh_token_credentials *c;
  if (!grpc_auth_refresh_token_is_valid(&refresh_token)) {
    gpr_log(GPR_ERROR, "Invalid input for refresh token credentials creation");
    return NULL;
  }
  c = gpr_malloc(sizeof(grpc_google_refresh_token_credentials));
  memset(c, 0, sizeof(grpc_google_refresh_token_credentials));
  init_oauth2_token_fetcher(&c->base, refresh_token_fetch_oauth2);
  c->base.base.vtable = &refresh_token_vtable;
  c->refresh_token = refresh_token;
  return &c->base.base;
}

grpc_call_credentials *grpc_google_refresh_token_credentials_create(
    const char *json_refresh_token, void *reserved) {
  GRPC_API_TRACE(
      "grpc_refresh_token_credentials_create(json_refresh_token=%s, "
      "reserved=%p)",
      2, (json_refresh_token, reserved));
  GPR_ASSERT(reserved == NULL);
  return grpc_refresh_token_credentials_create_from_auth_refresh_token(
      grpc_auth_refresh_token_create_from_string(json_refresh_token));
}

/* -- Metadata-only credentials. -- */

static void md_only_test_destruct(grpc_call_credentials *creds) {
  grpc_md_only_test_credentials *c = (grpc_md_only_test_credentials *)creds;
  grpc_credentials_md_store_unref(c->md_store);
}

static void on_simulated_token_fetch_done(void *user_data) {
  grpc_credentials_metadata_request *r =
      (grpc_credentials_metadata_request *)user_data;
  grpc_md_only_test_credentials *c = (grpc_md_only_test_credentials *)r->creds;
  grpc_exec_ctx exec_ctx = GRPC_EXEC_CTX_INIT;
  r->cb(&exec_ctx, r->user_data, c->md_store->entries, c->md_store->num_entries,
        GRPC_CREDENTIALS_OK);
  grpc_credentials_metadata_request_destroy(r);
  grpc_exec_ctx_finish(&exec_ctx);
}

<<<<<<< HEAD
static void md_only_test_get_request_metadata(grpc_exec_ctx *exec_ctx,
                                              grpc_call_credentials *creds,
                                              grpc_pollset *pollset,
                                              const char *service_url,
                                              grpc_credentials_metadata_cb cb,
                                              void *user_data) {
=======
static void md_only_test_get_request_metadata(
    grpc_exec_ctx *exec_ctx, grpc_call_credentials *creds,
    grpc_pollset *pollset, grpc_auth_metadata_context context,
    grpc_credentials_metadata_cb cb, void *user_data) {
>>>>>>> 3e5cbee7
  grpc_md_only_test_credentials *c = (grpc_md_only_test_credentials *)creds;

  if (c->is_async) {
    gpr_thd_id thd_id;
    grpc_credentials_metadata_request *cb_arg =
        grpc_credentials_metadata_request_create(creds, cb, user_data);
    gpr_thd_new(&thd_id, on_simulated_token_fetch_done, cb_arg, NULL);
  } else {
    cb(exec_ctx, user_data, c->md_store->entries, 1, GRPC_CREDENTIALS_OK);
  }
}

static grpc_call_credentials_vtable md_only_test_vtable = {
    md_only_test_destruct, md_only_test_get_request_metadata};

grpc_call_credentials *grpc_md_only_test_credentials_create(
    const char *md_key, const char *md_value, int is_async) {
  grpc_md_only_test_credentials *c =
      gpr_malloc(sizeof(grpc_md_only_test_credentials));
  memset(c, 0, sizeof(grpc_md_only_test_credentials));
  c->base.type = GRPC_CALL_CREDENTIALS_TYPE_OAUTH2;
  c->base.vtable = &md_only_test_vtable;
  gpr_ref_init(&c->base.refcount, 1);
  c->md_store = grpc_credentials_md_store_create(1);
  grpc_credentials_md_store_add_cstrings(c->md_store, md_key, md_value);
  c->is_async = is_async;
  return &c->base;
}

/* -- Oauth2 Access Token credentials. -- */

static void access_token_destruct(grpc_call_credentials *creds) {
  grpc_access_token_credentials *c = (grpc_access_token_credentials *)creds;
  grpc_credentials_md_store_unref(c->access_token_md);
}

<<<<<<< HEAD
static void access_token_get_request_metadata(grpc_exec_ctx *exec_ctx,
                                              grpc_call_credentials *creds,
                                              grpc_pollset *pollset,
                                              const char *service_url,
                                              grpc_credentials_metadata_cb cb,
                                              void *user_data) {
=======
static void access_token_get_request_metadata(
    grpc_exec_ctx *exec_ctx, grpc_call_credentials *creds,
    grpc_pollset *pollset, grpc_auth_metadata_context context,
    grpc_credentials_metadata_cb cb, void *user_data) {
>>>>>>> 3e5cbee7
  grpc_access_token_credentials *c = (grpc_access_token_credentials *)creds;
  cb(exec_ctx, user_data, c->access_token_md->entries, 1, GRPC_CREDENTIALS_OK);
}

static grpc_call_credentials_vtable access_token_vtable = {
    access_token_destruct, access_token_get_request_metadata};

grpc_call_credentials *grpc_access_token_credentials_create(
    const char *access_token, void *reserved) {
  grpc_access_token_credentials *c =
      gpr_malloc(sizeof(grpc_access_token_credentials));
  char *token_md_value;
  GRPC_API_TRACE(
      "grpc_access_token_credentials_create(access_token=%s, "
      "reserved=%p)",
      2, (access_token, reserved));
  GPR_ASSERT(reserved == NULL);
  memset(c, 0, sizeof(grpc_access_token_credentials));
  c->base.type = GRPC_CALL_CREDENTIALS_TYPE_OAUTH2;
  c->base.vtable = &access_token_vtable;
  gpr_ref_init(&c->base.refcount, 1);
  c->access_token_md = grpc_credentials_md_store_create(1);
  gpr_asprintf(&token_md_value, "Bearer %s", access_token);
  grpc_credentials_md_store_add_cstrings(
      c->access_token_md, GRPC_AUTHORIZATION_METADATA_KEY, token_md_value);
  gpr_free(token_md_value);
  return &c->base;
}

/* -- Fake transport security credentials. -- */

static grpc_security_status fake_transport_security_create_security_connector(
    grpc_channel_credentials *c, grpc_call_credentials *call_creds,
    const char *target, const grpc_channel_args *args,
    grpc_channel_security_connector **sc, grpc_channel_args **new_args) {
  *sc = grpc_fake_channel_security_connector_create(call_creds, 1);
  return GRPC_SECURITY_OK;
}

static grpc_security_status
fake_transport_security_server_create_security_connector(
    grpc_server_credentials *c, grpc_security_connector **sc) {
  *sc = grpc_fake_server_security_connector_create();
  return GRPC_SECURITY_OK;
}

static grpc_channel_credentials_vtable
    fake_transport_security_credentials_vtable = {
        NULL, fake_transport_security_create_security_connector};

static grpc_server_credentials_vtable
    fake_transport_security_server_credentials_vtable = {
        NULL, fake_transport_security_server_create_security_connector};

grpc_channel_credentials *grpc_fake_transport_security_credentials_create(
    void) {
  grpc_channel_credentials *c = gpr_malloc(sizeof(grpc_channel_credentials));
  memset(c, 0, sizeof(grpc_channel_credentials));
  c->type = GRPC_CHANNEL_CREDENTIALS_TYPE_FAKE_TRANSPORT_SECURITY;
  c->vtable = &fake_transport_security_credentials_vtable;
  gpr_ref_init(&c->refcount, 1);
  return c;
}

grpc_server_credentials *grpc_fake_transport_security_server_credentials_create(
    void) {
  grpc_server_credentials *c = gpr_malloc(sizeof(grpc_server_credentials));
  memset(c, 0, sizeof(grpc_server_credentials));
  c->type = GRPC_CHANNEL_CREDENTIALS_TYPE_FAKE_TRANSPORT_SECURITY;
  gpr_ref_init(&c->refcount, 1);
  c->vtable = &fake_transport_security_server_credentials_vtable;
  return c;
}

/* -- Composite call credentials. -- */

typedef struct {
  grpc_composite_call_credentials *composite_creds;
  size_t creds_index;
  grpc_credentials_md_store *md_elems;
  grpc_auth_metadata_context auth_md_context;
  void *user_data;
  grpc_pollset *pollset;
  grpc_credentials_metadata_cb cb;
} grpc_composite_call_credentials_metadata_context;

static void composite_call_destruct(grpc_call_credentials *creds) {
  grpc_composite_call_credentials *c = (grpc_composite_call_credentials *)creds;
  size_t i;
  for (i = 0; i < c->inner.num_creds; i++) {
    grpc_call_credentials_unref(c->inner.creds_array[i]);
  }
  gpr_free(c->inner.creds_array);
}

static void composite_call_md_context_destroy(
    grpc_composite_call_credentials_metadata_context *ctx) {
  grpc_credentials_md_store_unref(ctx->md_elems);
  gpr_free(ctx);
}

static void composite_call_metadata_cb(grpc_exec_ctx *exec_ctx, void *user_data,
                                       grpc_credentials_md *md_elems,
                                       size_t num_md,
                                       grpc_credentials_status status) {
  grpc_composite_call_credentials_metadata_context *ctx =
      (grpc_composite_call_credentials_metadata_context *)user_data;
  if (status != GRPC_CREDENTIALS_OK) {
    ctx->cb(exec_ctx, ctx->user_data, NULL, 0, status);
    return;
  }

  /* Copy the metadata in the context. */
  if (num_md > 0) {
    size_t i;
    for (i = 0; i < num_md; i++) {
      grpc_credentials_md_store_add(ctx->md_elems, md_elems[i].key,
                                    md_elems[i].value);
    }
  }

  /* See if we need to get some more metadata. */
  if (ctx->creds_index < ctx->composite_creds->inner.num_creds) {
    grpc_call_credentials *inner_creds =
        ctx->composite_creds->inner.creds_array[ctx->creds_index++];
    grpc_call_credentials_get_request_metadata(
        exec_ctx, inner_creds, ctx->pollset, ctx->auth_md_context,
        composite_call_metadata_cb, ctx);
    return;
  }

  /* We're done!. */
  ctx->cb(exec_ctx, ctx->user_data, ctx->md_elems->entries,
          ctx->md_elems->num_entries, GRPC_CREDENTIALS_OK);
  composite_call_md_context_destroy(ctx);
}

<<<<<<< HEAD
static void composite_call_get_request_metadata(grpc_exec_ctx *exec_ctx,
                                                grpc_call_credentials *creds,
                                                grpc_pollset *pollset,
                                                const char *service_url,
                                                grpc_credentials_metadata_cb cb,
                                                void *user_data) {
=======
static void composite_call_get_request_metadata(
    grpc_exec_ctx *exec_ctx, grpc_call_credentials *creds,
    grpc_pollset *pollset, grpc_auth_metadata_context auth_md_context,
    grpc_credentials_metadata_cb cb, void *user_data) {
>>>>>>> 3e5cbee7
  grpc_composite_call_credentials *c = (grpc_composite_call_credentials *)creds;
  grpc_composite_call_credentials_metadata_context *ctx;

  ctx = gpr_malloc(sizeof(grpc_composite_call_credentials_metadata_context));
  memset(ctx, 0, sizeof(grpc_composite_call_credentials_metadata_context));
  ctx->auth_md_context = auth_md_context;
  ctx->user_data = user_data;
  ctx->cb = cb;
  ctx->composite_creds = c;
  ctx->pollset = pollset;
  ctx->md_elems = grpc_credentials_md_store_create(c->inner.num_creds);
  grpc_call_credentials_get_request_metadata(
      exec_ctx, c->inner.creds_array[ctx->creds_index++], pollset,
      auth_md_context, composite_call_metadata_cb, ctx);
}

static grpc_call_credentials_vtable composite_call_credentials_vtable = {
    composite_call_destruct, composite_call_get_request_metadata};

static grpc_call_credentials_array get_creds_array(
    grpc_call_credentials **creds_addr) {
  grpc_call_credentials_array result;
  grpc_call_credentials *creds = *creds_addr;
  result.creds_array = creds_addr;
  result.num_creds = 1;
  if (strcmp(creds->type, GRPC_CALL_CREDENTIALS_TYPE_COMPOSITE) == 0) {
    result = *grpc_composite_call_credentials_get_credentials(creds);
  }
  return result;
}

grpc_call_credentials *grpc_composite_call_credentials_create(
    grpc_call_credentials *creds1, grpc_call_credentials *creds2,
    void *reserved) {
  size_t i;
  size_t creds_array_byte_size;
  grpc_call_credentials_array creds1_array;
  grpc_call_credentials_array creds2_array;
  grpc_composite_call_credentials *c;
  GRPC_API_TRACE(
      "grpc_composite_call_credentials_create(creds1=%p, creds2=%p, "
      "reserved=%p)",
      3, (creds1, creds2, reserved));
  GPR_ASSERT(reserved == NULL);
  GPR_ASSERT(creds1 != NULL);
  GPR_ASSERT(creds2 != NULL);
  c = gpr_malloc(sizeof(grpc_composite_call_credentials));
  memset(c, 0, sizeof(grpc_composite_call_credentials));
  c->base.type = GRPC_CALL_CREDENTIALS_TYPE_COMPOSITE;
  c->base.vtable = &composite_call_credentials_vtable;
  gpr_ref_init(&c->base.refcount, 1);
  creds1_array = get_creds_array(&creds1);
  creds2_array = get_creds_array(&creds2);
  c->inner.num_creds = creds1_array.num_creds + creds2_array.num_creds;
  creds_array_byte_size = c->inner.num_creds * sizeof(grpc_call_credentials *);
  c->inner.creds_array = gpr_malloc(creds_array_byte_size);
  memset(c->inner.creds_array, 0, creds_array_byte_size);
  for (i = 0; i < creds1_array.num_creds; i++) {
    grpc_call_credentials *cur_creds = creds1_array.creds_array[i];
    c->inner.creds_array[i] = grpc_call_credentials_ref(cur_creds);
  }
  for (i = 0; i < creds2_array.num_creds; i++) {
    grpc_call_credentials *cur_creds = creds2_array.creds_array[i];
    c->inner.creds_array[i + creds1_array.num_creds] =
        grpc_call_credentials_ref(cur_creds);
  }
  return &c->base;
}

const grpc_call_credentials_array *
grpc_composite_call_credentials_get_credentials(grpc_call_credentials *creds) {
  const grpc_composite_call_credentials *c =
      (const grpc_composite_call_credentials *)creds;
  GPR_ASSERT(strcmp(creds->type, GRPC_CALL_CREDENTIALS_TYPE_COMPOSITE) == 0);
  return &c->inner;
}

grpc_call_credentials *grpc_credentials_contains_type(
    grpc_call_credentials *creds, const char *type,
    grpc_call_credentials **composite_creds) {
  size_t i;
  if (strcmp(creds->type, type) == 0) {
    if (composite_creds != NULL) *composite_creds = NULL;
    return creds;
  } else if (strcmp(creds->type, GRPC_CALL_CREDENTIALS_TYPE_COMPOSITE) == 0) {
    const grpc_call_credentials_array *inner_creds_array =
        grpc_composite_call_credentials_get_credentials(creds);
    for (i = 0; i < inner_creds_array->num_creds; i++) {
      if (strcmp(type, inner_creds_array->creds_array[i]->type) == 0) {
        if (composite_creds != NULL) *composite_creds = creds;
        return inner_creds_array->creds_array[i];
      }
    }
  }
  return NULL;
}

/* -- IAM credentials. -- */

static void iam_destruct(grpc_call_credentials *creds) {
  grpc_google_iam_credentials *c = (grpc_google_iam_credentials *)creds;
  grpc_credentials_md_store_unref(c->iam_md);
}

static void iam_get_request_metadata(grpc_exec_ctx *exec_ctx,
                                     grpc_call_credentials *creds,
                                     grpc_pollset *pollset,
                                     grpc_auth_metadata_context context,
                                     grpc_credentials_metadata_cb cb,
                                     void *user_data) {
  grpc_google_iam_credentials *c = (grpc_google_iam_credentials *)creds;
  cb(exec_ctx, user_data, c->iam_md->entries, c->iam_md->num_entries,
     GRPC_CREDENTIALS_OK);
}

static grpc_call_credentials_vtable iam_vtable = {iam_destruct,
                                                  iam_get_request_metadata};

grpc_call_credentials *grpc_google_iam_credentials_create(
    const char *token, const char *authority_selector, void *reserved) {
  grpc_google_iam_credentials *c;
  GRPC_API_TRACE(
      "grpc_iam_credentials_create(token=%s, authority_selector=%s, "
      "reserved=%p)",
      3, (token, authority_selector, reserved));
  GPR_ASSERT(reserved == NULL);
  GPR_ASSERT(token != NULL);
  GPR_ASSERT(authority_selector != NULL);
  c = gpr_malloc(sizeof(grpc_google_iam_credentials));
  memset(c, 0, sizeof(grpc_google_iam_credentials));
  c->base.type = GRPC_CALL_CREDENTIALS_TYPE_IAM;
  c->base.vtable = &iam_vtable;
  gpr_ref_init(&c->base.refcount, 1);
  c->iam_md = grpc_credentials_md_store_create(2);
  grpc_credentials_md_store_add_cstrings(
      c->iam_md, GRPC_IAM_AUTHORIZATION_TOKEN_METADATA_KEY, token);
  grpc_credentials_md_store_add_cstrings(
      c->iam_md, GRPC_IAM_AUTHORITY_SELECTOR_METADATA_KEY, authority_selector);
  return &c->base;
}

/* -- Plugin credentials. -- */

typedef struct {
  void *user_data;
  grpc_credentials_metadata_cb cb;
} grpc_metadata_plugin_request;

static void plugin_destruct(grpc_call_credentials *creds) {
  grpc_plugin_credentials *c = (grpc_plugin_credentials *)creds;
  if (c->plugin.state != NULL && c->plugin.destroy != NULL) {
    c->plugin.destroy(c->plugin.state);
  }
}

static void plugin_md_request_metadata_ready(void *request,
                                             const grpc_metadata *md,
                                             size_t num_md,
                                             grpc_status_code status,
                                             const char *error_details) {
  /* called from application code */
  grpc_exec_ctx exec_ctx = GRPC_EXEC_CTX_INIT;
  grpc_metadata_plugin_request *r = (grpc_metadata_plugin_request *)request;
  if (status != GRPC_STATUS_OK) {
    if (error_details != NULL) {
      gpr_log(GPR_ERROR, "Getting metadata from plugin failed with error: %s",
              error_details);
    }
    r->cb(&exec_ctx, r->user_data, NULL, 0, GRPC_CREDENTIALS_ERROR);
  } else {
    size_t i;
    grpc_credentials_md *md_array = NULL;
    if (num_md > 0) {
      md_array = gpr_malloc(num_md * sizeof(grpc_credentials_md));
      for (i = 0; i < num_md; i++) {
        md_array[i].key = gpr_slice_from_copied_string(md[i].key);
        md_array[i].value =
            gpr_slice_from_copied_buffer(md[i].value, md[i].value_length);
      }
    }
    r->cb(&exec_ctx, r->user_data, md_array, num_md, GRPC_CREDENTIALS_OK);
    if (md_array != NULL) {
      for (i = 0; i < num_md; i++) {
        gpr_slice_unref(md_array[i].key);
        gpr_slice_unref(md_array[i].value);
      }
      gpr_free(md_array);
    }
  }
  gpr_free(r);
  grpc_exec_ctx_finish(&exec_ctx);
}

static void plugin_get_request_metadata(grpc_exec_ctx *exec_ctx,
                                        grpc_call_credentials *creds,
                                        grpc_pollset *pollset,
                                        grpc_auth_metadata_context context,
                                        grpc_credentials_metadata_cb cb,
                                        void *user_data) {
  grpc_plugin_credentials *c = (grpc_plugin_credentials *)creds;
  if (c->plugin.get_metadata != NULL) {
    grpc_metadata_plugin_request *request = gpr_malloc(sizeof(*request));
    memset(request, 0, sizeof(*request));
    request->user_data = user_data;
    request->cb = cb;
    c->plugin.get_metadata(c->plugin.state, context,
                           plugin_md_request_metadata_ready, request);
  } else {
    cb(exec_ctx, user_data, NULL, 0, GRPC_CREDENTIALS_OK);
  }
}

static grpc_call_credentials_vtable plugin_vtable = {
    plugin_destruct, plugin_get_request_metadata};

grpc_call_credentials *grpc_metadata_credentials_create_from_plugin(
    grpc_metadata_credentials_plugin plugin, void *reserved) {
  grpc_plugin_credentials *c = gpr_malloc(sizeof(*c));
  GRPC_API_TRACE("grpc_metadata_credentials_create_from_plugin(reserved=%p)", 1,
                 (reserved));
  GPR_ASSERT(reserved == NULL);
  memset(c, 0, sizeof(*c));
  c->base.type = plugin.type;
  c->base.vtable = &plugin_vtable;
  gpr_ref_init(&c->base.refcount, 1);
  c->plugin = plugin;
  return &c->base;
}

/* -- Composite channel credentials. -- */

static void composite_channel_destruct(grpc_channel_credentials *creds) {
  grpc_composite_channel_credentials *c =
      (grpc_composite_channel_credentials *)creds;
  grpc_channel_credentials_unref(c->inner_creds);
  grpc_call_credentials_unref(c->call_creds);
}

static grpc_security_status composite_channel_create_security_connector(
    grpc_channel_credentials *creds, grpc_call_credentials *call_creds,
    const char *target, const grpc_channel_args *args,
    grpc_channel_security_connector **sc, grpc_channel_args **new_args) {
  grpc_composite_channel_credentials *c =
      (grpc_composite_channel_credentials *)creds;
  grpc_security_status status = GRPC_SECURITY_ERROR;

  GPR_ASSERT(c->inner_creds != NULL && c->call_creds != NULL &&
             c->inner_creds->vtable != NULL &&
             c->inner_creds->vtable->create_security_connector != NULL);
  /* If we are passed a call_creds, create a call composite to pass it
     downstream. */
  if (call_creds != NULL) {
    grpc_call_credentials *composite_call_creds =
        grpc_composite_call_credentials_create(c->call_creds, call_creds, NULL);
    status = c->inner_creds->vtable->create_security_connector(
        c->inner_creds, composite_call_creds, target, args, sc, new_args);
    grpc_call_credentials_unref(composite_call_creds);
  } else {
    status = c->inner_creds->vtable->create_security_connector(
        c->inner_creds, c->call_creds, target, args, sc, new_args);
  }
  return status;
}

static grpc_channel_credentials_vtable composite_channel_credentials_vtable = {
    composite_channel_destruct, composite_channel_create_security_connector};

grpc_channel_credentials *grpc_composite_channel_credentials_create(
    grpc_channel_credentials *channel_creds, grpc_call_credentials *call_creds,
    void *reserved) {
  grpc_composite_channel_credentials *c = gpr_malloc(sizeof(*c));
  memset(c, 0, sizeof(*c));
  GPR_ASSERT(channel_creds != NULL && call_creds != NULL && reserved == NULL);
  GRPC_API_TRACE(
      "grpc_composite_channel_credentials_create(channel_creds=%p, "
      "call_creds=%p, reserved=%p)",
      3, (channel_creds, call_creds, reserved));
  c->base.type = channel_creds->type;
  c->base.vtable = &composite_channel_credentials_vtable;
  gpr_ref_init(&c->base.refcount, 1);
  c->inner_creds = grpc_channel_credentials_ref(channel_creds);
  c->call_creds = grpc_call_credentials_ref(call_creds);
  return &c->base;
}<|MERGE_RESOLUTION|>--- conflicted
+++ resolved
@@ -116,19 +116,10 @@
   grpc_call_credentials_unref(creds);
 }
 
-<<<<<<< HEAD
-void grpc_call_credentials_get_request_metadata(grpc_exec_ctx *exec_ctx,
-                                                grpc_call_credentials *creds,
-                                                grpc_pollset *pollset,
-                                                const char *service_url,
-                                                grpc_credentials_metadata_cb cb,
-                                                void *user_data) {
-=======
 void grpc_call_credentials_get_request_metadata(
     grpc_exec_ctx *exec_ctx, grpc_call_credentials *creds,
     grpc_pollset *pollset, grpc_auth_metadata_context context,
     grpc_credentials_metadata_cb cb, void *user_data) {
->>>>>>> 3e5cbee7
   if (creds == NULL || creds->vtable->get_request_metadata == NULL) {
     if (cb != NULL) {
       cb(exec_ctx, user_data, NULL, 0, GRPC_CREDENTIALS_OK);
@@ -436,11 +427,7 @@
 static void jwt_get_request_metadata(grpc_exec_ctx *exec_ctx,
                                      grpc_call_credentials *creds,
                                      grpc_pollset *pollset,
-<<<<<<< HEAD
-                                     const char *service_url,
-=======
                                      grpc_auth_metadata_context context,
->>>>>>> 3e5cbee7
                                      grpc_credentials_metadata_cb cb,
                                      void *user_data) {
   grpc_service_account_jwt_access_credentials *c =
@@ -816,19 +803,10 @@
   grpc_exec_ctx_finish(&exec_ctx);
 }
 
-<<<<<<< HEAD
-static void md_only_test_get_request_metadata(grpc_exec_ctx *exec_ctx,
-                                              grpc_call_credentials *creds,
-                                              grpc_pollset *pollset,
-                                              const char *service_url,
-                                              grpc_credentials_metadata_cb cb,
-                                              void *user_data) {
-=======
 static void md_only_test_get_request_metadata(
     grpc_exec_ctx *exec_ctx, grpc_call_credentials *creds,
     grpc_pollset *pollset, grpc_auth_metadata_context context,
     grpc_credentials_metadata_cb cb, void *user_data) {
->>>>>>> 3e5cbee7
   grpc_md_only_test_credentials *c = (grpc_md_only_test_credentials *)creds;
 
   if (c->is_async) {
@@ -865,19 +843,10 @@
   grpc_credentials_md_store_unref(c->access_token_md);
 }
 
-<<<<<<< HEAD
-static void access_token_get_request_metadata(grpc_exec_ctx *exec_ctx,
-                                              grpc_call_credentials *creds,
-                                              grpc_pollset *pollset,
-                                              const char *service_url,
-                                              grpc_credentials_metadata_cb cb,
-                                              void *user_data) {
-=======
 static void access_token_get_request_metadata(
     grpc_exec_ctx *exec_ctx, grpc_call_credentials *creds,
     grpc_pollset *pollset, grpc_auth_metadata_context context,
     grpc_credentials_metadata_cb cb, void *user_data) {
->>>>>>> 3e5cbee7
   grpc_access_token_credentials *c = (grpc_access_token_credentials *)creds;
   cb(exec_ctx, user_data, c->access_token_md->entries, 1, GRPC_CREDENTIALS_OK);
 }
@@ -1015,19 +984,10 @@
   composite_call_md_context_destroy(ctx);
 }
 
-<<<<<<< HEAD
-static void composite_call_get_request_metadata(grpc_exec_ctx *exec_ctx,
-                                                grpc_call_credentials *creds,
-                                                grpc_pollset *pollset,
-                                                const char *service_url,
-                                                grpc_credentials_metadata_cb cb,
-                                                void *user_data) {
-=======
 static void composite_call_get_request_metadata(
     grpc_exec_ctx *exec_ctx, grpc_call_credentials *creds,
     grpc_pollset *pollset, grpc_auth_metadata_context auth_md_context,
     grpc_credentials_metadata_cb cb, void *user_data) {
->>>>>>> 3e5cbee7
   grpc_composite_call_credentials *c = (grpc_composite_call_credentials *)creds;
   grpc_composite_call_credentials_metadata_context *ctx;
 
