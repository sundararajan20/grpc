/*
 *
 * Copyright 2015, Google Inc.
 * All rights reserved.
 *
 * Redistribution and use in source and binary forms, with or without
 * modification, are permitted provided that the following conditions are
 * met:
 *
 *     * Redistributions of source code must retain the above copyright
 * notice, this list of conditions and the following disclaimer.
 *     * Redistributions in binary form must reproduce the above
 * copyright notice, this list of conditions and the following disclaimer
 * in the documentation and/or other materials provided with the
 * distribution.
 *     * Neither the name of Google Inc. nor the names of its
 * contributors may be used to endorse or promote products derived from
 * this software without specific prior written permission.
 *
 * THIS SOFTWARE IS PROVIDED BY THE COPYRIGHT HOLDERS AND CONTRIBUTORS
 * "AS IS" AND ANY EXPRESS OR IMPLIED WARRANTIES, INCLUDING, BUT NOT
 * LIMITED TO, THE IMPLIED WARRANTIES OF MERCHANTABILITY AND FITNESS FOR
 * A PARTICULAR PURPOSE ARE DISCLAIMED. IN NO EVENT SHALL THE COPYRIGHT
 * OWNER OR CONTRIBUTORS BE LIABLE FOR ANY DIRECT, INDIRECT, INCIDENTAL,
 * SPECIAL, EXEMPLARY, OR CONSEQUENTIAL DAMAGES (INCLUDING, BUT NOT
 * LIMITED TO, PROCUREMENT OF SUBSTITUTE GOODS OR SERVICES; LOSS OF USE,
 * DATA, OR PROFITS; OR BUSINESS INTERRUPTION) HOWEVER CAUSED AND ON ANY
 * THEORY OF LIABILITY, WHETHER IN CONTRACT, STRICT LIABILITY, OR TORT
 * (INCLUDING NEGLIGENCE OR OTHERWISE) ARISING IN ANY WAY OUT OF THE USE
 * OF THIS SOFTWARE, EVEN IF ADVISED OF THE POSSIBILITY OF SUCH DAMAGE.
 *
 */

#include "src/core/surface/server.h"

#include <stdlib.h>
#include <string.h>

#include "src/core/channel/census_filter.h"
#include "src/core/channel/channel_args.h"
#include "src/core/channel/connected_channel.h"
#include "src/core/iomgr/iomgr.h"
#include "src/core/support/string.h"
#include "src/core/surface/call.h"
#include "src/core/surface/channel.h"
#include "src/core/surface/completion_queue.h"
#include "src/core/surface/init.h"
#include "src/core/transport/metadata.h"
#include <grpc/support/alloc.h>
#include <grpc/support/log.h>
#include <grpc/support/string_util.h>
#include <grpc/support/useful.h>

typedef enum { PENDING_START, CALL_LIST_COUNT } call_list;

typedef struct listener {
  void *arg;
  void (*start)(grpc_server *server, void *arg, grpc_pollset **pollsets,
                size_t pollset_count);
  void (*destroy)(grpc_server *server, void *arg);
  struct listener *next;
} listener;

typedef struct call_data call_data;
typedef struct channel_data channel_data;
typedef struct registered_method registered_method;

typedef struct {
  call_data *next;
  call_data *prev;
} call_link;

typedef enum { BATCH_CALL, REGISTERED_CALL } requested_call_type;

typedef struct requested_call {
  requested_call_type type;
  struct requested_call *next;
  void *tag;
  grpc_completion_queue *cq_bound_to_call;
  grpc_completion_queue *cq_for_notification;
  grpc_call **call;
  grpc_cq_completion completion;
  union {
    struct {
      grpc_call_details *details;
      grpc_metadata_array *initial_metadata;
    } batch;
    struct {
      registered_method *registered_method;
      gpr_timespec *deadline;
      grpc_metadata_array *initial_metadata;
      grpc_byte_buffer **optional_payload;
    } registered;
  } data;
} requested_call;

struct registered_method {
  char *method;
  char *host;
  call_data *pending;
  requested_call *requests;
  registered_method *next;
};

typedef struct channel_registered_method {
  registered_method *server_registered_method;
  grpc_mdstr *method;
  grpc_mdstr *host;
} channel_registered_method;

struct channel_data {
  grpc_server *server;
  grpc_connectivity_state connectivity_state;
  grpc_channel *channel;
  grpc_mdstr *path_key;
  grpc_mdstr *authority_key;
  /* linked list of all channels on a server */
  channel_data *next;
  channel_data *prev;
  channel_registered_method *registered_methods;
  gpr_uint32 registered_method_slots;
  gpr_uint32 registered_method_max_probes;
  grpc_iomgr_closure finish_destroy_channel_closure;
  grpc_iomgr_closure channel_connectivity_changed;
};

typedef struct shutdown_tag {
  void *tag;
  grpc_completion_queue *cq;
  grpc_cq_completion completion;
} shutdown_tag;

struct grpc_server {
  size_t channel_filter_count;
  const grpc_channel_filter **channel_filters;
  grpc_channel_args *channel_args;

  grpc_completion_queue **cqs;
  grpc_pollset **pollsets;
  size_t cq_count;

  /* The two following mutexes control access to server-state
     mu_global controls access to non-call-related state (e.g., channel state)
     mu_call controls access to call-related state (e.g., the call lists)

     If they are ever required to be nested, you must lock mu_global
     before mu_call. This is currently used in shutdown processing
     (grpc_server_shutdown_and_notify and maybe_finish_shutdown) */
  gpr_mu mu_global; /* mutex for server and channel state */
  gpr_mu mu_call;   /* mutex for call-specific state */

  registered_method *registered_methods;
  requested_call *requests;

  gpr_uint8 shutdown;
  gpr_uint8 shutdown_published;
  size_t num_shutdown_tags;
  shutdown_tag *shutdown_tags;

  call_data *lists[CALL_LIST_COUNT];
  channel_data root_channel_data;

  listener *listeners;
  int listeners_destroyed;
  gpr_refcount internal_refcount;
};

typedef enum {
  /* waiting for metadata */
  NOT_STARTED,
  /* inital metadata read, not flow controlled in yet */
  PENDING,
  /* flow controlled in, on completion queue */
  ACTIVATED,
  /* cancelled before being queued */
  ZOMBIED
} call_state;

struct call_data {
  grpc_call *call;

  /** protects state */
  gpr_mu mu_state;
  /** the current state of a call - see call_state */
  call_state state;

  grpc_mdstr *path;
  grpc_mdstr *host;
  gpr_timespec deadline;
  int got_initial_metadata;

  grpc_completion_queue *cq_new;

  grpc_stream_op_buffer *recv_ops;
  grpc_stream_state *recv_state;
  grpc_iomgr_closure *on_done_recv;

  grpc_iomgr_closure server_on_recv;
  grpc_iomgr_closure kill_zombie_closure;

  call_data **root[CALL_LIST_COUNT];
  call_link links[CALL_LIST_COUNT];
};

typedef struct {
  grpc_channel **channels;
  size_t num_channels;
} channel_broadcaster;

#define SERVER_FROM_CALL_ELEM(elem) \
  (((channel_data *)(elem)->channel_data)->server)

static void begin_call(grpc_server *server, call_data *calld,
                       requested_call *rc);
static void fail_call(grpc_server *server, requested_call *rc);
/* Before calling maybe_finish_shutdown, we must hold mu_global and not
   hold mu_call */
static void maybe_finish_shutdown(grpc_server *server);

/* channel broadcaster */

/* assumes server locked */
static void channel_broadcaster_init(grpc_server *s, channel_broadcaster *cb) {
  channel_data *c;
  size_t count = 0;
  for (c = s->root_channel_data.next; c != &s->root_channel_data; c = c->next) {
    count++;
  }
  cb->num_channels = count;
  cb->channels = gpr_malloc(sizeof(*cb->channels) * cb->num_channels);
  count = 0;
  for (c = s->root_channel_data.next; c != &s->root_channel_data; c = c->next) {
    cb->channels[count++] = c->channel;
    GRPC_CHANNEL_INTERNAL_REF(c->channel, "broadcast");
  }
}

struct shutdown_cleanup_args {
  grpc_iomgr_closure closure;
  gpr_slice slice;
};

static void shutdown_cleanup(void *arg, int iomgr_status_ignored) {
  struct shutdown_cleanup_args *a = arg;
  gpr_slice_unref(a->slice);
  gpr_free(a);
}

static void send_shutdown(grpc_channel *channel, int send_goaway,
                          int send_disconnect) {
  grpc_transport_op op;
  struct shutdown_cleanup_args *sc;
  grpc_channel_element *elem;

  memset(&op, 0, sizeof(op));
  op.send_goaway = send_goaway;
  sc = gpr_malloc(sizeof(*sc));
  sc->slice = gpr_slice_from_copied_string("Server shutdown");
  op.goaway_message = &sc->slice;
  op.goaway_status = GRPC_STATUS_OK;
  op.disconnect = send_disconnect;
  grpc_iomgr_closure_init(&sc->closure, shutdown_cleanup, sc);
  op.on_consumed = &sc->closure;

  elem = grpc_channel_stack_element(grpc_channel_get_channel_stack(channel), 0);
  elem->filter->start_transport_op(elem, &op);
}

static void channel_broadcaster_shutdown(channel_broadcaster *cb,
                                         int send_goaway, int force_disconnect) {
  size_t i;

  for (i = 0; i < cb->num_channels; i++) {
    send_shutdown(cb->channels[i], send_goaway, force_disconnect);
    GRPC_CHANNEL_INTERNAL_UNREF(cb->channels[i], "broadcast");
  }
  gpr_free(cb->channels);
}

/* call list */

static int call_list_join(call_data **root, call_data *call, call_list list) {
  GPR_ASSERT(!call->root[list]);
  call->root[list] = root;
  if (!*root) {
    *root = call;
    call->links[list].next = call->links[list].prev = call;
  } else {
    call->links[list].next = *root;
    call->links[list].prev = (*root)->links[list].prev;
    call->links[list].next->links[list].prev =
        call->links[list].prev->links[list].next = call;
  }
  return 1;
}

static call_data *call_list_remove_head(call_data **root, call_list list) {
  call_data *out = *root;
  if (out) {
    out->root[list] = NULL;
    if (out->links[list].next == out) {
      *root = NULL;
    } else {
      *root = out->links[list].next;
      out->links[list].next->links[list].prev = out->links[list].prev;
      out->links[list].prev->links[list].next = out->links[list].next;
    }
  }
  return out;
}

static int call_list_remove(call_data *call, call_list list) {
  call_data **root = call->root[list];
  if (root == NULL) return 0;
  call->root[list] = NULL;
  if (*root == call) {
    *root = call->links[list].next;
    if (*root == call) {
      *root = NULL;
      return 1;
    }
  }
  GPR_ASSERT(*root != call);
  call->links[list].next->links[list].prev = call->links[list].prev;
  call->links[list].prev->links[list].next = call->links[list].next;
  return 1;
}

static void server_ref(grpc_server *server) {
  gpr_ref(&server->internal_refcount);
}

static void server_delete(grpc_server *server) {
  registered_method *rm;
  size_t i;
  grpc_channel_args_destroy(server->channel_args);
  gpr_mu_destroy(&server->mu_global);
  gpr_mu_destroy(&server->mu_call);
  gpr_free(server->channel_filters);
  while ((rm = server->registered_methods) != NULL) {
    server->registered_methods = rm->next;
    gpr_free(rm->method);
    gpr_free(rm->host);
    gpr_free(rm);
  }
  for (i = 0; i < server->cq_count; i++) {
    GRPC_CQ_INTERNAL_UNREF(server->cqs[i], "server");
  }
  gpr_free(server->cqs);
  gpr_free(server->pollsets);
  gpr_free(server->shutdown_tags);
  gpr_free(server);
}

static void server_unref(grpc_server *server) {
  if (gpr_unref(&server->internal_refcount)) {
    server_delete(server);
  }
}

static int is_channel_orphaned(channel_data *chand) {
  return chand->next == chand;
}

static void orphan_channel(channel_data *chand) {
  chand->next->prev = chand->prev;
  chand->prev->next = chand->next;
  chand->next = chand->prev = chand;
}

static void finish_destroy_channel(void *cd, int success) {
  channel_data *chand = cd;
  grpc_server *server = chand->server;
  GRPC_CHANNEL_INTERNAL_UNREF(chand->channel, "server");
  server_unref(server);
}

static void destroy_channel(channel_data *chand) {
  if (is_channel_orphaned(chand)) return;
  GPR_ASSERT(chand->server != NULL);
  orphan_channel(chand);
  server_ref(chand->server);
  maybe_finish_shutdown(chand->server);
  chand->finish_destroy_channel_closure.cb = finish_destroy_channel;
  chand->finish_destroy_channel_closure.cb_arg = chand;
  grpc_iomgr_add_callback(&chand->finish_destroy_channel_closure);
}

static void finish_start_new_rpc(grpc_server *server, grpc_call_element *elem,
                                 call_data **pending_root,
<<<<<<< HEAD
                                 requested_call **requests) {
  requested_call *rc;
  call_data *calld = elem->call_data;
  gpr_mu_lock(&server->mu_call);
  rc = *requests;
  if (rc == NULL) {
=======
                                 requested_call_array *array) {
  requested_call rc;
  call_data *calld = elem->call_data;
  gpr_mu_lock(&server->mu_call);
  if (array->count == 0) {
>>>>>>> 494886a1
    gpr_mu_lock(&calld->mu_state);
    calld->state = PENDING;
    gpr_mu_unlock(&calld->mu_state);
    call_list_join(pending_root, calld, PENDING_START);
    gpr_mu_unlock(&server->mu_call);
  } else {
<<<<<<< HEAD
    *requests = rc->next;
=======
    rc = array->calls[--array->count];
>>>>>>> 494886a1
    gpr_mu_lock(&calld->mu_state);
    calld->state = ACTIVATED;
    gpr_mu_unlock(&calld->mu_state);
    gpr_mu_unlock(&server->mu_call);
    begin_call(server, calld, rc);
  }
}

static void start_new_rpc(grpc_call_element *elem) {
  channel_data *chand = elem->channel_data;
  call_data *calld = elem->call_data;
  grpc_server *server = chand->server;
  gpr_uint32 i;
  gpr_uint32 hash;
  channel_registered_method *rm;

  if (chand->registered_methods && calld->path && calld->host) {
    /* TODO(ctiller): unify these two searches */
    /* check for an exact match with host */
    hash = GRPC_MDSTR_KV_HASH(calld->host->hash, calld->path->hash);
    for (i = 0; i < chand->registered_method_max_probes; i++) {
      rm = &chand->registered_methods[(hash + i) %
                                      chand->registered_method_slots];
      if (!rm) break;
      if (rm->host != calld->host) continue;
      if (rm->method != calld->path) continue;
      finish_start_new_rpc(server, elem, &rm->server_registered_method->pending,
<<<<<<< HEAD
                           &rm->server_registered_method->requests);
=======
                           &rm->server_registered_method->requested);
>>>>>>> 494886a1
      return;
    }
    /* check for a wildcard method definition (no host set) */
    hash = GRPC_MDSTR_KV_HASH(0, calld->path->hash);
    for (i = 0; i <= chand->registered_method_max_probes; i++) {
      rm = &chand->registered_methods[(hash + i) %
                                      chand->registered_method_slots];
      if (!rm) break;
      if (rm->host != NULL) continue;
      if (rm->method != calld->path) continue;
      finish_start_new_rpc(server, elem, &rm->server_registered_method->pending,
<<<<<<< HEAD
                           &rm->server_registered_method->requests);
=======
                           &rm->server_registered_method->requested);
>>>>>>> 494886a1
      return;
    }
  }
  finish_start_new_rpc(server, elem, &server->lists[PENDING_START],
<<<<<<< HEAD
                       &server->requests);
=======
                       &server->requested_calls);
>>>>>>> 494886a1
}

static void kill_zombie(void *elem, int success) {
  grpc_call_destroy(grpc_call_from_top_element(elem));
}

static int num_listeners(grpc_server *server) {
  listener *l;
  int n = 0;
  for (l = server->listeners; l; l = l->next) {
    n++;
  }
  return n;
}

static void done_shutdown_event(void *server, grpc_cq_completion *completion) {
  server_unref(server);
}

static void maybe_finish_shutdown(grpc_server *server) {
  size_t i;
  if (!server->shutdown || server->shutdown_published) {
    return;
  }

  if (server->root_channel_data.next != &server->root_channel_data) {
    gpr_log(GPR_DEBUG,
            "Waiting for all channels to close before destroying server");
    return;
  }
  if (server->listeners_destroyed < num_listeners(server)) {
    gpr_log(GPR_DEBUG, "Waiting for all listeners to be destroyed (@ %d/%d)",
            server->listeners_destroyed, num_listeners(server));
    return;
  }
  server->shutdown_published = 1;
  for (i = 0; i < server->num_shutdown_tags; i++) {
    server_ref(server);
    grpc_cq_end_op(server->shutdown_tags[i].cq, 
                   server->shutdown_tags[i].tag,
                   1,
                   done_shutdown_event,
                   server,
                   &server->shutdown_tags[i].completion
                   );
  }
}

static grpc_mdelem *server_filter(void *user_data, grpc_mdelem *md) {
  grpc_call_element *elem = user_data;
  channel_data *chand = elem->channel_data;
  call_data *calld = elem->call_data;
  if (md->key == chand->path_key) {
    calld->path = GRPC_MDSTR_REF(md->value);
    return NULL;
  } else if (md->key == chand->authority_key) {
    calld->host = GRPC_MDSTR_REF(md->value);
    return NULL;
  }
  return md;
}

static void server_on_recv(void *ptr, int success) {
  grpc_call_element *elem = ptr;
  call_data *calld = elem->call_data;
  channel_data *chand = elem->channel_data;

  if (success && !calld->got_initial_metadata) {
    size_t i;
    size_t nops = calld->recv_ops->nops;
    grpc_stream_op *ops = calld->recv_ops->ops;
    for (i = 0; i < nops; i++) {
      grpc_stream_op *op = &ops[i];
      if (op->type != GRPC_OP_METADATA) continue;
      grpc_metadata_batch_filter(&op->data.metadata, server_filter, elem);
      if (0 != gpr_time_cmp(op->data.metadata.deadline, gpr_inf_future)) {
        calld->deadline = op->data.metadata.deadline;
      }
      calld->got_initial_metadata = 1;
      start_new_rpc(elem);
      break;
    }
  }

  switch (*calld->recv_state) {
    case GRPC_STREAM_OPEN:
      break;
    case GRPC_STREAM_SEND_CLOSED:
      break;
    case GRPC_STREAM_RECV_CLOSED:
      gpr_mu_lock(&calld->mu_state);
      if (calld->state == NOT_STARTED) {
        calld->state = ZOMBIED;
        gpr_mu_unlock(&calld->mu_state);
        grpc_iomgr_closure_init(&calld->kill_zombie_closure, kill_zombie, elem);
        grpc_iomgr_add_callback(&calld->kill_zombie_closure);
      } else {
        gpr_mu_unlock(&calld->mu_state);
      }
      break;
    case GRPC_STREAM_CLOSED:
      gpr_mu_lock(&calld->mu_state);
      if (calld->state == NOT_STARTED) {
        calld->state = ZOMBIED;
        gpr_mu_unlock(&calld->mu_state);
        grpc_iomgr_closure_init(&calld->kill_zombie_closure, kill_zombie, elem);
        grpc_iomgr_add_callback(&calld->kill_zombie_closure);
      } else if (calld->state == PENDING) {
        calld->state = ZOMBIED;
        gpr_mu_unlock(&calld->mu_state);
        gpr_mu_lock(&chand->server->mu_call);
        call_list_remove(calld, PENDING_START);
        gpr_mu_unlock(&chand->server->mu_call);
        grpc_iomgr_closure_init(&calld->kill_zombie_closure, kill_zombie, elem);
        grpc_iomgr_add_callback(&calld->kill_zombie_closure);
      } else {
        gpr_mu_unlock(&calld->mu_state);
      }
      break;
  }

  calld->on_done_recv->cb(calld->on_done_recv->cb_arg, success);
}

static void server_mutate_op(grpc_call_element *elem,
                             grpc_transport_stream_op *op) {
  call_data *calld = elem->call_data;

  if (op->recv_ops) {
    /* substitute our callback for the higher callback */
    calld->recv_ops = op->recv_ops;
    calld->recv_state = op->recv_state;
    calld->on_done_recv = op->on_done_recv;
    op->on_done_recv = &calld->server_on_recv;
  }
}

static void server_start_transport_stream_op(grpc_call_element *elem,
                                             grpc_transport_stream_op *op) {
  GRPC_CALL_LOG_OP(GPR_INFO, elem, op);
  server_mutate_op(elem, op);
  grpc_call_next_op(elem, op);
}

static void accept_stream(void *cd, grpc_transport *transport,
                          const void *transport_server_data) {
  channel_data *chand = cd;
  /* create a call */
  grpc_call_create(chand->channel, NULL, transport_server_data, NULL, 0,
                   gpr_inf_future);
}

static void channel_connectivity_changed(void *cd, int iomgr_status_ignored) {
  channel_data *chand = cd;
  grpc_server *server = chand->server;
  if (chand->connectivity_state != GRPC_CHANNEL_FATAL_FAILURE) {
    grpc_transport_op op;
    memset(&op, 0, sizeof(op));
    op.on_connectivity_state_change = &chand->channel_connectivity_changed,
    op.connectivity_state = &chand->connectivity_state;
    grpc_channel_next_op(grpc_channel_stack_element(
                             grpc_channel_get_channel_stack(chand->channel), 0),
                         &op);
  } else {
    gpr_mu_lock(&server->mu_global);
    destroy_channel(chand);
    gpr_mu_unlock(&server->mu_global);
    GRPC_CHANNEL_INTERNAL_UNREF(chand->channel, "connectivity");
  }
}

static void init_call_elem(grpc_call_element *elem,
                           const void *server_transport_data,
                           grpc_transport_stream_op *initial_op) {
  call_data *calld = elem->call_data;
  channel_data *chand = elem->channel_data;
  memset(calld, 0, sizeof(call_data));
  calld->deadline = gpr_inf_future;
  calld->call = grpc_call_from_top_element(elem);
  gpr_mu_init(&calld->mu_state);

  grpc_iomgr_closure_init(&calld->server_on_recv, server_on_recv, elem);

  server_ref(chand->server);

  if (initial_op) server_mutate_op(elem, initial_op);
}

static void destroy_call_elem(grpc_call_element *elem) {
  channel_data *chand = elem->channel_data;
  call_data *calld = elem->call_data;

  if (calld->state == PENDING) {
    gpr_mu_lock(&chand->server->mu_call);
    call_list_remove(elem->call_data, PENDING_START);
    gpr_mu_unlock(&chand->server->mu_call);
  }

  if (calld->host) {
    GRPC_MDSTR_UNREF(calld->host);
  }
  if (calld->path) {
    GRPC_MDSTR_UNREF(calld->path);
  }

  gpr_mu_destroy(&calld->mu_state);

  server_unref(chand->server);
}

static void init_channel_elem(grpc_channel_element *elem, grpc_channel *master,
                              const grpc_channel_args *args,
                              grpc_mdctx *metadata_context, int is_first,
                              int is_last) {
  channel_data *chand = elem->channel_data;
  GPR_ASSERT(is_first);
  GPR_ASSERT(!is_last);
  chand->server = NULL;
  chand->channel = NULL;
  chand->path_key = grpc_mdstr_from_string(metadata_context, ":path");
  chand->authority_key = grpc_mdstr_from_string(metadata_context, ":authority");
  chand->next = chand->prev = chand;
  chand->registered_methods = NULL;
  chand->connectivity_state = GRPC_CHANNEL_IDLE;
  grpc_iomgr_closure_init(&chand->channel_connectivity_changed,
                          channel_connectivity_changed, chand);
}

static void destroy_channel_elem(grpc_channel_element *elem) {
  size_t i;
  channel_data *chand = elem->channel_data;
  if (chand->registered_methods) {
    for (i = 0; i < chand->registered_method_slots; i++) {
      if (chand->registered_methods[i].method) {
        GRPC_MDSTR_UNREF(chand->registered_methods[i].method);
      }
      if (chand->registered_methods[i].host) {
        GRPC_MDSTR_UNREF(chand->registered_methods[i].host);
      }
    }
    gpr_free(chand->registered_methods);
  }
  if (chand->server) {
    gpr_mu_lock(&chand->server->mu_global);
    chand->next->prev = chand->prev;
    chand->prev->next = chand->next;
    chand->next = chand->prev = chand;
    maybe_finish_shutdown(chand->server);
    gpr_mu_unlock(&chand->server->mu_global);
    GRPC_MDSTR_UNREF(chand->path_key);
    GRPC_MDSTR_UNREF(chand->authority_key);
    server_unref(chand->server);
  }
}

static const grpc_channel_filter server_surface_filter = {
    server_start_transport_stream_op,
    grpc_channel_next_op,
    sizeof(call_data),
    init_call_elem,
    destroy_call_elem,
    sizeof(channel_data),
    init_channel_elem,
    destroy_channel_elem,
    "server",
};

void grpc_server_register_completion_queue(grpc_server *server,
                                           grpc_completion_queue *cq) {
  size_t i, n;
  for (i = 0; i < server->cq_count; i++) {
    if (server->cqs[i] == cq) return;
  }
  GRPC_CQ_INTERNAL_REF(cq, "server");
  grpc_cq_mark_server_cq(cq);
  n = server->cq_count++;
  server->cqs = gpr_realloc(server->cqs,
                            server->cq_count * sizeof(grpc_completion_queue *));
  server->cqs[n] = cq;
}

grpc_server *grpc_server_create_from_filters(grpc_channel_filter **filters,
                                             size_t filter_count,
                                             const grpc_channel_args *args) {
  size_t i;
  /* TODO(census): restore this once we finalize census filter etc.
     int census_enabled = grpc_channel_args_is_census_enabled(args); */
  int census_enabled = 0;

  grpc_server *server = gpr_malloc(sizeof(grpc_server));

  GPR_ASSERT(grpc_is_initialized() && "call grpc_init()");

  memset(server, 0, sizeof(grpc_server));

  gpr_mu_init(&server->mu_global);
  gpr_mu_init(&server->mu_call);

  /* decremented by grpc_server_destroy */
  gpr_ref_init(&server->internal_refcount, 1);
  server->root_channel_data.next = server->root_channel_data.prev =
      &server->root_channel_data;

  /* Server filter stack is:

     server_surface_filter - for making surface API calls
     grpc_server_census_filter (optional) - for stats collection and tracing
     {passed in filter stack}
     grpc_connected_channel_filter - for interfacing with transports */
  server->channel_filter_count = filter_count + 1 + census_enabled;
  server->channel_filters =
      gpr_malloc(server->channel_filter_count * sizeof(grpc_channel_filter *));
  server->channel_filters[0] = &server_surface_filter;
  /* TODO(census): restore this once we rework census filter
  if (census_enabled) {
    server->channel_filters[1] = &grpc_server_census_filter;
    } */
  for (i = 0; i < filter_count; i++) {
    server->channel_filters[i + 1 + census_enabled] = filters[i];
  }

  server->channel_args = grpc_channel_args_copy(args);

  return server;
}

static int streq(const char *a, const char *b) {
  if (a == NULL && b == NULL) return 1;
  if (a == NULL) return 0;
  if (b == NULL) return 0;
  return 0 == strcmp(a, b);
}

void *grpc_server_register_method(grpc_server *server, const char *method,
                                  const char *host) {
  registered_method *m;
  if (!method) {
    gpr_log(GPR_ERROR,
            "grpc_server_register_method method string cannot be NULL");
    return NULL;
  }
  for (m = server->registered_methods; m; m = m->next) {
    if (streq(m->method, method) && streq(m->host, host)) {
      gpr_log(GPR_ERROR, "duplicate registration for %s@%s", method,
              host ? host : "*");
      return NULL;
    }
  }
  m = gpr_malloc(sizeof(registered_method));
  memset(m, 0, sizeof(*m));
  m->method = gpr_strdup(method);
  m->host = gpr_strdup(host);
  m->next = server->registered_methods;
  server->registered_methods = m;
  return m;
}

void grpc_server_start(grpc_server *server) {
  listener *l;
  size_t i;

  server->pollsets = gpr_malloc(sizeof(grpc_pollset *) * server->cq_count);
  for (i = 0; i < server->cq_count; i++) {
    server->pollsets[i] = grpc_cq_pollset(server->cqs[i]);
  }

  for (l = server->listeners; l; l = l->next) {
    l->start(server, l->arg, server->pollsets, server->cq_count);
  }
}

void grpc_server_setup_transport(grpc_server *s, grpc_transport *transport,
                                 grpc_channel_filter const **extra_filters,
                                 size_t num_extra_filters, grpc_mdctx *mdctx,
                                 const grpc_channel_args *args) {
  size_t num_filters = s->channel_filter_count + num_extra_filters + 1;
  grpc_channel_filter const **filters =
      gpr_malloc(sizeof(grpc_channel_filter *) * num_filters);
  size_t i;
  size_t num_registered_methods;
  size_t alloc;
  registered_method *rm;
  channel_registered_method *crm;
  grpc_channel *channel;
  channel_data *chand;
  grpc_mdstr *host;
  grpc_mdstr *method;
  gpr_uint32 hash;
  gpr_uint32 slots;
  gpr_uint32 probes;
  gpr_uint32 max_probes = 0;
  grpc_transport_op op;

  for (i = 0; i < s->channel_filter_count; i++) {
    filters[i] = s->channel_filters[i];
  }
  for (; i < s->channel_filter_count + num_extra_filters; i++) {
    filters[i] = extra_filters[i - s->channel_filter_count];
  }
  filters[i] = &grpc_connected_channel_filter;

  for (i = 0; i < s->cq_count; i++) {
    memset(&op, 0, sizeof(op));
    op.bind_pollset = grpc_cq_pollset(s->cqs[i]);
    grpc_transport_perform_op(transport, &op);
  }

  channel =
      grpc_channel_create_from_filters(filters, num_filters, args, mdctx, 0);
  chand = (channel_data *)grpc_channel_stack_element(
              grpc_channel_get_channel_stack(channel), 0)
              ->channel_data;
  chand->server = s;
  server_ref(s);
  chand->channel = channel;

  num_registered_methods = 0;
  for (rm = s->registered_methods; rm; rm = rm->next) {
    num_registered_methods++;
  }
  /* build a lookup table phrased in terms of mdstr's in this channels context
     to quickly find registered methods */
  if (num_registered_methods > 0) {
    slots = 2 * num_registered_methods;
    alloc = sizeof(channel_registered_method) * slots;
    chand->registered_methods = gpr_malloc(alloc);
    memset(chand->registered_methods, 0, alloc);
    for (rm = s->registered_methods; rm; rm = rm->next) {
      host = rm->host ? grpc_mdstr_from_string(mdctx, rm->host) : NULL;
      method = grpc_mdstr_from_string(mdctx, rm->method);
      hash = GRPC_MDSTR_KV_HASH(host ? host->hash : 0, method->hash);
      for (probes = 0; chand->registered_methods[(hash + probes) % slots]
                           .server_registered_method != NULL;
           probes++)
        ;
      if (probes > max_probes) max_probes = probes;
      crm = &chand->registered_methods[(hash + probes) % slots];
      crm->server_registered_method = rm;
      crm->host = host;
      crm->method = method;
    }
    chand->registered_method_slots = slots;
    chand->registered_method_max_probes = max_probes;
  }

  grpc_connected_channel_bind_transport(grpc_channel_get_channel_stack(channel),
                                        transport);

  gpr_mu_lock(&s->mu_global);
  chand->next = &s->root_channel_data;
  chand->prev = chand->next->prev;
  chand->next->prev = chand->prev->next = chand;
  gpr_mu_unlock(&s->mu_global);

  gpr_free(filters);

  GRPC_CHANNEL_INTERNAL_REF(channel, "connectivity");
  memset(&op, 0, sizeof(op));
  op.set_accept_stream = accept_stream;
  op.set_accept_stream_user_data = chand;
  op.on_connectivity_state_change = &chand->channel_connectivity_changed;
  op.connectivity_state = &chand->connectivity_state;
  grpc_transport_perform_op(transport, &op);
}

void grpc_server_shutdown_and_notify(grpc_server *server,
                                     grpc_completion_queue *cq, void *tag) {
  listener *l;
  requested_call *requests = NULL;
  registered_method *rm;
  shutdown_tag *sdt;
  channel_broadcaster broadcaster;

  /* lock, and gather up some stuff to do */
  gpr_mu_lock(&server->mu_global);
  grpc_cq_begin_op(cq);
  server->shutdown_tags =
      gpr_realloc(server->shutdown_tags,
                  sizeof(shutdown_tag) * (server->num_shutdown_tags + 1));
  sdt = &server->shutdown_tags[server->num_shutdown_tags++];
  sdt->tag = tag;
  sdt->cq = cq;
  if (server->shutdown) {
    gpr_mu_unlock(&server->mu_global);
    return;
  }

  channel_broadcaster_init(server, &broadcaster);

  /* collect all unregistered then registered calls */
  gpr_mu_lock(&server->mu_call);
  requests = server->requests;
  server->requests = NULL;
  for (rm = server->registered_methods; rm; rm = rm->next) {
    while (rm->requests != NULL) {
      requested_call *c = rm->requests;
      rm->requests = c->next;
      c->next = requests;
      requests = c;
    }
  }
  gpr_mu_unlock(&server->mu_call);

  server->shutdown = 1;
  maybe_finish_shutdown(server);
  gpr_mu_unlock(&server->mu_global);

  /* terminate all the requested calls */
  while (requests != NULL) {
    requested_call *next = requests->next;
    fail_call(server, requests);
    requests = next;
  }

  /* Shutdown listeners */
  for (l = server->listeners; l; l = l->next) {
    l->destroy(server, l->arg);
  }

  channel_broadcaster_shutdown(&broadcaster, 1, 0);
}

void grpc_server_listener_destroy_done(void *s) {
  grpc_server *server = s;
  gpr_mu_lock(&server->mu_global);
  server->listeners_destroyed++;
  maybe_finish_shutdown(server);
  gpr_mu_unlock(&server->mu_global);
}

void grpc_server_cancel_all_calls(grpc_server *server) {
  channel_broadcaster broadcaster;

  gpr_mu_lock(&server->mu_global);
  channel_broadcaster_init(server, &broadcaster);
  gpr_mu_unlock(&server->mu_global);

  channel_broadcaster_shutdown(&broadcaster, 0, 1);
}

void grpc_server_destroy(grpc_server *server) {
  listener *l;

  gpr_mu_lock(&server->mu_global);
  GPR_ASSERT(server->shutdown || !server->listeners);
  GPR_ASSERT(server->listeners_destroyed == num_listeners(server));

  while (server->listeners) {
    l = server->listeners;
    server->listeners = l->next;
    gpr_free(l);
  }

  gpr_mu_unlock(&server->mu_global);

  server_unref(server);
}

void grpc_server_add_listener(grpc_server *server, void *arg,
                              void (*start)(grpc_server *server, void *arg,
                                            grpc_pollset **pollsets,
                                            size_t pollset_count),
                              void (*destroy)(grpc_server *server, void *arg)) {
  listener *l = gpr_malloc(sizeof(listener));
  l->arg = arg;
  l->start = start;
  l->destroy = destroy;
  l->next = server->listeners;
  server->listeners = l;
}

static grpc_call_error queue_call_request(grpc_server *server,
                                          requested_call *rc) {
  call_data *calld = NULL;
  requested_call **requests = NULL;
  gpr_mu_lock(&server->mu_call);
  if (server->shutdown) {
    gpr_mu_unlock(&server->mu_call);
    fail_call(server, rc);
    return GRPC_CALL_OK;
  }
  switch (rc->type) {
    case BATCH_CALL:
      calld =
          call_list_remove_head(&server->lists[PENDING_START], PENDING_START);
      requests = &server->requests;
      break;
    case REGISTERED_CALL:
      calld = call_list_remove_head(
          &rc->data.registered.registered_method->pending, PENDING_START);
      requests = &rc->data.registered.registered_method->requests;
      break;
  }
  if (calld != NULL) {
    gpr_mu_unlock(&server->mu_call);
    gpr_mu_lock(&calld->mu_state);
    GPR_ASSERT(calld->state == PENDING);
    calld->state = ACTIVATED;
    gpr_mu_unlock(&calld->mu_state);
    begin_call(server, calld, rc);
    return GRPC_CALL_OK;
  } else {
    rc->next = *requests;
    *requests = rc;
    gpr_mu_unlock(&server->mu_call);
    return GRPC_CALL_OK;
  }
}

grpc_call_error grpc_server_request_call(
    grpc_server *server, grpc_call **call, grpc_call_details *details,
    grpc_metadata_array *initial_metadata,
    grpc_completion_queue *cq_bound_to_call,
    grpc_completion_queue *cq_for_notification, void *tag) {
  requested_call *rc = gpr_malloc(sizeof(*rc));
  GRPC_SERVER_LOG_REQUEST_CALL(GPR_INFO, server, call, details,
                               initial_metadata, cq_bound_to_call,
                               cq_for_notification, tag);
  if (!grpc_cq_is_server_cq(cq_for_notification)) {
    gpr_free(rc);
    return GRPC_CALL_ERROR_NOT_SERVER_COMPLETION_QUEUE;
  }
  grpc_cq_begin_op(cq_for_notification);
  rc->type = BATCH_CALL;
  rc->tag = tag;
  rc->cq_bound_to_call = cq_bound_to_call;
  rc->cq_for_notification = cq_for_notification;
  rc->call = call;
  rc->data.batch.details = details;
  rc->data.batch.initial_metadata = initial_metadata;
  return queue_call_request(server, rc);
}

grpc_call_error grpc_server_request_registered_call(
    grpc_server *server, void *rm, grpc_call **call, gpr_timespec *deadline,
    grpc_metadata_array *initial_metadata, grpc_byte_buffer **optional_payload,
    grpc_completion_queue *cq_bound_to_call,
    grpc_completion_queue *cq_for_notification, void *tag) {
  requested_call *rc = gpr_malloc(sizeof(*rc));
  registered_method *registered_method = rm;
  if (!grpc_cq_is_server_cq(cq_for_notification)) {
    gpr_free(rc);
    return GRPC_CALL_ERROR_NOT_SERVER_COMPLETION_QUEUE;
  }
  grpc_cq_begin_op(cq_for_notification);
  rc->type = REGISTERED_CALL;
  rc->tag = tag;
  rc->cq_bound_to_call = cq_bound_to_call;
  rc->cq_for_notification = cq_for_notification;
  rc->call = call;
  rc->data.registered.registered_method = registered_method;
  rc->data.registered.deadline = deadline;
  rc->data.registered.initial_metadata = initial_metadata;
  rc->data.registered.optional_payload = optional_payload;
  return queue_call_request(server, rc);
}

static void publish_registered_or_batch(grpc_call *call, int success,
                                        void *tag);
static void publish_was_not_set(grpc_call *call, int success, void *tag) {
  abort();
}

static void cpstr(char **dest, size_t *capacity, grpc_mdstr *value) {
  gpr_slice slice = value->slice;
  size_t len = GPR_SLICE_LENGTH(slice);

  if (len + 1 > *capacity) {
    *capacity = GPR_MAX(len + 1, *capacity * 2);
    *dest = gpr_realloc(*dest, *capacity);
  }
  memcpy(*dest, grpc_mdstr_as_c_string(value), len + 1);
}

static void begin_call(grpc_server *server, call_data *calld,
                       requested_call *rc) {
  grpc_ioreq_completion_func publish = publish_was_not_set;
  grpc_ioreq req[2];
  grpc_ioreq *r = req;

  /* called once initial metadata has been read by the call, but BEFORE
     the ioreq to fetch it out of the call has been executed.
     This means metadata related fields can be relied on in calld, but to
     fill in the metadata array passed by the client, we need to perform
     an ioreq op, that should complete immediately. */

  grpc_call_set_completion_queue(calld->call, rc->cq_bound_to_call);
  *rc->call = calld->call;
  calld->cq_new = rc->cq_for_notification;
  switch (rc->type) {
    case BATCH_CALL:
      GPR_ASSERT(calld->host != NULL);
      GPR_ASSERT(calld->path != NULL);
      cpstr(&rc->data.batch.details->host,
            &rc->data.batch.details->host_capacity, calld->host);
      cpstr(&rc->data.batch.details->method,
            &rc->data.batch.details->method_capacity, calld->path);
      rc->data.batch.details->deadline = calld->deadline;
      r->op = GRPC_IOREQ_RECV_INITIAL_METADATA;
      r->data.recv_metadata = rc->data.batch.initial_metadata;
      r->flags = 0;
      r++;
      publish = publish_registered_or_batch;
      break;
    case REGISTERED_CALL:
      *rc->data.registered.deadline = calld->deadline;
      r->op = GRPC_IOREQ_RECV_INITIAL_METADATA;
      r->data.recv_metadata = rc->data.registered.initial_metadata;
      r->flags = 0;
      r++;
      if (rc->data.registered.optional_payload) {
        r->op = GRPC_IOREQ_RECV_MESSAGE;
        r->data.recv_message = rc->data.registered.optional_payload;
        r->flags = 0;
        r++;
      }
      publish = publish_registered_or_batch;
      break;
  }

  GRPC_CALL_INTERNAL_REF(calld->call, "server");
  grpc_call_start_ioreq_and_call_back(calld->call, req, r - req, publish,
                                      rc);
}

static void done_request_event(void *req, grpc_cq_completion *c) {
  gpr_free(req);
}

static void fail_call(grpc_server *server, requested_call *rc) {
  *rc->call = NULL;
  switch (rc->type) {
    case BATCH_CALL:
      rc->data.batch.initial_metadata->count = 0;
      break;
    case REGISTERED_CALL:
      rc->data.registered.initial_metadata->count = 0;
      break;
  }
  grpc_cq_end_op(rc->cq_for_notification, rc->tag, 0, done_request_event, rc, &rc->completion);
}

static void publish_registered_or_batch(grpc_call *call, int success,
                                        void *prc) {
  grpc_call_element *elem =
      grpc_call_stack_element(grpc_call_get_call_stack(call), 0);
  requested_call *rc = prc;
  call_data *calld = elem->call_data;
  grpc_cq_end_op(calld->cq_new, rc->tag, success, done_request_event, rc, &rc->completion);
}

const grpc_channel_args *grpc_server_get_channel_args(grpc_server *server) {
  return server->channel_args;
}

int grpc_server_has_open_connections(grpc_server *server) {
  int r;
  gpr_mu_lock(&server->mu_global);
  r = server->root_channel_data.next != &server->root_channel_data;
  gpr_mu_unlock(&server->mu_global);
  return r;
}<|MERGE_RESOLUTION|>--- conflicted
+++ resolved
@@ -388,31 +388,19 @@
 
 static void finish_start_new_rpc(grpc_server *server, grpc_call_element *elem,
                                  call_data **pending_root,
-<<<<<<< HEAD
                                  requested_call **requests) {
   requested_call *rc;
   call_data *calld = elem->call_data;
   gpr_mu_lock(&server->mu_call);
   rc = *requests;
   if (rc == NULL) {
-=======
-                                 requested_call_array *array) {
-  requested_call rc;
-  call_data *calld = elem->call_data;
-  gpr_mu_lock(&server->mu_call);
-  if (array->count == 0) {
->>>>>>> 494886a1
     gpr_mu_lock(&calld->mu_state);
     calld->state = PENDING;
     gpr_mu_unlock(&calld->mu_state);
     call_list_join(pending_root, calld, PENDING_START);
     gpr_mu_unlock(&server->mu_call);
   } else {
-<<<<<<< HEAD
     *requests = rc->next;
-=======
-    rc = array->calls[--array->count];
->>>>>>> 494886a1
     gpr_mu_lock(&calld->mu_state);
     calld->state = ACTIVATED;
     gpr_mu_unlock(&calld->mu_state);
@@ -440,11 +428,7 @@
       if (rm->host != calld->host) continue;
       if (rm->method != calld->path) continue;
       finish_start_new_rpc(server, elem, &rm->server_registered_method->pending,
-<<<<<<< HEAD
                            &rm->server_registered_method->requests);
-=======
-                           &rm->server_registered_method->requested);
->>>>>>> 494886a1
       return;
     }
     /* check for a wildcard method definition (no host set) */
@@ -456,20 +440,12 @@
       if (rm->host != NULL) continue;
       if (rm->method != calld->path) continue;
       finish_start_new_rpc(server, elem, &rm->server_registered_method->pending,
-<<<<<<< HEAD
                            &rm->server_registered_method->requests);
-=======
-                           &rm->server_registered_method->requested);
->>>>>>> 494886a1
       return;
     }
   }
   finish_start_new_rpc(server, elem, &server->lists[PENDING_START],
-<<<<<<< HEAD
                        &server->requests);
-=======
-                       &server->requested_calls);
->>>>>>> 494886a1
 }
 
 static void kill_zombie(void *elem, int success) {
