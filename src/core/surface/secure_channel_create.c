/*
 *
 * Copyright 2015, Google Inc.
 * All rights reserved.
 *
 * Redistribution and use in source and binary forms, with or without
 * modification, are permitted provided that the following conditions are
 * met:
 *
 *     * Redistributions of source code must retain the above copyright
 * notice, this list of conditions and the following disclaimer.
 *     * Redistributions in binary form must reproduce the above
 * copyright notice, this list of conditions and the following disclaimer
 * in the documentation and/or other materials provided with the
 * distribution.
 *     * Neither the name of Google Inc. nor the names of its
 * contributors may be used to endorse or promote products derived from
 * this software without specific prior written permission.
 *
 * THIS SOFTWARE IS PROVIDED BY THE COPYRIGHT HOLDERS AND CONTRIBUTORS
 * "AS IS" AND ANY EXPRESS OR IMPLIED WARRANTIES, INCLUDING, BUT NOT
 * LIMITED TO, THE IMPLIED WARRANTIES OF MERCHANTABILITY AND FITNESS FOR
 * A PARTICULAR PURPOSE ARE DISCLAIMED. IN NO EVENT SHALL THE COPYRIGHT
 * OWNER OR CONTRIBUTORS BE LIABLE FOR ANY DIRECT, INDIRECT, INCIDENTAL,
 * SPECIAL, EXEMPLARY, OR CONSEQUENTIAL DAMAGES (INCLUDING, BUT NOT
 * LIMITED TO, PROCUREMENT OF SUBSTITUTE GOODS OR SERVICES; LOSS OF USE,
 * DATA, OR PROFITS; OR BUSINESS INTERRUPTION) HOWEVER CAUSED AND ON ANY
 * THEORY OF LIABILITY, WHETHER IN CONTRACT, STRICT LIABILITY, OR TORT
 * (INCLUDING NEGLIGENCE OR OTHERWISE) ARISING IN ANY WAY OUT OF THE USE
 * OF THIS SOFTWARE, EVEN IF ADVISED OF THE POSSIBILITY OF SUCH DAMAGE.
 *
 */

#include <grpc/grpc.h>

#include <stdlib.h>
#include <string.h>

#include <grpc/support/alloc.h>

#include "src/core/census/grpc_filter.h"
#include "src/core/channel/channel_args.h"
#include "src/core/channel/client_channel.h"
#include "src/core/channel/compress_filter.h"
#include "src/core/channel/http_client_filter.h"
#include "src/core/client_config/resolver_registry.h"
#include "src/core/iomgr/tcp_client.h"
#include "src/core/security/auth_filters.h"
#include "src/core/security/credentials.h"
#include "src/core/security/secure_transport_setup.h"
#include "src/core/surface/channel.h"
#include "src/core/transport/chttp2_transport.h"
#include "src/core/tsi/transport_security_interface.h"

typedef struct {
  grpc_connector base;
  gpr_refcount refs;

  grpc_channel_security_connector *security_connector;

  grpc_iomgr_closure *notify;
  grpc_connect_in_args args;
  grpc_connect_out_args *result;

  gpr_mu mu;
  grpc_endpoint *connecting_endpoint;
} connector;

static void connector_ref(grpc_connector *con) {
  connector *c = (connector *)con;
  gpr_ref(&c->refs);
}

static void connector_unref(grpc_connector *con) {
  connector *c = (connector *)con;
  if (gpr_unref(&c->refs)) {
    gpr_free(c);
  }
}

static void on_secure_transport_setup_done(void *arg,
                                           grpc_security_status status,
                                           grpc_endpoint *wrapped_endpoint,
                                           grpc_endpoint *secure_endpoint) {
  connector *c = arg;
  grpc_iomgr_closure *notify;
  gpr_mu_lock(&c->mu);
  if (c->connecting_endpoint == NULL) {
    memset(c->result, 0, sizeof(*c->result));
    gpr_mu_unlock(&c->mu);
  } else if (status != GRPC_SECURITY_OK) {
    GPR_ASSERT(c->connecting_endpoint == wrapped_endpoint);
    gpr_log(GPR_ERROR, "Secure transport setup failed with error %d.", status);
    memset(c->result, 0, sizeof(*c->result));
    c->connecting_endpoint = NULL;
    gpr_mu_unlock(&c->mu);
  } else {
    GPR_ASSERT(c->connecting_endpoint == wrapped_endpoint);
    c->connecting_endpoint = NULL;
    gpr_mu_unlock(&c->mu);
    c->result->transport = grpc_create_chttp2_transport(
        c->args.channel_args, secure_endpoint, c->args.metadata_context,
        c->args.workqueue, 1);
    grpc_chttp2_transport_start_reading(c->result->transport, NULL, 0);
    c->result->filters = gpr_malloc(sizeof(grpc_channel_filter *) * 2);
    c->result->filters[0] = &grpc_http_client_filter;
    c->result->filters[1] = &grpc_client_auth_filter;
    c->result->num_filters = 2;
  }
  notify = c->notify;
  c->notify = NULL;
  notify->cb(notify->cb_arg, 1);
}

static void connected(void *arg, grpc_endpoint *tcp) {
  connector *c = arg;
  grpc_iomgr_closure *notify;
  if (tcp != NULL) {
    gpr_mu_lock(&c->mu);
    GPR_ASSERT(c->connecting_endpoint == NULL);
    c->connecting_endpoint = tcp;
    gpr_mu_unlock(&c->mu);
    grpc_setup_secure_transport(&c->security_connector->base, tcp,
                                on_secure_transport_setup_done, c);
  } else {
    memset(c->result, 0, sizeof(*c->result));
    notify = c->notify;
    c->notify = NULL;
    notify->cb(notify->cb_arg, 1);
  }
}

static void connector_shutdown(grpc_connector *con) {
  connector *c = (connector *)con;
  grpc_endpoint *ep;
  gpr_mu_lock(&c->mu);
  ep = c->connecting_endpoint;
  c->connecting_endpoint = NULL;
  gpr_mu_unlock(&c->mu);
  if (ep) {
    grpc_endpoint_shutdown(ep);
  }
}

static void connector_connect(grpc_connector *con,
                              const grpc_connect_in_args *args,
                              grpc_connect_out_args *result,
                              grpc_iomgr_closure *notify) {
  connector *c = (connector *)con;
  GPR_ASSERT(c->notify == NULL);
  GPR_ASSERT(notify->cb);
  c->notify = notify;
  c->args = *args;
  c->result = result;
<<<<<<< HEAD
  grpc_tcp_client_connect(connected, c, args->interested_parties,
                          args->workqueue, args->addr, args->addr_len,
                          args->deadline);
=======
  gpr_mu_lock(&c->mu);
  GPR_ASSERT(c->connecting_endpoint == NULL);
  gpr_mu_unlock(&c->mu);
  grpc_tcp_client_connect(connected, c, args->interested_parties, args->addr,
                          args->addr_len, args->deadline);
>>>>>>> 9ed4be48
}

static const grpc_connector_vtable connector_vtable = {
    connector_ref, connector_unref, connector_shutdown, connector_connect};

typedef struct {
  grpc_subchannel_factory base;
  gpr_refcount refs;
  grpc_mdctx *mdctx;
  grpc_channel_args *merge_args;
  grpc_channel_security_connector *security_connector;
  grpc_channel *master;
} subchannel_factory;

static void subchannel_factory_ref(grpc_subchannel_factory *scf) {
  subchannel_factory *f = (subchannel_factory *)scf;
  gpr_ref(&f->refs);
}

static void subchannel_factory_unref(grpc_subchannel_factory *scf) {
  subchannel_factory *f = (subchannel_factory *)scf;
  if (gpr_unref(&f->refs)) {
    GRPC_SECURITY_CONNECTOR_UNREF(&f->security_connector->base,
                                  "subchannel_factory");
    GRPC_CHANNEL_INTERNAL_UNREF(f->master, "subchannel_factory");
    grpc_channel_args_destroy(f->merge_args);
    grpc_mdctx_unref(f->mdctx);
    gpr_free(f);
  }
}

static grpc_subchannel *subchannel_factory_create_subchannel(
    grpc_subchannel_factory *scf, grpc_subchannel_args *args) {
  subchannel_factory *f = (subchannel_factory *)scf;
  connector *c = gpr_malloc(sizeof(*c));
  grpc_channel_args *final_args =
      grpc_channel_args_merge(args->args, f->merge_args);
  grpc_subchannel *s;
  memset(c, 0, sizeof(*c));
  c->base.vtable = &connector_vtable;
  c->security_connector = f->security_connector;
  gpr_ref_init(&c->refs, 1);
  args->mdctx = f->mdctx;
  args->args = final_args;
  args->master = f->master;
  s = grpc_subchannel_create(&c->base, args);
  grpc_connector_unref(&c->base);
  grpc_channel_args_destroy(final_args);
  return s;
}

static const grpc_subchannel_factory_vtable subchannel_factory_vtable = {
    subchannel_factory_ref, subchannel_factory_unref,
    subchannel_factory_create_subchannel};

/* Create a secure client channel:
   Asynchronously: - resolve target
                   - connect to it (trying alternatives as presented)
                   - perform handshakes */
grpc_channel *grpc_secure_channel_create(grpc_credentials *creds,
                                         const char *target,
                                         const grpc_channel_args *args,
                                         void *reserved) {
  grpc_channel *channel;
  grpc_arg connector_arg;
  grpc_channel_args *args_copy;
  grpc_channel_args *new_args_from_connector;
  grpc_channel_security_connector *connector;
  grpc_mdctx *mdctx;
  grpc_workqueue *workqueue;
  grpc_resolver *resolver;
  subchannel_factory *f;
#define MAX_FILTERS 3
  const grpc_channel_filter *filters[MAX_FILTERS];
  size_t n = 0;

  GPR_ASSERT(reserved == NULL);
  if (grpc_find_security_connector_in_args(args) != NULL) {
    gpr_log(GPR_ERROR, "Cannot set security context in channel args.");
    return grpc_lame_client_channel_create(
        target, GRPC_STATUS_INVALID_ARGUMENT,
        "Security connector exists in channel args.");
  }

  if (grpc_credentials_create_security_connector(
          creds, target, args, NULL, &connector, &new_args_from_connector) !=
      GRPC_SECURITY_OK) {
    return grpc_lame_client_channel_create(
        target, GRPC_STATUS_INVALID_ARGUMENT,
        "Failed to create security connector.");
  }
  mdctx = grpc_mdctx_create();
  workqueue = grpc_workqueue_create();

  connector_arg = grpc_security_connector_to_arg(&connector->base);
  args_copy = grpc_channel_args_copy_and_add(
      new_args_from_connector != NULL ? new_args_from_connector : args,
      &connector_arg, 1);
  if (grpc_channel_args_is_census_enabled(args)) {
    filters[n++] = &grpc_client_census_filter;
  }
  filters[n++] = &grpc_compress_filter;
  filters[n++] = &grpc_client_channel_filter;
  GPR_ASSERT(n <= MAX_FILTERS);

  channel = grpc_channel_create_from_filters(target, filters, n, args_copy,
                                             mdctx, workqueue, 1);

  f = gpr_malloc(sizeof(*f));
  f->base.vtable = &subchannel_factory_vtable;
  gpr_ref_init(&f->refs, 1);
  grpc_mdctx_ref(mdctx);
  f->mdctx = mdctx;
  GRPC_SECURITY_CONNECTOR_REF(&connector->base, "subchannel_factory");
  f->security_connector = connector;
  f->merge_args = grpc_channel_args_copy(args_copy);
  f->master = channel;
  GRPC_CHANNEL_INTERNAL_REF(channel, "subchannel_factory");
  resolver = grpc_resolver_create(target, &f->base, workqueue);
  if (!resolver) {
    return NULL;
  }

  grpc_client_channel_set_resolver(grpc_channel_get_channel_stack(channel),
                                   resolver);
  GRPC_RESOLVER_UNREF(resolver, "create");
  grpc_subchannel_factory_unref(&f->base);
  GRPC_SECURITY_CONNECTOR_UNREF(&connector->base, "channel_create");

  grpc_channel_args_destroy(args_copy);
  if (new_args_from_connector != NULL) {
    grpc_channel_args_destroy(new_args_from_connector);
  }

  return channel;
}<|MERGE_RESOLUTION|>--- conflicted
+++ resolved
@@ -152,17 +152,12 @@
   c->notify = notify;
   c->args = *args;
   c->result = result;
-<<<<<<< HEAD
+  gpr_mu_lock(&c->mu);
+  GPR_ASSERT(c->connecting_endpoint == NULL);
+  gpr_mu_unlock(&c->mu);
   grpc_tcp_client_connect(connected, c, args->interested_parties,
                           args->workqueue, args->addr, args->addr_len,
                           args->deadline);
-=======
-  gpr_mu_lock(&c->mu);
-  GPR_ASSERT(c->connecting_endpoint == NULL);
-  gpr_mu_unlock(&c->mu);
-  grpc_tcp_client_connect(connected, c, args->interested_parties, args->addr,
-                          args->addr_len, args->deadline);
->>>>>>> 9ed4be48
 }
 
 static const grpc_connector_vtable connector_vtable = {
