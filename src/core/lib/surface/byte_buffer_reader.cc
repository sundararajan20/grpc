--- conflicted
+++ resolved
@@ -49,18 +49,12 @@
     case GRPC_BB_RAW:
       grpc_slice_buffer_init(&decompressed_slices_buffer);
       if (is_compressed(reader->buffer_in)) {
-<<<<<<< HEAD
         if (grpc_msg_decompress(
-                &exec_ctx,
+
                 grpc_compression_algorithm_to_message_compression_algorithm(
                     reader->buffer_in->data.raw.compression),
                 &reader->buffer_in->data.raw.slice_buffer,
                 &decompressed_slices_buffer) == 0) {
-=======
-        if (grpc_msg_decompress(reader->buffer_in->data.raw.compression,
-                                &reader->buffer_in->data.raw.slice_buffer,
-                                &decompressed_slices_buffer) == 0) {
->>>>>>> 94e676e1
           gpr_log(GPR_ERROR,
                   "Unexpected error decompressing data for algorithm with enum "
                   "value '%d'.",
