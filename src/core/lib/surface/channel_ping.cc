--- conflicted
+++ resolved
@@ -51,13 +51,8 @@
   ping_result* pr = (ping_result*)gpr_malloc(sizeof(*pr));
   grpc_channel_element* top_elem =
       grpc_channel_stack_element(grpc_channel_get_channel_stack(channel), 0);
-<<<<<<< HEAD
   grpc_core::ExecCtx _local_exec_ctx;
-  GPR_ASSERT(reserved == NULL);
-=======
-  grpc_exec_ctx exec_ctx = GRPC_EXEC_CTX_INIT;
   GPR_ASSERT(reserved == nullptr);
->>>>>>> 82c8f945
   pr->tag = tag;
   pr->cq = cq;
   GRPC_CLOSURE_INIT(&pr->closure, ping_done, pr, grpc_schedule_on_exec_ctx);
