/*
 *
 * Copyright 2015 gRPC authors.
 *
 * Licensed under the Apache License, Version 2.0 (the "License");
 * you may not use this file except in compliance with the License.
 * You may obtain a copy of the License at
 *
 *     http://www.apache.org/licenses/LICENSE-2.0
 *
 * Unless required by applicable law or agreed to in writing, software
 * distributed under the License is distributed on an "AS IS" BASIS,
 * WITHOUT WARRANTIES OR CONDITIONS OF ANY KIND, either express or implied.
 * See the License for the specific language governing permissions and
 * limitations under the License.
 *
 */

#include <grpc/support/port_platform.h>

#include "src/core/lib/surface/call.h"

#include <limits.h>
#include <stdlib.h>

#include <algorithm>
#include <atomic>
#include <new>
#include <string>
#include <utility>

#include "absl/base/thread_annotations.h"
#include "absl/meta/type_traits.h"
#include "absl/status/status.h"
#include "absl/strings/str_cat.h"
#include "absl/strings/str_format.h"
#include "absl/strings/string_view.h"

#include <grpc/byte_buffer.h>
#include <grpc/compression.h>
#include <grpc/grpc.h>
#include <grpc/impl/codegen/gpr_types.h>
#include <grpc/impl/codegen/propagation_bits.h>
#include <grpc/slice.h>
#include <grpc/slice_buffer.h>
#include <grpc/status.h>
#include <grpc/support/alloc.h>
#include <grpc/support/atm.h>
#include <grpc/support/log.h>
#include <grpc/support/string_util.h>

#include "src/core/lib/channel/channel_stack.h"
#include "src/core/lib/channel/channelz.h"
#include "src/core/lib/channel/context.h"
#include "src/core/lib/compression/compression_internal.h"
#include "src/core/lib/debug/stats.h"
#include "src/core/lib/gpr/alloc.h"
#include "src/core/lib/gpr/time_precise.h"
#include "src/core/lib/gprpp/cpp_impl_of.h"
#include "src/core/lib/gprpp/debug_location.h"
#include "src/core/lib/gprpp/ref_counted.h"
#include "src/core/lib/gprpp/sync.h"
#include "src/core/lib/iomgr/call_combiner.h"
#include "src/core/lib/iomgr/exec_ctx.h"
#include "src/core/lib/iomgr/polling_entity.h"
#include "src/core/lib/profiling/timers.h"
#include "src/core/lib/resource_quota/arena.h"
#include "src/core/lib/slice/slice_buffer.h"
#include "src/core/lib/slice/slice_internal.h"
#include "src/core/lib/slice/slice_refcount.h"
#include "src/core/lib/surface/api_trace.h"
#include "src/core/lib/surface/call_test_only.h"
#include "src/core/lib/surface/channel.h"
#include "src/core/lib/surface/completion_queue.h"
#include "src/core/lib/surface/server.h"
#include "src/core/lib/surface/validate_metadata.h"
#include "src/core/lib/transport/error_utils.h"
#include "src/core/lib/transport/metadata_batch.h"
#include "src/core/lib/transport/transport.h"

grpc_core::TraceFlag grpc_call_error_trace(false, "call_error");
grpc_core::TraceFlag grpc_compression_trace(false, "compression");

namespace grpc_core {

class Call : public CppImplOf<Call, grpc_call> {
 public:
  Arena* arena() { return arena_; }
  bool is_client() const { return is_client_; }

  virtual void ContextSet(grpc_context_index elem, void* value,
                          void (*destroy)(void* value)) = 0;
  virtual void* ContextGet(grpc_context_index elem) const = 0;
  virtual bool Completed() = 0;
  void CancelWithStatus(grpc_status_code status, const char* description);
  virtual void CancelWithError(grpc_error_handle error) = 0;
  virtual void SetCompletionQueue(grpc_completion_queue* cq) = 0;
  virtual char* GetPeer() = 0;
  virtual grpc_call_error StartBatch(const grpc_op* ops, size_t nops,
                                     void* notify_tag,
                                     bool is_notify_tag_closure) = 0;
  virtual bool failed_before_recv_message() const = 0;
  virtual bool is_trailers_only() const = 0;
  virtual absl::string_view GetServerAuthority() const = 0;
  virtual void ExternalRef() = 0;
  virtual void ExternalUnref() = 0;
  virtual void InternalRef(const char* reason) = 0;
  virtual void InternalUnref(const char* reason) = 0;

  virtual grpc_compression_algorithm test_only_compression_algorithm() = 0;
  virtual uint32_t test_only_message_flags() = 0;
  virtual uint32_t test_only_encodings_accepted_by_peer() = 0;
  virtual grpc_compression_algorithm compression_for_level(
      grpc_compression_level level) = 0;

  // This should return nullptr for the promise stack (and alternative means
  // for that functionality be invented)
  virtual grpc_call_stack* call_stack() = 0;

 protected:
  Call(Arena* arena, bool is_client, Timestamp send_deadline)
      : arena_(arena), send_deadline_(send_deadline), is_client_(is_client) {
    GPR_DEBUG_ASSERT(arena_ != nullptr);
  }
  ~Call() = default;

  struct ParentCall {
    Mutex child_list_mu;
    Call* first_child ABSL_GUARDED_BY(child_list_mu) = nullptr;
  };

  struct ChildCall {
    explicit ChildCall(Call* parent) : parent(parent) {}
    Call* parent;
    /** siblings: children of the same parent form a list, and this list is
       protected under
        parent->mu */
    Call* sibling_next = nullptr;
    Call* sibling_prev = nullptr;
  };

  ParentCall* GetOrCreateParentCall();
  ParentCall* parent_call();

  absl::Status InitParent(Call* parent, uint32_t propagation_mask);
  void PublishToParent(Call* parent);
  void MaybeUnpublishFromParent();
  void PropagateCancellationToChildren();

  Timestamp send_deadline() const { return send_deadline_; }
  void set_send_deadline(Timestamp send_deadline) {
    send_deadline_ = send_deadline;
  }

 private:
  Arena* const arena_;
  std::atomic<ParentCall*> parent_call_{nullptr};
  ChildCall* child_ = nullptr;
  Timestamp send_deadline_;
  const bool is_client_;
  // flag indicating that cancellation is inherited
  bool cancellation_is_inherited_ = false;
};

class FilterStackCall final : public Call {
 public:
  ~FilterStackCall() {
    for (int i = 0; i < GRPC_CONTEXT_COUNT; ++i) {
      if (context_[i].destroy) {
        context_[i].destroy(context_[i].value);
      }
    }
    gpr_free(static_cast<void*>(const_cast<char*>(final_info_.error_string)));
  }

  bool Completed() override {
    return gpr_atm_acq_load(&received_final_op_atm_) != 0;
  }

  // TODO(ctiller): return absl::StatusOr<SomeSmartPointer<Call>>?
  static grpc_error_handle Create(grpc_call_create_args* args,
                                  grpc_call** out_call);

  static Call* FromTopElem(grpc_call_element* elem) {
    return FromCallStack(grpc_call_stack_from_top_element(elem));
  }

  grpc_call_stack* call_stack() override {
    return reinterpret_cast<grpc_call_stack*>(
        reinterpret_cast<char*>(this) +
        GPR_ROUND_UP_TO_ALIGNMENT_SIZE(sizeof(*this)));
  }

  grpc_call_element* call_elem(size_t idx) {
    return grpc_call_stack_element(call_stack(), idx);
  }

  CallCombiner* call_combiner() { return &call_combiner_; }

  void CancelWithError(grpc_error_handle error) override;
  void SetCompletionQueue(grpc_completion_queue* cq) override;
  char* GetPeer() override;
  grpc_call_error StartBatch(const grpc_op* ops, size_t nops, void* notify_tag,
                             bool is_notify_tag_closure) override;
  void ExternalRef() override { ext_ref_.Ref(); }
  void ExternalUnref() override;
  void InternalRef(const char* reason) override {
    GRPC_CALL_STACK_REF(call_stack(), reason);
  }
  void InternalUnref(const char* reason) override {
    GRPC_CALL_STACK_UNREF(call_stack(), reason);
  }

  void ContextSet(grpc_context_index elem, void* value,
                  void (*destroy)(void* value)) override;
  void* ContextGet(grpc_context_index elem) const override {
    return context_[elem].value;
  }

  grpc_compression_algorithm compression_for_level(
      grpc_compression_level level) override {
    return encodings_accepted_by_peer_.CompressionAlgorithmForLevel(level);
  }

  bool is_trailers_only() const override {
    bool result = is_trailers_only_;
    GPR_DEBUG_ASSERT(!result || recv_initial_metadata_.TransportSize() == 0);
    return result;
  }

  bool failed_before_recv_message() const override {
    return call_failed_before_recv_message_;
  }

  absl::string_view GetServerAuthority() const override {
    const Slice* authority_metadata =
        recv_initial_metadata_.get_pointer(HttpAuthorityMetadata());
    if (authority_metadata == nullptr) return "";
    return authority_metadata->as_string_view();
  }

  grpc_compression_algorithm test_only_compression_algorithm() override {
    return incoming_compression_algorithm_;
  }

  uint32_t test_only_message_flags() override {
    return test_only_last_message_flags_;
  }

  uint32_t test_only_encodings_accepted_by_peer() override {
    return encodings_accepted_by_peer_.ToLegacyBitmask();
  }

  static size_t InitialSizeEstimate() {
    return sizeof(FilterStackCall) +
           sizeof(BatchControl) * kMaxConcurrentBatches;
  }

 private:
  // The maximum number of concurrent batches possible.
  // Based upon the maximum number of individually queueable ops in the batch
  // api:
  //    - initial metadata send
  //    - message send
  //    - status/close send (depending on client/server)
  //    - initial metadata recv
  //    - message recv
  //    - status/close recv (depending on client/server)
  static constexpr size_t kMaxConcurrentBatches = 6;

  static constexpr gpr_atm kRecvNone = 0;
  static constexpr gpr_atm kRecvInitialMetadataFirst = 1;

  struct BatchControl {
    FilterStackCall* call_ = nullptr;
    grpc_transport_stream_op_batch op_;
    /* Share memory for cq_completion and notify_tag as they are never needed
       simultaneously. Each byte used in this data structure count as six bytes
       per call, so any savings we can make are worthwhile,

       We use notify_tag to determine whether or not to send notification to the
       completion queue. Once we've made that determination, we can reuse the
       memory for cq_completion. */
    union {
      grpc_cq_completion cq_completion;
      struct {
        /* Any given op indicates completion by either (a) calling a closure or
           (b) sending a notification on the call's completion queue.  If
           \a is_closure is true, \a tag indicates a closure to be invoked;
           otherwise, \a tag indicates the tag to be used in the notification to
           be sent to the completion queue. */
        void* tag;
        bool is_closure;
      } notify_tag;
    } completion_data_;
    grpc_closure start_batch_;
    grpc_closure finish_batch_;
    std::atomic<intptr_t> steps_to_complete_{0};
    AtomicError batch_error_;
    void set_num_steps_to_complete(uintptr_t steps) {
      steps_to_complete_.store(steps, std::memory_order_release);
    }
    bool completed_batch_step() {
      return steps_to_complete_.fetch_sub(1, std::memory_order_acq_rel) == 1;
    }

    void PostCompletion();
    void FinishStep();
    void ProcessDataAfterMetadata();
    void ReceivingStreamReady(grpc_error_handle error);
    void ValidateFilteredMetadata();
    void ReceivingInitialMetadataReady(grpc_error_handle error);
    void ReceivingTrailingMetadataReady(grpc_error_handle error);
    void FinishBatch(grpc_error_handle error);
  };

  FilterStackCall(Arena* arena, const grpc_call_create_args& args)
      : Call(arena, args.server_transport_data == nullptr, args.send_deadline),
        cq_(args.cq),
        channel_(args.channel->Ref()),
        stream_op_payload_(context_) {}

  static void ReleaseCall(void* call, grpc_error_handle);
  static void DestroyCall(void* call, grpc_error_handle);

  static FilterStackCall* FromCallStack(grpc_call_stack* call_stack) {
    return reinterpret_cast<FilterStackCall*>(
        reinterpret_cast<char*>(call_stack) -
        GPR_ROUND_UP_TO_ALIGNMENT_SIZE(sizeof(FilterStackCall)));
  }

  void ExecuteBatch(grpc_transport_stream_op_batch* batch,
                    grpc_closure* start_batch_closure);
  void SetFinalStatus(grpc_error_handle error);
  BatchControl* ReuseOrAllocateBatchControl(const grpc_op* ops);
  void HandleCompressionAlgorithmDisabled(
      grpc_compression_algorithm compression_algorithm) GPR_ATTRIBUTE_NOINLINE;
  void HandleCompressionAlgorithmNotAccepted(
      grpc_compression_algorithm compression_algorithm) GPR_ATTRIBUTE_NOINLINE;
  bool PrepareApplicationMetadata(size_t count, grpc_metadata* metadata,
                                  bool is_trailing);
  void PublishAppMetadata(grpc_metadata_batch* b, bool is_trailing);
  void RecvInitialFilter(grpc_metadata_batch* b);
  void RecvTrailingFilter(grpc_metadata_batch* b,
                          grpc_error_handle batch_error);

  RefCount ext_ref_;
  CallCombiner call_combiner_;
  grpc_completion_queue* cq_;
  grpc_polling_entity pollent_;
  RefCountedPtr<Channel> channel_;
  gpr_cycle_counter start_time_ = gpr_get_cycle_counter();

  /** has grpc_call_unref been called */
  bool destroy_called_ = false;
  // Trailers-only response status
  bool is_trailers_only_ = false;
  /** which ops are in-flight */
  bool sent_initial_metadata_ = false;
  bool sending_message_ = false;
  bool sent_final_op_ = false;
  bool received_initial_metadata_ = false;
  bool receiving_message_ = false;
  bool requested_final_op_ = false;
  gpr_atm any_ops_sent_atm_ = 0;
  gpr_atm received_final_op_atm_ = 0;

  BatchControl* active_batches_[kMaxConcurrentBatches] = {};
  grpc_transport_stream_op_batch_payload stream_op_payload_;

  /* first idx: is_receiving, second idx: is_trailing */
  grpc_metadata_batch send_initial_metadata_{arena()};
  grpc_metadata_batch send_trailing_metadata_{arena()};
  grpc_metadata_batch recv_initial_metadata_{arena()};
  grpc_metadata_batch recv_trailing_metadata_{arena()};

  /* Buffered read metadata waiting to be returned to the application.
     Element 0 is initial metadata, element 1 is trailing metadata. */
  grpc_metadata_array* buffered_metadata_[2] = {};

  // A char* indicating the peer name.
  gpr_atm peer_string_ = 0;

  /* Call data useful used for reporting. Only valid after the call has
   * completed */
  grpc_call_final_info final_info_;

  /* Compression algorithm for *incoming* data */
  grpc_compression_algorithm incoming_compression_algorithm_ =
      GRPC_COMPRESS_NONE;
  /* Supported encodings (compression algorithms), a bitset.
   * Always support no compression. */
  CompressionAlgorithmSet encodings_accepted_by_peer_{GRPC_COMPRESS_NONE};

  /* Contexts for various subsystems (security, tracing, ...). */
  grpc_call_context_element context_[GRPC_CONTEXT_COUNT] = {};

  SliceBuffer send_slice_buffer_;
  absl::optional<SliceBuffer> receiving_slice_buffer_;
  uint32_t receiving_stream_flags_;

  bool call_failed_before_recv_message_ = false;
  grpc_byte_buffer** receiving_buffer_ = nullptr;
  grpc_slice receiving_slice_ = grpc_empty_slice();
  grpc_closure receiving_stream_ready_;
  grpc_closure receiving_initial_metadata_ready_;
  grpc_closure receiving_trailing_metadata_ready_;
  uint32_t test_only_last_message_flags_ = 0;
  // Status about operation of call
  bool sent_server_trailing_metadata_ = false;
  gpr_atm cancelled_with_error_ = 0;

  grpc_closure release_call_;

  union {
    struct {
      grpc_status_code* status;
      grpc_slice* status_details;
      const char** error_string;
    } client;
    struct {
      int* cancelled;
      // backpointer to owning server if this is a server side call.
      Server* core_server;
    } server;
  } final_op_;
  AtomicError status_error_;

  /* recv_state can contain one of the following values:
     RECV_NONE :                 :  no initial metadata and messages received
     RECV_INITIAL_METADATA_FIRST :  received initial metadata first
     a batch_control*            :  received messages first

                 +------1------RECV_NONE------3-----+
                 |                                  |
                 |                                  |
                 v                                  v
     RECV_INITIAL_METADATA_FIRST        receiving_stream_ready_bctlp
           |           ^                      |           ^
           |           |                      |           |
           +-----2-----+                      +-----4-----+

    For 1, 4: See receiving_initial_metadata_ready() function
    For 2, 3: See receiving_stream_ready() function */
  gpr_atm recv_state_ = 0;
};

Call::ParentCall* Call::GetOrCreateParentCall() {
  ParentCall* p = parent_call_.load(std::memory_order_acquire);
  if (p == nullptr) {
    p = arena_->New<ParentCall>();
    ParentCall* expected = nullptr;
    if (!parent_call_.compare_exchange_strong(expected, p,
                                              std::memory_order_release,
                                              std::memory_order_relaxed)) {
      p->~ParentCall();
      p = expected;
    }
  }
  return p;
}

Call::ParentCall* Call::parent_call() {
  return parent_call_.load(std::memory_order_acquire);
}

absl::Status Call::InitParent(Call* parent, uint32_t propagation_mask) {
  child_ = arena()->New<ChildCall>(parent);

  parent->InternalRef("child");
  GPR_ASSERT(is_client_);
  GPR_ASSERT(!parent->is_client_);

  if (propagation_mask & GRPC_PROPAGATE_DEADLINE) {
    send_deadline_ = std::min(send_deadline_, parent->send_deadline_);
  }
  /* for now GRPC_PROPAGATE_TRACING_CONTEXT *MUST* be passed with
   * GRPC_PROPAGATE_STATS_CONTEXT */
  /* TODO(ctiller): This should change to use the appropriate census start_op
   * call. */
  if (propagation_mask & GRPC_PROPAGATE_CENSUS_TRACING_CONTEXT) {
    if (0 == (propagation_mask & GRPC_PROPAGATE_CENSUS_STATS_CONTEXT)) {
      return absl::UnknownError(
          "Census tracing propagation requested without Census context "
          "propagation");
    }
    ContextSet(GRPC_CONTEXT_TRACING, parent->ContextGet(GRPC_CONTEXT_TRACING),
               nullptr);
  } else if (propagation_mask & GRPC_PROPAGATE_CENSUS_STATS_CONTEXT) {
    return absl::UnknownError(
        "Census context propagation requested without Census tracing "
        "propagation");
  }
  if (propagation_mask & GRPC_PROPAGATE_CANCELLATION) {
    cancellation_is_inherited_ = true;
  }
  return absl::OkStatus();
}

void Call::PublishToParent(Call* parent) {
  ChildCall* cc = child_;
  ParentCall* pc = parent->GetOrCreateParentCall();
  MutexLock lock(&pc->child_list_mu);
  if (pc->first_child == nullptr) {
    pc->first_child = this;
    cc->sibling_next = cc->sibling_prev = this;
  } else {
    cc->sibling_next = pc->first_child;
    cc->sibling_prev = pc->first_child->child_->sibling_prev;
    cc->sibling_next->child_->sibling_prev =
        cc->sibling_prev->child_->sibling_next = this;
  }
  if (parent->Completed()) {
    CancelWithError(GRPC_ERROR_CANCELLED);
  }
}

grpc_error_handle FilterStackCall::Create(grpc_call_create_args* args,
                                          grpc_call** out_call) {
  GPR_TIMER_SCOPE("grpc_call_create", 0);

  Channel* channel = args->channel.get();

  auto add_init_error = [](grpc_error_handle* composite,
                           grpc_error_handle new_err) {
    if (new_err == GRPC_ERROR_NONE) return;
    if (*composite == GRPC_ERROR_NONE) {
      *composite = GRPC_ERROR_CREATE_FROM_STATIC_STRING("Call creation failed");
    }
    *composite = grpc_error_add_child(*composite, new_err);
  };

  Arena* arena;
  FilterStackCall* call;
  grpc_error_handle error = GRPC_ERROR_NONE;
  grpc_channel_stack* channel_stack = channel->channel_stack();
  size_t initial_size = channel->CallSizeEstimate();
  GRPC_STATS_INC_CALL_INITIAL_SIZE(initial_size);
  size_t call_alloc_size =
      GPR_ROUND_UP_TO_ALIGNMENT_SIZE(sizeof(FilterStackCall)) +
      channel_stack->call_stack_size;

  std::pair<Arena*, void*> arena_with_call = Arena::CreateWithAlloc(
      initial_size, call_alloc_size, channel->allocator());
  arena = arena_with_call.first;
  call = new (arena_with_call.second) FilterStackCall(arena, *args);
  GPR_DEBUG_ASSERT(FromC(call->c_ptr()) == call);
  GPR_DEBUG_ASSERT(FromCallStack(call->call_stack()) == call);
  *out_call = call->c_ptr();
  grpc_slice path = grpc_empty_slice();
  if (call->is_client()) {
    call->final_op_.client.status_details = nullptr;
    call->final_op_.client.status = nullptr;
    call->final_op_.client.error_string = nullptr;
    GRPC_STATS_INC_CLIENT_CALLS_CREATED();
    path = grpc_slice_ref_internal(args->path->c_slice());
    call->send_initial_metadata_.Set(HttpPathMetadata(),
                                     std::move(*args->path));
    if (args->authority.has_value()) {
      call->send_initial_metadata_.Set(HttpAuthorityMetadata(),
                                       std::move(*args->authority));
    }
  } else {
    GRPC_STATS_INC_SERVER_CALLS_CREATED();
    call->final_op_.server.cancelled = nullptr;
    call->final_op_.server.core_server = args->server;
  }

  Call* parent = Call::FromC(args->parent);
  if (parent != nullptr) {
    add_init_error(&error, absl_status_to_grpc_error(call->InitParent(
                               parent, args->propagation_mask)));
  }
  /* initial refcount dropped by grpc_call_unref */
  grpc_call_element_args call_args = {
      call->call_stack(), args->server_transport_data,
      call->context_,     path,
      call->start_time_,  call->send_deadline(),
      call->arena(),      &call->call_combiner_};
  add_init_error(&error, grpc_call_stack_init(channel_stack, 1, DestroyCall,
                                              call, &call_args));
  // Publish this call to parent only after the call stack has been initialized.
  if (parent != nullptr) {
    call->PublishToParent(parent);
  }

  if (error != GRPC_ERROR_NONE) {
    call->CancelWithError(GRPC_ERROR_REF(error));
  }
  if (args->cq != nullptr) {
    GPR_ASSERT(args->pollset_set_alternative == nullptr &&
               "Only one of 'cq' and 'pollset_set_alternative' should be "
               "non-nullptr.");
    GRPC_CQ_INTERNAL_REF(args->cq, "bind");
    call->pollent_ =
        grpc_polling_entity_create_from_pollset(grpc_cq_pollset(args->cq));
  }
  if (args->pollset_set_alternative != nullptr) {
    call->pollent_ = grpc_polling_entity_create_from_pollset_set(
        args->pollset_set_alternative);
  }
  if (!grpc_polling_entity_is_empty(&call->pollent_)) {
    grpc_call_stack_set_pollset_or_pollset_set(call->call_stack(),
                                               &call->pollent_);
  }

  if (call->is_client()) {
    channelz::ChannelNode* channelz_channel = channel->channelz_node();
    if (channelz_channel != nullptr) {
      channelz_channel->RecordCallStarted();
    }
  } else if (call->final_op_.server.core_server != nullptr) {
    channelz::ServerNode* channelz_node =
        call->final_op_.server.core_server->channelz_node();
    if (channelz_node != nullptr) {
      channelz_node->RecordCallStarted();
    }
  }

  grpc_slice_unref_internal(path);

  return error;
}

void FilterStackCall::SetCompletionQueue(grpc_completion_queue* cq) {
  GPR_ASSERT(cq);

  if (grpc_polling_entity_pollset_set(&pollent_) != nullptr) {
    gpr_log(GPR_ERROR, "A pollset_set is already registered for this call.");
    abort();
  }
  cq_ = cq;
  GRPC_CQ_INTERNAL_REF(cq, "bind");
  pollent_ = grpc_polling_entity_create_from_pollset(grpc_cq_pollset(cq));
  grpc_call_stack_set_pollset_or_pollset_set(call_stack(), &pollent_);
}

void FilterStackCall::ReleaseCall(void* call, grpc_error_handle /*error*/) {
  auto* c = static_cast<FilterStackCall*>(call);
  RefCountedPtr<Channel> channel = std::move(c->channel_);
  Arena* arena = c->arena();
  c->~FilterStackCall();
  channel->UpdateCallSizeEstimate(arena->Destroy());
}

void FilterStackCall::DestroyCall(void* call, grpc_error_handle /*error*/) {
  GPR_TIMER_SCOPE("destroy_call", 0);
  auto* c = static_cast<FilterStackCall*>(call);
  c->recv_initial_metadata_.Clear();
  c->recv_trailing_metadata_.Clear();
  c->receiving_slice_buffer_.reset();
  ParentCall* pc = c->parent_call();
  if (pc != nullptr) {
    pc->~ParentCall();
  }
  if (c->cq_) {
    GRPC_CQ_INTERNAL_UNREF(c->cq_, "bind");
  }

  grpc_error_handle status_error = c->status_error_.get();
  grpc_error_get_status(status_error, c->send_deadline(),
                        &c->final_info_.final_status, nullptr, nullptr,
                        &(c->final_info_.error_string));
  c->status_error_.set(GRPC_ERROR_NONE);
  c->final_info_.stats.latency =
      gpr_cycle_counter_sub(gpr_get_cycle_counter(), c->start_time_);
  grpc_call_stack_destroy(c->call_stack(), &c->final_info_,
                          GRPC_CLOSURE_INIT(&c->release_call_, ReleaseCall, c,
                                            grpc_schedule_on_exec_ctx));
}

void Call::MaybeUnpublishFromParent() {
  ChildCall* cc = child_;
  if (cc == nullptr) return;

  ParentCall* pc = cc->parent->parent_call();
  {
    MutexLock lock(&pc->child_list_mu);
    if (this == pc->first_child) {
      pc->first_child = cc->sibling_next;
      if (this == pc->first_child) {
        pc->first_child = nullptr;
      }
    }
    cc->sibling_prev->child_->sibling_next = cc->sibling_next;
    cc->sibling_next->child_->sibling_prev = cc->sibling_prev;
  }
  cc->parent->InternalUnref("child");
}

void FilterStackCall::ExternalUnref() {
  if (GPR_LIKELY(!ext_ref_.Unref())) return;

  GPR_TIMER_SCOPE("grpc_call_unref", 0);

  ApplicationCallbackExecCtx callback_exec_ctx;
  ExecCtx exec_ctx;

  GRPC_API_TRACE("grpc_call_unref(c=%p)", 1, (this));

  MaybeUnpublishFromParent();

  GPR_ASSERT(!destroy_called_);
  destroy_called_ = true;
  bool cancel = gpr_atm_acq_load(&any_ops_sent_atm_) != 0 &&
                gpr_atm_acq_load(&received_final_op_atm_) == 0;
  if (cancel) {
    CancelWithError(GRPC_ERROR_CANCELLED);
  } else {
    // Unset the call combiner cancellation closure.  This has the
    // effect of scheduling the previously set cancellation closure, if
    // any, so that it can release any internal references it may be
    // holding to the call stack.
    call_combiner_.SetNotifyOnCancel(nullptr);
  }
  InternalUnref("destroy");
}

char* FilterStackCall::GetPeer() {
  char* peer_string = reinterpret_cast<char*>(gpr_atm_acq_load(&peer_string_));
  if (peer_string != nullptr) return gpr_strdup(peer_string);
  peer_string = grpc_channel_get_target(channel_->c_ptr());
  if (peer_string != nullptr) return peer_string;
  return gpr_strdup("unknown");
}

// start_batch_closure points to a caller-allocated closure to be used
// for entering the call combiner.
void FilterStackCall::ExecuteBatch(grpc_transport_stream_op_batch* batch,
                                   grpc_closure* start_batch_closure) {
  // This is called via the call combiner to start sending a batch down
  // the filter stack.
  auto execute_batch_in_call_combiner = [](void* arg, grpc_error_handle) {
    GPR_TIMER_SCOPE("execute_batch_in_call_combiner", 0);
    grpc_transport_stream_op_batch* batch =
        static_cast<grpc_transport_stream_op_batch*>(arg);
    auto* call =
        static_cast<FilterStackCall*>(batch->handler_private.extra_arg);
    grpc_call_element* elem = call->call_elem(0);
    GRPC_CALL_LOG_OP(GPR_INFO, elem, batch);
    elem->filter->start_transport_stream_op_batch(elem, batch);
  };
  batch->handler_private.extra_arg = this;
  GRPC_CLOSURE_INIT(start_batch_closure, execute_batch_in_call_combiner, batch,
                    grpc_schedule_on_exec_ctx);
  GRPC_CALL_COMBINER_START(call_combiner(), start_batch_closure,
                           GRPC_ERROR_NONE, "executing batch");
}

namespace {
struct CancelState {
  FilterStackCall* call;
  grpc_closure start_batch;
  grpc_closure finish_batch;
};
}  // namespace

// The on_complete callback used when sending a cancel_stream batch down
// the filter stack.  Yields the call combiner when the batch is done.
static void done_termination(void* arg, grpc_error_handle /*error*/) {
  CancelState* state = static_cast<CancelState*>(arg);
  GRPC_CALL_COMBINER_STOP(state->call->call_combiner(),
                          "on_complete for cancel_stream op");
  state->call->InternalUnref("termination");
  delete state;
}

void FilterStackCall::CancelWithError(grpc_error_handle error) {
  if (!gpr_atm_rel_cas(&cancelled_with_error_, 0, 1)) {
    GRPC_ERROR_UNREF(error);
    return;
  }
  InternalRef("termination");
  // Inform the call combiner of the cancellation, so that it can cancel
  // any in-flight asynchronous actions that may be holding the call
  // combiner.  This ensures that the cancel_stream batch can be sent
  // down the filter stack in a timely manner.
  call_combiner_.Cancel(GRPC_ERROR_REF(error));
  CancelState* state = new CancelState;
  state->call = this;
  GRPC_CLOSURE_INIT(&state->finish_batch, done_termination, state,
                    grpc_schedule_on_exec_ctx);
  grpc_transport_stream_op_batch* op =
      grpc_make_transport_stream_op(&state->finish_batch);
  op->cancel_stream = true;
  op->payload->cancel_stream.cancel_error = error;
  ExecuteBatch(op, &state->start_batch);
}

void Call::CancelWithStatus(grpc_status_code status, const char* description) {
  // copying 'description' is needed to ensure the grpc_call_cancel_with_status
  // guarantee that can be short-lived.
  CancelWithError(grpc_error_set_int(
      grpc_error_set_str(GRPC_ERROR_CREATE_FROM_COPIED_STRING(description),
                         GRPC_ERROR_STR_GRPC_MESSAGE, description),
      GRPC_ERROR_INT_GRPC_STATUS, status));
}

void FilterStackCall::SetFinalStatus(grpc_error_handle error) {
  if (GRPC_TRACE_FLAG_ENABLED(grpc_call_error_trace)) {
    gpr_log(GPR_DEBUG, "set_final_status %s", is_client() ? "CLI" : "SVR");
    gpr_log(GPR_DEBUG, "%s", grpc_error_std_string(error).c_str());
  }
  if (is_client()) {
    std::string status_details;
    grpc_error_get_status(error, send_deadline(), final_op_.client.status,
                          &status_details, nullptr,
                          final_op_.client.error_string);
    *final_op_.client.status_details =
        grpc_slice_from_cpp_string(std::move(status_details));
    status_error_.set(error);
    GRPC_ERROR_UNREF(error);
    channelz::ChannelNode* channelz_channel = channel_->channelz_node();
    if (channelz_channel != nullptr) {
      if (*final_op_.client.status != GRPC_STATUS_OK) {
        channelz_channel->RecordCallFailed();
      } else {
        channelz_channel->RecordCallSucceeded();
      }
    }
  } else {
    *final_op_.server.cancelled =
        error != GRPC_ERROR_NONE || !sent_server_trailing_metadata_;
    channelz::ServerNode* channelz_node =
        final_op_.server.core_server->channelz_node();
    if (channelz_node != nullptr) {
      if (*final_op_.server.cancelled || !status_error_.ok()) {
        channelz_node->RecordCallFailed();
      } else {
        channelz_node->RecordCallSucceeded();
      }
    }
    GRPC_ERROR_UNREF(error);
  }
}

bool FilterStackCall::PrepareApplicationMetadata(size_t count,
                                                 grpc_metadata* metadata,
                                                 bool is_trailing) {
  grpc_metadata_batch* batch =
      is_trailing ? &send_trailing_metadata_ : &send_initial_metadata_;
  for (size_t i = 0; i < count; i++) {
    grpc_metadata* md = &metadata[i];
    if (!GRPC_LOG_IF_ERROR("validate_metadata",
                           grpc_validate_header_key_is_legal(md->key))) {
      return false;
    } else if (!grpc_is_binary_header_internal(md->key) &&
               !GRPC_LOG_IF_ERROR(
                   "validate_metadata",
                   grpc_validate_header_nonbin_value_is_legal(md->value))) {
      return false;
    } else if (GRPC_SLICE_LENGTH(md->value) >= UINT32_MAX) {
      // HTTP2 hpack encoding has a maximum limit.
      return false;
    } else if (grpc_slice_str_cmp(md->key, "content-length") == 0) {
      // Filter "content-length metadata"
      continue;
    }
    batch->Append(StringViewFromSlice(md->key),
                  Slice(grpc_slice_ref_internal(md->value)),
                  [md](absl::string_view error, const Slice& value) {
                    gpr_log(GPR_DEBUG, "Append error: %s",
                            absl::StrCat("key=", StringViewFromSlice(md->key),
                                         " error=", error,
                                         " value=", value.as_string_view())
                                .c_str());
                  });
  }

  return true;
}

namespace {
class PublishToAppEncoder {
 public:
  explicit PublishToAppEncoder(grpc_metadata_array* dest) : dest_(dest) {}

  void Encode(const Slice& key, const Slice& value) {
    Append(key.c_slice(), value.c_slice());
  }

  // Catch anything that is not explicitly handled, and do not publish it to the
  // application. If new metadata is added to a batch that needs to be
  // published, it should be called out here.
  template <typename Which>
  void Encode(Which, const typename Which::ValueType&) {}

  void Encode(UserAgentMetadata, const Slice& slice) {
    Append(UserAgentMetadata::key(), slice);
  }

  void Encode(HostMetadata, const Slice& slice) {
    Append(HostMetadata::key(), slice);
  }

  void Encode(GrpcPreviousRpcAttemptsMetadata, uint32_t count) {
    Append(GrpcPreviousRpcAttemptsMetadata::key(), count);
  }

  void Encode(GrpcRetryPushbackMsMetadata, Duration count) {
    Append(GrpcRetryPushbackMsMetadata::key(), count.millis());
  }

  void Encode(LbTokenMetadata, const Slice& slice) {
    Append(LbTokenMetadata::key(), slice);
  }

 private:
  void Append(absl::string_view key, int64_t value) {
    Append(StaticSlice::FromStaticString(key).c_slice(),
           Slice::FromInt64(value).c_slice());
  }

  void Append(absl::string_view key, const Slice& value) {
    Append(StaticSlice::FromStaticString(key).c_slice(), value.c_slice());
  }

  void Append(grpc_slice key, grpc_slice value) {
    auto* mdusr = &dest_->metadata[dest_->count++];
    mdusr->key = key;
    mdusr->value = value;
  }

  grpc_metadata_array* const dest_;
};
}  // namespace

void FilterStackCall::PublishAppMetadata(grpc_metadata_batch* b,
                                         bool is_trailing) {
  if (b->count() == 0) return;
  if (!is_client() && is_trailing) return;
  if (is_trailing && buffered_metadata_[1] == nullptr) return;
  GPR_TIMER_SCOPE("publish_app_metadata", 0);
  grpc_metadata_array* dest;
  dest = buffered_metadata_[is_trailing];
  if (dest->count + b->count() > dest->capacity) {
    dest->capacity =
        std::max(dest->capacity + b->count(), dest->capacity * 3 / 2);
    dest->metadata = static_cast<grpc_metadata*>(
        gpr_realloc(dest->metadata, sizeof(grpc_metadata) * dest->capacity));
  }
  PublishToAppEncoder encoder(dest);
  b->Encode(&encoder);
}

void FilterStackCall::RecvInitialFilter(grpc_metadata_batch* b) {
  incoming_compression_algorithm_ =
      b->Take(GrpcEncodingMetadata()).value_or(GRPC_COMPRESS_NONE);
  encodings_accepted_by_peer_ =
      b->Take(GrpcAcceptEncodingMetadata())
          .value_or(CompressionAlgorithmSet{GRPC_COMPRESS_NONE});
  PublishAppMetadata(b, false);
}

void FilterStackCall::RecvTrailingFilter(grpc_metadata_batch* b,
                                         grpc_error_handle batch_error) {
  if (batch_error != GRPC_ERROR_NONE) {
    SetFinalStatus(batch_error);
  } else {
    absl::optional<grpc_status_code> grpc_status =
        b->Take(GrpcStatusMetadata());
    if (grpc_status.has_value()) {
      grpc_status_code status_code = *grpc_status;
      grpc_error_handle error = GRPC_ERROR_NONE;
      if (status_code != GRPC_STATUS_OK) {
        char* peer = GetPeer();
        error = grpc_error_set_int(
            GRPC_ERROR_CREATE_FROM_CPP_STRING(
                absl::StrCat("Error received from peer ", peer)),
            GRPC_ERROR_INT_GRPC_STATUS, static_cast<intptr_t>(status_code));
        gpr_free(peer);
      }
      auto grpc_message = b->Take(GrpcMessageMetadata());
      if (grpc_message.has_value()) {
        error = grpc_error_set_str(error, GRPC_ERROR_STR_GRPC_MESSAGE,
                                   grpc_message->as_string_view());
      } else if (error != GRPC_ERROR_NONE) {
        error = grpc_error_set_str(error, GRPC_ERROR_STR_GRPC_MESSAGE, "");
      }
      SetFinalStatus(GRPC_ERROR_REF(error));
      GRPC_ERROR_UNREF(error);
    } else if (!is_client()) {
      SetFinalStatus(GRPC_ERROR_NONE);
    } else {
      gpr_log(GPR_DEBUG,
              "Received trailing metadata with no error and no status");
      SetFinalStatus(grpc_error_set_int(
          GRPC_ERROR_CREATE_FROM_STATIC_STRING("No status received"),
          GRPC_ERROR_INT_GRPC_STATUS, GRPC_STATUS_UNKNOWN));
    }
  }
  PublishAppMetadata(b, true);
}

namespace {
bool AreWriteFlagsValid(uint32_t flags) {
  /* check that only bits in GRPC_WRITE_(INTERNAL?)_USED_MASK are set */
  const uint32_t allowed_write_positions =
      (GRPC_WRITE_USED_MASK | GRPC_WRITE_INTERNAL_USED_MASK);
  const uint32_t invalid_positions = ~allowed_write_positions;
  return !(flags & invalid_positions);
}

bool AreInitialMetadataFlagsValid(uint32_t flags) {
  /* check that only bits in GRPC_WRITE_(INTERNAL?)_USED_MASK are set */
  uint32_t invalid_positions = ~GRPC_INITIAL_METADATA_USED_MASK;
  return !(flags & invalid_positions);
}

size_t BatchSlotForOp(grpc_op_type type) {
  switch (type) {
    case GRPC_OP_SEND_INITIAL_METADATA:
      return 0;
    case GRPC_OP_SEND_MESSAGE:
      return 1;
    case GRPC_OP_SEND_CLOSE_FROM_CLIENT:
    case GRPC_OP_SEND_STATUS_FROM_SERVER:
      return 2;
    case GRPC_OP_RECV_INITIAL_METADATA:
      return 3;
    case GRPC_OP_RECV_MESSAGE:
      return 4;
    case GRPC_OP_RECV_CLOSE_ON_SERVER:
    case GRPC_OP_RECV_STATUS_ON_CLIENT:
      return 5;
  }
  GPR_UNREACHABLE_CODE(return 123456789);
}
}  // namespace

FilterStackCall::BatchControl* FilterStackCall::ReuseOrAllocateBatchControl(
    const grpc_op* ops) {
  size_t slot_idx = BatchSlotForOp(ops[0].op);
  BatchControl** pslot = &active_batches_[slot_idx];
  BatchControl* bctl;
  if (*pslot != nullptr) {
    bctl = *pslot;
    if (bctl->call_ != nullptr) {
      return nullptr;
    }
    bctl->~BatchControl();
    bctl->op_ = {};
    new (&bctl->batch_error_) AtomicError();
  } else {
    bctl = arena()->New<BatchControl>();
    *pslot = bctl;
  }
  bctl->call_ = this;
  bctl->op_.payload = &stream_op_payload_;
  return bctl;
}

void Call::PropagateCancellationToChildren() {
  ParentCall* pc = parent_call();
  if (pc != nullptr) {
    Call* child;
    MutexLock lock(&pc->child_list_mu);
    child = pc->first_child;
    if (child != nullptr) {
      do {
        Call* next_child_call = child->child_->sibling_next;
        if (child->cancellation_is_inherited_) {
          child->InternalRef("propagate_cancel");
          child->CancelWithError(GRPC_ERROR_CANCELLED);
          child->InternalUnref("propagate_cancel");
        }
        child = next_child_call;
      } while (child != pc->first_child);
    }
  }
}

void FilterStackCall::BatchControl::PostCompletion() {
  FilterStackCall* call = call_;
  grpc_error_handle error = GRPC_ERROR_REF(batch_error_.get());

  if (op_.send_initial_metadata) {
    call->send_initial_metadata_.Clear();
  }
  if (op_.send_message) {
    if (op_.payload->send_message.stream_write_closed &&
        error == GRPC_ERROR_NONE) {
      error = grpc_error_add_child(
          error, GRPC_ERROR_CREATE_FROM_STATIC_STRING(
                     "Attempt to send message after stream was closed."));
    }
    call->sending_message_ = false;
    call->send_slice_buffer_.Clear();
  }
  if (op_.send_trailing_metadata) {
    call->send_trailing_metadata_.Clear();
  }
  if (op_.recv_trailing_metadata) {
    /* propagate cancellation to any interested children */
    gpr_atm_rel_store(&call->received_final_op_atm_, 1);
    call->PropagateCancellationToChildren();
    GRPC_ERROR_UNREF(error);
    error = GRPC_ERROR_NONE;
  }
  if (error != GRPC_ERROR_NONE && op_.recv_message &&
      *call->receiving_buffer_ != nullptr) {
    grpc_byte_buffer_destroy(*call->receiving_buffer_);
    *call->receiving_buffer_ = nullptr;
  }
  batch_error_.set(GRPC_ERROR_NONE);

  if (completion_data_.notify_tag.is_closure) {
    /* unrefs error */
    call_ = nullptr;
    Closure::Run(DEBUG_LOCATION,
                 static_cast<grpc_closure*>(completion_data_.notify_tag.tag),
                 error);
    call->InternalUnref("completion");
  } else {
    /* unrefs error */
    grpc_cq_end_op(
        call->cq_, completion_data_.notify_tag.tag, error,
        [](void* user_data, grpc_cq_completion* /*storage*/) {
          BatchControl* bctl = static_cast<BatchControl*>(user_data);
          Call* call = bctl->call_;
          bctl->call_ = nullptr;
          call->InternalUnref("completion");
        },
        this, &completion_data_.cq_completion);
  }
}

void FilterStackCall::BatchControl::FinishStep() {
  if (GPR_UNLIKELY(completed_batch_step())) {
    PostCompletion();
  }
}

void FilterStackCall::BatchControl::ProcessDataAfterMetadata() {
  FilterStackCall* call = call_;
  if (!call->receiving_slice_buffer_.has_value()) {
    *call->receiving_buffer_ = nullptr;
    call->receiving_message_ = false;
    FinishStep();
  } else {
    call->test_only_last_message_flags_ = call->receiving_stream_flags_;
    if ((call->receiving_stream_flags_ & GRPC_WRITE_INTERNAL_COMPRESS) &&
        (call->incoming_compression_algorithm_ != GRPC_COMPRESS_NONE)) {
      *call->receiving_buffer_ = grpc_raw_compressed_byte_buffer_create(
          nullptr, 0, call->incoming_compression_algorithm_);
    } else {
      *call->receiving_buffer_ = grpc_raw_byte_buffer_create(nullptr, 0);
    }
    grpc_slice_buffer_move_into(
        call->receiving_slice_buffer_->c_slice_buffer(),
        &(*call->receiving_buffer_)->data.raw.slice_buffer);
    call->receiving_message_ = false;
    call->receiving_slice_buffer_.reset();
    FinishStep();
  }
}

void FilterStackCall::BatchControl::ReceivingStreamReady(
    grpc_error_handle error) {
  FilterStackCall* call = call_;
  if (error != GRPC_ERROR_NONE) {
    call->receiving_slice_buffer_.reset();
    if (batch_error_.ok()) {
      batch_error_.set(error);
    }
    call->CancelWithError(GRPC_ERROR_REF(error));
  }
  /* If recv_state is kRecvNone, we will save the batch_control
   * object with rel_cas, and will not use it after the cas. Its corresponding
   * acq_load is in receiving_initial_metadata_ready() */
  if (error != GRPC_ERROR_NONE || !call->receiving_slice_buffer_.has_value() ||
      !gpr_atm_rel_cas(&call->recv_state_, kRecvNone,
                       reinterpret_cast<gpr_atm>(this))) {
    ProcessDataAfterMetadata();
  }
}

void FilterStackCall::HandleCompressionAlgorithmDisabled(
    grpc_compression_algorithm compression_algorithm) {
  const char* algo_name = nullptr;
  grpc_compression_algorithm_name(compression_algorithm, &algo_name);
  std::string error_msg =
      absl::StrFormat("Compression algorithm '%s' is disabled.", algo_name);
  gpr_log(GPR_ERROR, "%s", error_msg.c_str());
  CancelWithStatus(GRPC_STATUS_UNIMPLEMENTED, error_msg.c_str());
}

void FilterStackCall::HandleCompressionAlgorithmNotAccepted(
    grpc_compression_algorithm compression_algorithm) {
  const char* algo_name = nullptr;
  grpc_compression_algorithm_name(compression_algorithm, &algo_name);
  gpr_log(GPR_ERROR,
          "Compression algorithm ('%s') not present in the "
          "accepted encodings (%s)",
          algo_name,
          std::string(encodings_accepted_by_peer_.ToString()).c_str());
}

void FilterStackCall::BatchControl::ValidateFilteredMetadata() {
  FilterStackCall* call = call_;

  const grpc_compression_options compression_options =
      call->channel_->compression_options();
  const grpc_compression_algorithm compression_algorithm =
      call->incoming_compression_algorithm_;
  if (GPR_UNLIKELY(!CompressionAlgorithmSet::FromUint32(
                        compression_options.enabled_algorithms_bitset)
                        .IsSet(compression_algorithm))) {
    /* check if algorithm is supported by current channel config */
    call->HandleCompressionAlgorithmDisabled(compression_algorithm);
  }
  /* GRPC_COMPRESS_NONE is always set. */
  GPR_DEBUG_ASSERT(call->encodings_accepted_by_peer_.IsSet(GRPC_COMPRESS_NONE));
  if (GPR_UNLIKELY(
          !call->encodings_accepted_by_peer_.IsSet(compression_algorithm))) {
    if (GRPC_TRACE_FLAG_ENABLED(grpc_compression_trace)) {
      call->HandleCompressionAlgorithmNotAccepted(compression_algorithm);
    }
  }
}

void FilterStackCall::BatchControl::ReceivingInitialMetadataReady(
    grpc_error_handle error) {
  FilterStackCall* call = call_;

  GRPC_CALL_COMBINER_STOP(call->call_combiner(), "recv_initial_metadata_ready");

  if (error == GRPC_ERROR_NONE) {
    grpc_metadata_batch* md = &call->recv_initial_metadata_;
    call->RecvInitialFilter(md);

    /* TODO(ctiller): this could be moved into recv_initial_filter now */
    GPR_TIMER_SCOPE("validate_filtered_metadata", 0);
    ValidateFilteredMetadata();

    absl::optional<Timestamp> deadline = md->get(GrpcTimeoutMetadata());
    if (deadline.has_value() && !call->is_client()) {
      call_->set_send_deadline(*deadline);
    }
  } else {
    if (batch_error_.ok()) {
      batch_error_.set(error);
    }
    call->CancelWithError(GRPC_ERROR_REF(error));
  }

  grpc_closure* saved_rsr_closure = nullptr;
  while (true) {
    gpr_atm rsr_bctlp = gpr_atm_acq_load(&call->recv_state_);
    /* Should only receive initial metadata once */
    GPR_ASSERT(rsr_bctlp != 1);
    if (rsr_bctlp == 0) {
      /* We haven't seen initial metadata and messages before, thus initial
       * metadata is received first.
       * no_barrier_cas is used, as this function won't access the batch_control
       * object saved by receiving_stream_ready() if the initial metadata is
       * received first. */
      if (gpr_atm_no_barrier_cas(&call->recv_state_, kRecvNone,
                                 kRecvInitialMetadataFirst)) {
        break;
      }
    } else {
      /* Already received messages */
      saved_rsr_closure = GRPC_CLOSURE_CREATE(
          [](void* bctl, grpc_error_handle error) {
            static_cast<BatchControl*>(bctl)->ReceivingStreamReady(error);
          },
          reinterpret_cast<BatchControl*>(rsr_bctlp),
          grpc_schedule_on_exec_ctx);
      /* No need to modify recv_state */
      break;
    }
  }
  if (saved_rsr_closure != nullptr) {
    Closure::Run(DEBUG_LOCATION, saved_rsr_closure, GRPC_ERROR_REF(error));
  }

  FinishStep();
}

void FilterStackCall::BatchControl::ReceivingTrailingMetadataReady(
    grpc_error_handle error) {
  GRPC_CALL_COMBINER_STOP(call_->call_combiner(),
                          "recv_trailing_metadata_ready");
  grpc_metadata_batch* md = &call_->recv_trailing_metadata_;
  call_->RecvTrailingFilter(md, GRPC_ERROR_REF(error));
  FinishStep();
}

void FilterStackCall::BatchControl::FinishBatch(grpc_error_handle error) {
  GRPC_CALL_COMBINER_STOP(call_->call_combiner(), "on_complete");
  if (batch_error_.ok()) {
    batch_error_.set(error);
  }
  if (error != GRPC_ERROR_NONE) {
    call_->CancelWithError(GRPC_ERROR_REF(error));
  }
  FinishStep();
}

grpc_call_error FilterStackCall::StartBatch(const grpc_op* ops, size_t nops,
                                            void* notify_tag,
                                            bool is_notify_tag_closure) {
  GPR_TIMER_SCOPE("call_start_batch", 0);

  size_t i;
  const grpc_op* op;
  BatchControl* bctl;
  bool has_send_ops = false;
  int num_recv_ops = 0;
  grpc_call_error error = GRPC_CALL_OK;
  grpc_transport_stream_op_batch* stream_op;
  grpc_transport_stream_op_batch_payload* stream_op_payload;
  uint32_t seen_ops = 0;

  for (i = 0; i < nops; i++) {
    if (seen_ops & (1u << ops[i].op)) {
      return GRPC_CALL_ERROR_TOO_MANY_OPERATIONS;
    }
    seen_ops |= (1u << ops[i].op);
  }

  GRPC_CALL_LOG_BATCH(GPR_INFO, ops, nops);

  if (nops == 0) {
    if (!is_notify_tag_closure) {
      GPR_ASSERT(grpc_cq_begin_op(cq_, notify_tag));
      grpc_cq_end_op(
          cq_, notify_tag, GRPC_ERROR_NONE,
          [](void*, grpc_cq_completion* completion) { gpr_free(completion); },
          nullptr,
          static_cast<grpc_cq_completion*>(
              gpr_malloc(sizeof(grpc_cq_completion))));
    } else {
      Closure::Run(DEBUG_LOCATION, static_cast<grpc_closure*>(notify_tag),
                   GRPC_ERROR_NONE);
    }
    error = GRPC_CALL_OK;
    goto done;
  }

  bctl = ReuseOrAllocateBatchControl(ops);
  if (bctl == nullptr) {
    return GRPC_CALL_ERROR_TOO_MANY_OPERATIONS;
  }
  bctl->completion_data_.notify_tag.tag = notify_tag;
  bctl->completion_data_.notify_tag.is_closure =
      static_cast<uint8_t>(is_notify_tag_closure != 0);

  stream_op = &bctl->op_;
  stream_op_payload = &stream_op_payload_;

  /* rewrite batch ops into a transport op */
  for (i = 0; i < nops; i++) {
    op = &ops[i];
    if (op->reserved != nullptr) {
      error = GRPC_CALL_ERROR;
      goto done_with_error;
    }
    switch (op->op) {
      case GRPC_OP_SEND_INITIAL_METADATA: {
        /* Flag validation: currently allow no flags */
        if (!AreInitialMetadataFlagsValid(op->flags)) {
          error = GRPC_CALL_ERROR_INVALID_FLAGS;
          goto done_with_error;
        }
        if (sent_initial_metadata_) {
          error = GRPC_CALL_ERROR_TOO_MANY_OPERATIONS;
          goto done_with_error;
        }
        // TODO(juanlishen): If the user has already specified a compression
        // algorithm by setting the initial metadata with key of
        // GRPC_COMPRESSION_REQUEST_ALGORITHM_MD_KEY, we shouldn't override that
        // with the compression algorithm mapped from compression level.
        /* process compression level */
        grpc_compression_level effective_compression_level =
            GRPC_COMPRESS_LEVEL_NONE;
        bool level_set = false;
        if (op->data.send_initial_metadata.maybe_compression_level.is_set) {
          effective_compression_level =
              op->data.send_initial_metadata.maybe_compression_level.level;
          level_set = true;
        } else {
          const grpc_compression_options copts =
              channel_->compression_options();
          if (copts.default_level.is_set) {
            level_set = true;
            effective_compression_level = copts.default_level.level;
          }
        }
        // Currently, only server side supports compression level setting.
        if (level_set && !is_client()) {
          const grpc_compression_algorithm calgo =
              encodings_accepted_by_peer_.CompressionAlgorithmForLevel(
                  effective_compression_level);
          // The following metadata will be checked and removed by the message
          // compression filter. It will be used as the call's compression
          // algorithm.
          send_initial_metadata_.Set(GrpcInternalEncodingRequest(), calgo);
        }
        if (op->data.send_initial_metadata.count > INT_MAX) {
          error = GRPC_CALL_ERROR_INVALID_METADATA;
          goto done_with_error;
        }
        stream_op->send_initial_metadata = true;
        sent_initial_metadata_ = true;
        if (!PrepareApplicationMetadata(op->data.send_initial_metadata.count,
                                        op->data.send_initial_metadata.metadata,
                                        false)) {
          error = GRPC_CALL_ERROR_INVALID_METADATA;
          goto done_with_error;
        }
<<<<<<< HEAD

        // On the server side, grpc-timeout metadata should not
        // be passed. For the client, this may be set by the application
        // explictly or by using the set_deadline method of grpc::ClientContext
        // object.
        if (!call->is_client) {
          call->send_initial_metadata.Remove(grpc_core::GrpcTimeoutMetadata());
        }

=======
        // Ignore any te metadata key value pairs specified.
        send_initial_metadata_.Remove(TeMetadata());
>>>>>>> 5e1d10ac
        /* TODO(ctiller): just make these the same variable? */
        if (is_client() && send_deadline() != Timestamp::InfFuture()) {
          send_initial_metadata_.Set(GrpcTimeoutMetadata(), send_deadline());
        }

        stream_op_payload->send_initial_metadata.send_initial_metadata =
            &send_initial_metadata_;
        stream_op_payload->send_initial_metadata.send_initial_metadata_flags =
            op->flags;
        if (is_client()) {
          stream_op_payload->send_initial_metadata.peer_string = &peer_string_;
        }
        has_send_ops = true;
        break;
      }
      case GRPC_OP_SEND_MESSAGE: {
        if (!AreWriteFlagsValid(op->flags)) {
          error = GRPC_CALL_ERROR_INVALID_FLAGS;
          goto done_with_error;
        }
        if (op->data.send_message.send_message == nullptr) {
          error = GRPC_CALL_ERROR_INVALID_MESSAGE;
          goto done_with_error;
        }
        if (sending_message_) {
          error = GRPC_CALL_ERROR_TOO_MANY_OPERATIONS;
          goto done_with_error;
        }
        uint32_t flags = op->flags;
        /* If the outgoing buffer is already compressed, mark it as so in the
           flags. These will be picked up by the compression filter and further
           (wasteful) attempts at compression skipped. */
        if (op->data.send_message.send_message->data.raw.compression >
            GRPC_COMPRESS_NONE) {
          flags |= GRPC_WRITE_INTERNAL_COMPRESS;
        }
        stream_op->send_message = true;
        sending_message_ = true;
        send_slice_buffer_.Clear();
        grpc_slice_buffer_move_into(
            &op->data.send_message.send_message->data.raw.slice_buffer,
            send_slice_buffer_.c_slice_buffer());
        stream_op_payload->send_message.flags = flags;
        stream_op_payload->send_message.send_message = &send_slice_buffer_;
        has_send_ops = true;
        break;
      }
      case GRPC_OP_SEND_CLOSE_FROM_CLIENT: {
        /* Flag validation: currently allow no flags */
        if (op->flags != 0) {
          error = GRPC_CALL_ERROR_INVALID_FLAGS;
          goto done_with_error;
        }
        if (!is_client()) {
          error = GRPC_CALL_ERROR_NOT_ON_SERVER;
          goto done_with_error;
        }
        if (sent_final_op_) {
          error = GRPC_CALL_ERROR_TOO_MANY_OPERATIONS;
          goto done_with_error;
        }
        stream_op->send_trailing_metadata = true;
        sent_final_op_ = true;
        stream_op_payload->send_trailing_metadata.send_trailing_metadata =
            &send_trailing_metadata_;
        has_send_ops = true;
        break;
      }
      case GRPC_OP_SEND_STATUS_FROM_SERVER: {
        /* Flag validation: currently allow no flags */
        if (op->flags != 0) {
          error = GRPC_CALL_ERROR_INVALID_FLAGS;
          goto done_with_error;
        }
        if (is_client()) {
          error = GRPC_CALL_ERROR_NOT_ON_CLIENT;
          goto done_with_error;
        }
        if (sent_final_op_) {
          error = GRPC_CALL_ERROR_TOO_MANY_OPERATIONS;
          goto done_with_error;
        }
        if (op->data.send_status_from_server.trailing_metadata_count >
            INT_MAX) {
          error = GRPC_CALL_ERROR_INVALID_METADATA;
          goto done_with_error;
        }
        stream_op->send_trailing_metadata = true;
        sent_final_op_ = true;

        if (!PrepareApplicationMetadata(
                op->data.send_status_from_server.trailing_metadata_count,
                op->data.send_status_from_server.trailing_metadata, true)) {
          error = GRPC_CALL_ERROR_INVALID_METADATA;
          goto done_with_error;
        }

        grpc_error_handle status_error =
            op->data.send_status_from_server.status == GRPC_STATUS_OK
                ? GRPC_ERROR_NONE
                : grpc_error_set_int(
                      GRPC_ERROR_CREATE_FROM_STATIC_STRING(
                          "Server returned error"),
                      GRPC_ERROR_INT_GRPC_STATUS,
                      static_cast<intptr_t>(
                          op->data.send_status_from_server.status));
        if (op->data.send_status_from_server.status_details != nullptr) {
          send_trailing_metadata_.Set(
              GrpcMessageMetadata(),
              Slice(grpc_slice_copy(
                  *op->data.send_status_from_server.status_details)));
          if (status_error != GRPC_ERROR_NONE) {
            status_error = grpc_error_set_str(
                status_error, GRPC_ERROR_STR_GRPC_MESSAGE,
                StringViewFromSlice(
                    *op->data.send_status_from_server.status_details));
          }
        }

<<<<<<< HEAD
        // On the server side, grpc-timeout metadata should not
        // be passed.
        call->send_trailing_metadata.Remove(grpc_core::GrpcTimeoutMetadata());
        call->status_error.set(status_error);
=======
        status_error_.set(status_error);
>>>>>>> 5e1d10ac
        GRPC_ERROR_UNREF(status_error);

        send_trailing_metadata_.Set(GrpcStatusMetadata(),
                                    op->data.send_status_from_server.status);

        // Ignore any te metadata key value pairs specified.
        send_trailing_metadata_.Remove(TeMetadata());
        stream_op_payload->send_trailing_metadata.send_trailing_metadata =
            &send_trailing_metadata_;
        stream_op_payload->send_trailing_metadata.sent =
            &sent_server_trailing_metadata_;
        has_send_ops = true;
        break;
      }
      case GRPC_OP_RECV_INITIAL_METADATA: {
        /* Flag validation: currently allow no flags */
        if (op->flags != 0) {
          error = GRPC_CALL_ERROR_INVALID_FLAGS;
          goto done_with_error;
        }
        if (received_initial_metadata_) {
          error = GRPC_CALL_ERROR_TOO_MANY_OPERATIONS;
          goto done_with_error;
        }
        received_initial_metadata_ = true;
        buffered_metadata_[0] =
            op->data.recv_initial_metadata.recv_initial_metadata;
        GRPC_CLOSURE_INIT(
            &receiving_initial_metadata_ready_,
            [](void* bctl, grpc_error_handle error) {
              static_cast<BatchControl*>(bctl)->ReceivingInitialMetadataReady(
                  error);
            },
            bctl, grpc_schedule_on_exec_ctx);
        stream_op->recv_initial_metadata = true;
        stream_op_payload->recv_initial_metadata.recv_initial_metadata =
            &recv_initial_metadata_;
        stream_op_payload->recv_initial_metadata.recv_initial_metadata_ready =
            &receiving_initial_metadata_ready_;
        if (is_client()) {
          stream_op_payload->recv_initial_metadata.trailing_metadata_available =
              &is_trailers_only_;
        } else {
          stream_op_payload->recv_initial_metadata.peer_string = &peer_string_;
        }
        ++num_recv_ops;
        break;
      }
      case GRPC_OP_RECV_MESSAGE: {
        /* Flag validation: currently allow no flags */
        if (op->flags != 0) {
          error = GRPC_CALL_ERROR_INVALID_FLAGS;
          goto done_with_error;
        }
        if (receiving_message_) {
          error = GRPC_CALL_ERROR_TOO_MANY_OPERATIONS;
          goto done_with_error;
        }
        receiving_message_ = true;
        stream_op->recv_message = true;
        receiving_slice_buffer_.reset();
        receiving_buffer_ = op->data.recv_message.recv_message;
        stream_op_payload->recv_message.recv_message = &receiving_slice_buffer_;
        receiving_stream_flags_ = 0;
        stream_op_payload->recv_message.flags = &receiving_stream_flags_;
        stream_op_payload->recv_message.call_failed_before_recv_message =
            &call_failed_before_recv_message_;
        GRPC_CLOSURE_INIT(
            &receiving_stream_ready_,
            [](void* bctlp, grpc_error_handle error) {
              auto* bctl = static_cast<BatchControl*>(bctlp);
              auto* call = bctl->call_;
              //  Yields the call combiner before processing the received
              //  message.
              GRPC_CALL_COMBINER_STOP(call->call_combiner(),
                                      "recv_message_ready");
              bctl->ReceivingStreamReady(error);
            },
            bctl, grpc_schedule_on_exec_ctx);
        stream_op_payload->recv_message.recv_message_ready =
            &receiving_stream_ready_;
        ++num_recv_ops;
        break;
      }
      case GRPC_OP_RECV_STATUS_ON_CLIENT: {
        /* Flag validation: currently allow no flags */
        if (op->flags != 0) {
          error = GRPC_CALL_ERROR_INVALID_FLAGS;
          goto done_with_error;
        }
        if (!is_client()) {
          error = GRPC_CALL_ERROR_NOT_ON_SERVER;
          goto done_with_error;
        }
        if (requested_final_op_) {
          error = GRPC_CALL_ERROR_TOO_MANY_OPERATIONS;
          goto done_with_error;
        }
        requested_final_op_ = true;
        buffered_metadata_[1] =
            op->data.recv_status_on_client.trailing_metadata;
        final_op_.client.status = op->data.recv_status_on_client.status;
        final_op_.client.status_details =
            op->data.recv_status_on_client.status_details;
        final_op_.client.error_string =
            op->data.recv_status_on_client.error_string;
        stream_op->recv_trailing_metadata = true;
        stream_op_payload->recv_trailing_metadata.recv_trailing_metadata =
            &recv_trailing_metadata_;
        stream_op_payload->recv_trailing_metadata.collect_stats =
            &final_info_.stats.transport_stream_stats;
        GRPC_CLOSURE_INIT(
            &receiving_trailing_metadata_ready_,
            [](void* bctl, grpc_error_handle error) {
              static_cast<BatchControl*>(bctl)->ReceivingTrailingMetadataReady(
                  error);
            },
            bctl, grpc_schedule_on_exec_ctx);
        stream_op_payload->recv_trailing_metadata.recv_trailing_metadata_ready =
            &receiving_trailing_metadata_ready_;
        ++num_recv_ops;
        break;
      }
      case GRPC_OP_RECV_CLOSE_ON_SERVER: {
        /* Flag validation: currently allow no flags */
        if (op->flags != 0) {
          error = GRPC_CALL_ERROR_INVALID_FLAGS;
          goto done_with_error;
        }
        if (is_client()) {
          error = GRPC_CALL_ERROR_NOT_ON_CLIENT;
          goto done_with_error;
        }
        if (requested_final_op_) {
          error = GRPC_CALL_ERROR_TOO_MANY_OPERATIONS;
          goto done_with_error;
        }
        requested_final_op_ = true;
        final_op_.server.cancelled = op->data.recv_close_on_server.cancelled;
        stream_op->recv_trailing_metadata = true;
        stream_op_payload->recv_trailing_metadata.recv_trailing_metadata =
            &recv_trailing_metadata_;
        stream_op_payload->recv_trailing_metadata.collect_stats =
            &final_info_.stats.transport_stream_stats;
        GRPC_CLOSURE_INIT(
            &receiving_trailing_metadata_ready_,
            [](void* bctl, grpc_error_handle error) {
              static_cast<BatchControl*>(bctl)->ReceivingTrailingMetadataReady(
                  error);
            },
            bctl, grpc_schedule_on_exec_ctx);
        stream_op_payload->recv_trailing_metadata.recv_trailing_metadata_ready =
            &receiving_trailing_metadata_ready_;
        ++num_recv_ops;
        break;
      }
    }
  }

  InternalRef("completion");
  if (!is_notify_tag_closure) {
    GPR_ASSERT(grpc_cq_begin_op(cq_, notify_tag));
  }
  bctl->set_num_steps_to_complete((has_send_ops ? 1 : 0) + num_recv_ops);

  if (has_send_ops) {
    GRPC_CLOSURE_INIT(
        &bctl->finish_batch_,
        [](void* bctl, grpc_error_handle error) {
          static_cast<BatchControl*>(bctl)->FinishBatch(error);
        },
        bctl, grpc_schedule_on_exec_ctx);
    stream_op->on_complete = &bctl->finish_batch_;
  }

  gpr_atm_rel_store(&any_ops_sent_atm_, 1);
  ExecuteBatch(stream_op, &bctl->start_batch_);

done:
  return error;

done_with_error:
  /* reverse any mutations that occurred */
  if (stream_op->send_initial_metadata) {
    sent_initial_metadata_ = false;
    send_initial_metadata_.Clear();
  }
  if (stream_op->send_message) {
    sending_message_ = false;
  }
  if (stream_op->send_trailing_metadata) {
    sent_final_op_ = false;
    send_trailing_metadata_.Clear();
  }
  if (stream_op->recv_initial_metadata) {
    received_initial_metadata_ = false;
  }
  if (stream_op->recv_message) {
    receiving_message_ = false;
  }
  if (stream_op->recv_trailing_metadata) {
    requested_final_op_ = false;
  }
  goto done;
}

void FilterStackCall::ContextSet(grpc_context_index elem, void* value,
                                 void (*destroy)(void*)) {
  if (context_[elem].destroy) {
    context_[elem].destroy(context_[elem].value);
  }
  context_[elem].value = value;
  context_[elem].destroy = destroy;
}

}  // namespace grpc_core

void* grpc_call_arena_alloc(grpc_call* call, size_t size) {
  grpc_core::ExecCtx exec_ctx;
  return grpc_core::Call::FromC(call)->arena()->Alloc(size);
}

size_t grpc_call_get_initial_size_estimate() {
  return grpc_core::FilterStackCall::InitialSizeEstimate();
}

grpc_error_handle grpc_call_create(grpc_call_create_args* args,
                                   grpc_call** out_call) {
  return grpc_core::FilterStackCall::Create(args, out_call);
}

void grpc_call_set_completion_queue(grpc_call* call,
                                    grpc_completion_queue* cq) {
  grpc_core::Call::FromC(call)->SetCompletionQueue(cq);
}

void grpc_call_ref(grpc_call* c) { grpc_core::Call::FromC(c)->ExternalRef(); }

void grpc_call_unref(grpc_call* c) {
  grpc_core::Call::FromC(c)->ExternalUnref();
}

char* grpc_call_get_peer(grpc_call* call) {
  return grpc_core::Call::FromC(call)->GetPeer();
}

grpc_call* grpc_call_from_top_element(grpc_call_element* surface_element) {
  return grpc_core::FilterStackCall::FromTopElem(surface_element)->c_ptr();
}

grpc_call_error grpc_call_cancel(grpc_call* call, void* reserved) {
  GRPC_API_TRACE("grpc_call_cancel(call=%p, reserved=%p)", 2, (call, reserved));
  GPR_ASSERT(reserved == nullptr);
  grpc_core::ApplicationCallbackExecCtx callback_exec_ctx;
  grpc_core::ExecCtx exec_ctx;
  grpc_core::Call::FromC(call)->CancelWithError(GRPC_ERROR_CANCELLED);
  return GRPC_CALL_OK;
}

grpc_call_error grpc_call_cancel_with_status(grpc_call* c,
                                             grpc_status_code status,
                                             const char* description,
                                             void* reserved) {
  GRPC_API_TRACE(
      "grpc_call_cancel_with_status("
      "c=%p, status=%d, description=%s, reserved=%p)",
      4, (c, (int)status, description, reserved));
  GPR_ASSERT(reserved == nullptr);
  grpc_core::ApplicationCallbackExecCtx callback_exec_ctx;
  grpc_core::ExecCtx exec_ctx;
  grpc_core::Call::FromC(c)->CancelWithStatus(status, description);
  return GRPC_CALL_OK;
}

void grpc_call_cancel_internal(grpc_call* call) {
  grpc_core::Call::FromC(call)->CancelWithError(GRPC_ERROR_CANCELLED);
}

grpc_compression_algorithm grpc_call_test_only_get_compression_algorithm(
    grpc_call* call) {
  return grpc_core::Call::FromC(call)->test_only_compression_algorithm();
}

uint32_t grpc_call_test_only_get_message_flags(grpc_call* call) {
  return grpc_core::Call::FromC(call)->test_only_message_flags();
}

uint32_t grpc_call_test_only_get_encodings_accepted_by_peer(grpc_call* call) {
  return grpc_core::Call::FromC(call)->test_only_encodings_accepted_by_peer();
}

grpc_core::Arena* grpc_call_get_arena(grpc_call* call) {
  return grpc_core::Call::FromC(call)->arena();
}

grpc_call_stack* grpc_call_get_call_stack(grpc_call* call) {
  return grpc_core::Call::FromC(call)->call_stack();
}

grpc_call_error grpc_call_start_batch(grpc_call* call, const grpc_op* ops,
                                      size_t nops, void* tag, void* reserved) {
  GRPC_API_TRACE(
      "grpc_call_start_batch(call=%p, ops=%p, nops=%lu, tag=%p, "
      "reserved=%p)",
      5, (call, ops, (unsigned long)nops, tag, reserved));

  if (reserved != nullptr) {
    return GRPC_CALL_ERROR;
  } else {
    grpc_core::ApplicationCallbackExecCtx callback_exec_ctx;
    grpc_core::ExecCtx exec_ctx;
    return grpc_core::Call::FromC(call)->StartBatch(ops, nops, tag, false);
  }
}

grpc_call_error grpc_call_start_batch_and_execute(grpc_call* call,
                                                  const grpc_op* ops,
                                                  size_t nops,
                                                  grpc_closure* closure) {
  return grpc_core::Call::FromC(call)->StartBatch(ops, nops, closure, true);
}

void grpc_call_context_set(grpc_call* call, grpc_context_index elem,
                           void* value, void (*destroy)(void* value)) {
  return grpc_core::Call::FromC(call)->ContextSet(elem, value, destroy);
}

void* grpc_call_context_get(grpc_call* call, grpc_context_index elem) {
  return grpc_core::Call::FromC(call)->ContextGet(elem);
}

uint8_t grpc_call_is_client(grpc_call* call) {
  return grpc_core::Call::FromC(call)->is_client();
}

grpc_compression_algorithm grpc_call_compression_for_level(
    grpc_call* call, grpc_compression_level level) {
  return grpc_core::Call::FromC(call)->compression_for_level(level);
}

bool grpc_call_is_trailers_only(const grpc_call* call) {
  return grpc_core::Call::FromC(call)->is_trailers_only();
}

int grpc_call_failed_before_recv_message(const grpc_call* c) {
  return grpc_core::Call::FromC(c)->failed_before_recv_message();
}

absl::string_view grpc_call_server_authority(const grpc_call* call) {
  return grpc_core::Call::FromC(call)->GetServerAuthority();
}

const char* grpc_call_error_to_string(grpc_call_error error) {
  switch (error) {
    case GRPC_CALL_ERROR:
      return "GRPC_CALL_ERROR";
    case GRPC_CALL_ERROR_ALREADY_ACCEPTED:
      return "GRPC_CALL_ERROR_ALREADY_ACCEPTED";
    case GRPC_CALL_ERROR_ALREADY_FINISHED:
      return "GRPC_CALL_ERROR_ALREADY_FINISHED";
    case GRPC_CALL_ERROR_ALREADY_INVOKED:
      return "GRPC_CALL_ERROR_ALREADY_INVOKED";
    case GRPC_CALL_ERROR_BATCH_TOO_BIG:
      return "GRPC_CALL_ERROR_BATCH_TOO_BIG";
    case GRPC_CALL_ERROR_INVALID_FLAGS:
      return "GRPC_CALL_ERROR_INVALID_FLAGS";
    case GRPC_CALL_ERROR_INVALID_MESSAGE:
      return "GRPC_CALL_ERROR_INVALID_MESSAGE";
    case GRPC_CALL_ERROR_INVALID_METADATA:
      return "GRPC_CALL_ERROR_INVALID_METADATA";
    case GRPC_CALL_ERROR_NOT_INVOKED:
      return "GRPC_CALL_ERROR_NOT_INVOKED";
    case GRPC_CALL_ERROR_NOT_ON_CLIENT:
      return "GRPC_CALL_ERROR_NOT_ON_CLIENT";
    case GRPC_CALL_ERROR_NOT_ON_SERVER:
      return "GRPC_CALL_ERROR_NOT_ON_SERVER";
    case GRPC_CALL_ERROR_NOT_SERVER_COMPLETION_QUEUE:
      return "GRPC_CALL_ERROR_NOT_SERVER_COMPLETION_QUEUE";
    case GRPC_CALL_ERROR_PAYLOAD_TYPE_MISMATCH:
      return "GRPC_CALL_ERROR_PAYLOAD_TYPE_MISMATCH";
    case GRPC_CALL_ERROR_TOO_MANY_OPERATIONS:
      return "GRPC_CALL_ERROR_TOO_MANY_OPERATIONS";
    case GRPC_CALL_ERROR_COMPLETION_QUEUE_SHUTDOWN:
      return "GRPC_CALL_ERROR_COMPLETION_QUEUE_SHUTDOWN";
    case GRPC_CALL_OK:
      return "GRPC_CALL_OK";
  }
  GPR_UNREACHABLE_CODE(return "GRPC_CALL_ERROR_UNKNOW");
}<|MERGE_RESOLUTION|>--- conflicted
+++ resolved
@@ -1410,20 +1410,17 @@
           error = GRPC_CALL_ERROR_INVALID_METADATA;
           goto done_with_error;
         }
-<<<<<<< HEAD
 
         // On the server side, grpc-timeout metadata should not
         // be passed. For the client, this may be set by the application
         // explictly or by using the set_deadline method of grpc::ClientContext
         // object.
-        if (!call->is_client) {
-          call->send_initial_metadata.Remove(grpc_core::GrpcTimeoutMetadata());
-        }
-
-=======
+        if (!is_client()) {
+          send_initial_metadata_.Remove(grpc_core::GrpcTimeoutMetadata());
+        }
+
         // Ignore any te metadata key value pairs specified.
         send_initial_metadata_.Remove(TeMetadata());
->>>>>>> 5e1d10ac
         /* TODO(ctiller): just make these the same variable? */
         if (is_client() && send_deadline() != Timestamp::InfFuture()) {
           send_initial_metadata_.Set(GrpcTimeoutMetadata(), send_deadline());
@@ -1543,14 +1540,10 @@
           }
         }
 
-<<<<<<< HEAD
         // On the server side, grpc-timeout metadata should not
         // be passed.
-        call->send_trailing_metadata.Remove(grpc_core::GrpcTimeoutMetadata());
-        call->status_error.set(status_error);
-=======
+        send_trailing_metadata_.Remove(grpc_core::GrpcTimeoutMetadata());
         status_error_.set(status_error);
->>>>>>> 5e1d10ac
         GRPC_ERROR_UNREF(status_error);
 
         send_trailing_metadata_.Set(GrpcStatusMetadata(),
