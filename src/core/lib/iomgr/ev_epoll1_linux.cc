/*
 *
 * Copyright 2017 gRPC authors.
 *
 * Licensed under the Apache License, Version 2.0 (the "License");
 * you may not use this file except in compliance with the License.
 * You may obtain a copy of the License at
 *
 *     http://www.apache.org/licenses/LICENSE-2.0
 *
 * Unless required by applicable law or agreed to in writing, software
 * distributed under the License is distributed on an "AS IS" BASIS,
 * WITHOUT WARRANTIES OR CONDITIONS OF ANY KIND, either express or implied.
 * See the License for the specific language governing permissions and
 * limitations under the License.
 *
 */

#include "src/core/lib/iomgr/port.h"

#include <grpc/support/log.h>

/* This polling engine is only relevant on linux kernels supporting epoll() */
#ifdef GRPC_LINUX_EPOLL
#include "src/core/lib/iomgr/ev_epoll1_linux.h"

#include <assert.h>
#include <errno.h>
#include <limits.h>
#include <poll.h>
#include <pthread.h>
#include <string.h>
#include <sys/epoll.h>
#include <sys/socket.h>
#include <unistd.h>

#include <grpc/support/alloc.h>
#include <grpc/support/cpu.h>
#include <grpc/support/string_util.h>
#include <grpc/support/tls.h>
#include <grpc/support/useful.h>

#include "src/core/lib/debug/stats.h"
#include "src/core/lib/iomgr/block_annotate.h"
#include "src/core/lib/iomgr/ev_posix.h"
#include "src/core/lib/iomgr/iomgr_internal.h"
#include "src/core/lib/iomgr/lockfree_event.h"
#include "src/core/lib/iomgr/wakeup_fd_posix.h"
#include "src/core/lib/profiling/timers.h"
#include "src/core/lib/support/manual_constructor.h"
#include "src/core/lib/support/string.h"

static grpc_wakeup_fd global_wakeup_fd;

/*******************************************************************************
 * Singleton epoll set related fields
 */

#define MAX_EPOLL_EVENTS 100
#define MAX_EPOLL_EVENTS_HANDLED_PER_ITERATION 1

/* NOTE ON SYNCHRONIZATION:
 * - Fields in this struct are only modified by the designated poller. Hence
 *   there is no need for any locks to protect the struct.
 * - num_events and cursor fields have to be of atomic type to provide memory
 *   visibility guarantees only. i.e In case of multiple pollers, the designated
 *   polling thread keeps changing; the thread that wrote these values may be
 *   different from the thread reading the values
 */
typedef struct epoll_set {
  int epfd;

  /* The epoll_events after the last call to epoll_wait() */
  struct epoll_event events[MAX_EPOLL_EVENTS];

  /* The number of epoll_events after the last call to epoll_wait() */
  gpr_atm num_events;

  /* Index of the first event in epoll_events that has to be processed. This
   * field is only valid if num_events > 0 */
  gpr_atm cursor;
} epoll_set;

/* The global singleton epoll set */
static epoll_set g_epoll_set;

/* Must be called *only* once */
static bool epoll_set_init() {
  g_epoll_set.epfd = epoll_create1(EPOLL_CLOEXEC);
  if (g_epoll_set.epfd < 0) {
    gpr_log(GPR_ERROR, "epoll unavailable");
    return false;
  }

  gpr_log(GPR_INFO, "grpc epoll fd: %d", g_epoll_set.epfd);
  gpr_atm_no_barrier_store(&g_epoll_set.num_events, 0);
  gpr_atm_no_barrier_store(&g_epoll_set.cursor, 0);
  return true;
}

/* epoll_set_init() MUST be called before calling this. */
static void epoll_set_shutdown() {
  if (g_epoll_set.epfd >= 0) {
    close(g_epoll_set.epfd);
    g_epoll_set.epfd = -1;
  }
}

/*******************************************************************************
 * Fd Declarations
 */

struct grpc_fd {
  int fd;

  grpc_core::ManualConstructor<grpc_core::LockfreeEvent> read_closure;
  grpc_core::ManualConstructor<grpc_core::LockfreeEvent> write_closure;

  struct grpc_fd* freelist_next;

  /* The pollset that last noticed that the fd is readable. The actual type
   * stored in this is (grpc_pollset *) */
  gpr_atm read_notifier_pollset;

  grpc_iomgr_object iomgr_object;
};

static void fd_global_init(void);
static void fd_global_shutdown(void);

/*******************************************************************************
 * Pollset Declarations
 */

typedef enum { UNKICKED, KICKED, DESIGNATED_POLLER } kick_state;

static const char* kick_state_string(kick_state st) {
  switch (st) {
    case UNKICKED:
      return "UNKICKED";
    case KICKED:
      return "KICKED";
    case DESIGNATED_POLLER:
      return "DESIGNATED_POLLER";
  }
  GPR_UNREACHABLE_CODE(return "UNKNOWN");
}

struct grpc_pollset_worker {
  kick_state state;
  int kick_state_mutator;  // which line of code last changed kick state
  bool initialized_cv;
  grpc_pollset_worker* next;
  grpc_pollset_worker* prev;
  gpr_cv cv;
  grpc_closure_list schedule_on_end_work;
};

#define SET_KICK_STATE(worker, kick_state)   \
  do {                                       \
    (worker)->state = (kick_state);          \
    (worker)->kick_state_mutator = __LINE__; \
  } while (false)

#define MAX_NEIGHBORHOODS 1024

typedef struct pollset_neighborhood {
  gpr_mu mu;
  grpc_pollset* active_root;
  char pad[GPR_CACHELINE_SIZE];
} pollset_neighborhood;

struct grpc_pollset {
  gpr_mu mu;
  pollset_neighborhood* neighborhood;
  bool reassigning_neighborhood;
  grpc_pollset_worker* root_worker;
  bool kicked_without_poller;

  /* Set to true if the pollset is observed to have no workers available to
     poll */
  bool seen_inactive;
  bool shutting_down;             /* Is the pollset shutting down ? */
  grpc_closure* shutdown_closure; /* Called after after shutdown is complete */

  /* Number of workers who are *about-to* attach themselves to the pollset
   * worker list */
  int begin_refs;

  grpc_pollset* next;
  grpc_pollset* prev;
};

/*******************************************************************************
 * Pollset-set Declarations
 */

struct grpc_pollset_set {
  char unused;
};

/*******************************************************************************
 * Common helpers
 */

static bool append_error(grpc_error** composite, grpc_error* error,
                         const char* desc) {
  if (error == GRPC_ERROR_NONE) return true;
  if (*composite == GRPC_ERROR_NONE) {
    *composite = GRPC_ERROR_CREATE_FROM_COPIED_STRING(desc);
  }
  *composite = grpc_error_add_child(*composite, error);
  return false;
}

/*******************************************************************************
 * Fd Definitions
 */

/* We need to keep a freelist not because of any concerns of malloc performance
 * but instead so that implementations with multiple threads in (for example)
 * epoll_wait deal with the race between pollset removal and incoming poll
 * notifications.
 *
 * The problem is that the poller ultimately holds a reference to this
 * object, so it is very difficult to know when is safe to free it, at least
 * without some expensive synchronization.
 *
 * If we keep the object freelisted, in the worst case losing this race just
 * becomes a spurious read notification on a reused fd.
 */

/* The alarm system needs to be able to wakeup 'some poller' sometimes
 * (specifically when a new alarm needs to be triggered earlier than the next
 * alarm 'epoch'). This wakeup_fd gives us something to alert on when such a
 * case occurs. */

static grpc_fd* fd_freelist = NULL;
static gpr_mu fd_freelist_mu;

static void fd_global_init(void) { gpr_mu_init(&fd_freelist_mu); }

static void fd_global_shutdown(void) {
  gpr_mu_lock(&fd_freelist_mu);
  gpr_mu_unlock(&fd_freelist_mu);
  while (fd_freelist != NULL) {
    grpc_fd* fd = fd_freelist;
    fd_freelist = fd_freelist->freelist_next;
    gpr_free(fd);
  }
  gpr_mu_destroy(&fd_freelist_mu);
}

static grpc_fd* fd_create(int fd, const char* name) {
  grpc_fd* new_fd = NULL;

  gpr_mu_lock(&fd_freelist_mu);
  if (fd_freelist != NULL) {
    new_fd = fd_freelist;
    fd_freelist = fd_freelist->freelist_next;
  }
  gpr_mu_unlock(&fd_freelist_mu);

  if (new_fd == NULL) {
    new_fd = (grpc_fd*)gpr_malloc(sizeof(grpc_fd));
  }

  new_fd->fd = fd;
  new_fd->read_closure.Init();
  new_fd->write_closure.Init();
  gpr_atm_no_barrier_store(&new_fd->read_notifier_pollset, (gpr_atm)NULL);

  new_fd->freelist_next = NULL;

  char* fd_name;
  gpr_asprintf(&fd_name, "%s fd=%d", name, fd);
  grpc_iomgr_register_object(&new_fd->iomgr_object, fd_name);
#ifndef NDEBUG
  if (grpc_trace_fd_refcount.enabled()) {
    gpr_log(GPR_DEBUG, "FD %d %p create %s", fd, new_fd, fd_name);
  }
#endif
  gpr_free(fd_name);

  struct epoll_event ev;
  ev.events = (uint32_t)(EPOLLIN | EPOLLOUT | EPOLLET);
  ev.data.ptr = new_fd;
  if (epoll_ctl(g_epoll_set.epfd, EPOLL_CTL_ADD, fd, &ev) != 0) {
    gpr_log(GPR_ERROR, "epoll_ctl failed: %s", strerror(errno));
  }

  return new_fd;
}

static int fd_wrapped_fd(grpc_fd* fd) { return fd->fd; }

/* if 'releasing_fd' is true, it means that we are going to detach the internal
 * fd from grpc_fd structure (i.e which means we should not be calling
 * shutdown() syscall on that fd) */
static void fd_shutdown_internal(grpc_exec_ctx* exec_ctx, grpc_fd* fd,
                                 grpc_error* why, bool releasing_fd) {
  if (fd->read_closure->SetShutdown(exec_ctx, GRPC_ERROR_REF(why))) {
    if (!releasing_fd) {
      shutdown(fd->fd, SHUT_RDWR);
    }
    fd->write_closure->SetShutdown(exec_ctx, GRPC_ERROR_REF(why));
  }
  GRPC_ERROR_UNREF(why);
}

/* Might be called multiple times */
static void fd_shutdown(grpc_exec_ctx* exec_ctx, grpc_fd* fd, grpc_error* why) {
  fd_shutdown_internal(exec_ctx, fd, why, false);
}

static void fd_orphan(grpc_exec_ctx* exec_ctx, grpc_fd* fd,
                      grpc_closure* on_done, int* release_fd,
                      bool already_closed, const char* reason) {
  grpc_error* error = GRPC_ERROR_NONE;
  bool is_release_fd = (release_fd != NULL);

  if (!fd->read_closure->IsShutdown()) {
    fd_shutdown_internal(exec_ctx, fd,
                         GRPC_ERROR_CREATE_FROM_COPIED_STRING(reason),
                         is_release_fd);
  }

  /* If release_fd is not NULL, we should be relinquishing control of the file
     descriptor fd->fd (but we still own the grpc_fd structure). */
  if (is_release_fd) {
    *release_fd = fd->fd;
  } else if (!already_closed) {
    close(fd->fd);
  }

  GRPC_CLOSURE_SCHED(exec_ctx, on_done, GRPC_ERROR_REF(error));

  grpc_iomgr_unregister_object(&fd->iomgr_object);
  fd->read_closure.Destroy();
  fd->write_closure.Destroy();

  gpr_mu_lock(&fd_freelist_mu);
  fd->freelist_next = fd_freelist;
  fd_freelist = fd;
  gpr_mu_unlock(&fd_freelist_mu);
}

static grpc_pollset* fd_get_read_notifier_pollset(grpc_exec_ctx* exec_ctx,
                                                  grpc_fd* fd) {
  gpr_atm notifier = gpr_atm_acq_load(&fd->read_notifier_pollset);
  return (grpc_pollset*)notifier;
}

static bool fd_is_shutdown(grpc_fd* fd) {
  return fd->read_closure->IsShutdown();
}

static void fd_notify_on_read(grpc_exec_ctx* exec_ctx, grpc_fd* fd,
                              grpc_closure* closure) {
  fd->read_closure->NotifyOn(exec_ctx, closure);
}

static void fd_notify_on_write(grpc_exec_ctx* exec_ctx, grpc_fd* fd,
                               grpc_closure* closure) {
  fd->write_closure->NotifyOn(exec_ctx, closure);
}

static void fd_become_readable(grpc_exec_ctx* exec_ctx, grpc_fd* fd,
                               grpc_pollset* notifier) {
  fd->read_closure->SetReady(exec_ctx);
  /* Use release store to match with acquire load in fd_get_read_notifier */
  gpr_atm_rel_store(&fd->read_notifier_pollset, (gpr_atm)notifier);
}

static void fd_become_writable(grpc_exec_ctx* exec_ctx, grpc_fd* fd) {
  fd->write_closure->SetReady(exec_ctx);
}

/*******************************************************************************
 * Pollset Definitions
 */

GPR_TLS_DECL(g_current_thread_pollset);
GPR_TLS_DECL(g_current_thread_worker);

/* The designated poller */
static gpr_atm g_active_poller;

static pollset_neighborhood* g_neighborhoods;
static size_t g_num_neighborhoods;

/* Return true if first in list */
static bool worker_insert(grpc_pollset* pollset, grpc_pollset_worker* worker) {
  if (pollset->root_worker == NULL) {
    pollset->root_worker = worker;
    worker->next = worker->prev = worker;
    return true;
  } else {
    worker->next = pollset->root_worker;
    worker->prev = worker->next->prev;
    worker->next->prev = worker;
    worker->prev->next = worker;
    return false;
  }
}

/* Return true if last in list */
typedef enum { EMPTIED, NEW_ROOT, REMOVED } worker_remove_result;

static worker_remove_result worker_remove(grpc_pollset* pollset,
                                          grpc_pollset_worker* worker) {
  if (worker == pollset->root_worker) {
    if (worker == worker->next) {
      pollset->root_worker = NULL;
      return EMPTIED;
    } else {
      pollset->root_worker = worker->next;
      worker->prev->next = worker->next;
      worker->next->prev = worker->prev;
      return NEW_ROOT;
    }
  } else {
    worker->prev->next = worker->next;
    worker->next->prev = worker->prev;
    return REMOVED;
  }
}

static size_t choose_neighborhood(void) {
  return (size_t)gpr_cpu_current_cpu() % g_num_neighborhoods;
}

static grpc_error* pollset_global_init(void) {
  gpr_tls_init(&g_current_thread_pollset);
  gpr_tls_init(&g_current_thread_worker);
  gpr_atm_no_barrier_store(&g_active_poller, 0);
  global_wakeup_fd.read_fd = -1;
  grpc_error* err = grpc_wakeup_fd_init(&global_wakeup_fd);
  if (err != GRPC_ERROR_NONE) return err;
  struct epoll_event ev;
  ev.events = (uint32_t)(EPOLLIN | EPOLLET);
  ev.data.ptr = &global_wakeup_fd;
  if (epoll_ctl(g_epoll_set.epfd, EPOLL_CTL_ADD, global_wakeup_fd.read_fd,
                &ev) != 0) {
    return GRPC_OS_ERROR(errno, "epoll_ctl");
  }
  g_num_neighborhoods = GPR_CLAMP(gpr_cpu_num_cores(), 1, MAX_NEIGHBORHOODS);
  g_neighborhoods = (pollset_neighborhood*)gpr_zalloc(sizeof(*g_neighborhoods) *
                                                      g_num_neighborhoods);
  for (size_t i = 0; i < g_num_neighborhoods; i++) {
    gpr_mu_init(&g_neighborhoods[i].mu);
  }
  return GRPC_ERROR_NONE;
}

static void pollset_global_shutdown(void) {
  gpr_tls_destroy(&g_current_thread_pollset);
  gpr_tls_destroy(&g_current_thread_worker);
  if (global_wakeup_fd.read_fd != -1) grpc_wakeup_fd_destroy(&global_wakeup_fd);
  for (size_t i = 0; i < g_num_neighborhoods; i++) {
    gpr_mu_destroy(&g_neighborhoods[i].mu);
  }
  gpr_free(g_neighborhoods);
}

static void pollset_init(grpc_pollset* pollset, gpr_mu** mu) {
  gpr_mu_init(&pollset->mu);
  *mu = &pollset->mu;
  pollset->neighborhood = &g_neighborhoods[choose_neighborhood()];
  pollset->reassigning_neighborhood = false;
  pollset->root_worker = NULL;
  pollset->kicked_without_poller = false;
  pollset->seen_inactive = true;
  pollset->shutting_down = false;
  pollset->shutdown_closure = NULL;
  pollset->begin_refs = 0;
  pollset->next = pollset->prev = NULL;
}

static void pollset_destroy(grpc_exec_ctx* exec_ctx, grpc_pollset* pollset) {
  gpr_mu_lock(&pollset->mu);
  if (!pollset->seen_inactive) {
    pollset_neighborhood* neighborhood = pollset->neighborhood;
    gpr_mu_unlock(&pollset->mu);
  retry_lock_neighborhood:
    gpr_mu_lock(&neighborhood->mu);
    gpr_mu_lock(&pollset->mu);
    if (!pollset->seen_inactive) {
      if (pollset->neighborhood != neighborhood) {
        gpr_mu_unlock(&neighborhood->mu);
        neighborhood = pollset->neighborhood;
        gpr_mu_unlock(&pollset->mu);
        goto retry_lock_neighborhood;
      }
      pollset->prev->next = pollset->next;
      pollset->next->prev = pollset->prev;
      if (pollset == pollset->neighborhood->active_root) {
        pollset->neighborhood->active_root =
            pollset->next == pollset ? NULL : pollset->next;
      }
    }
    gpr_mu_unlock(&pollset->neighborhood->mu);
  }
  gpr_mu_unlock(&pollset->mu);
  gpr_mu_destroy(&pollset->mu);
}

static grpc_error* pollset_kick_all(grpc_exec_ctx* exec_ctx,
                                    grpc_pollset* pollset) {
  GPR_TIMER_BEGIN("pollset_kick_all", 0);
  grpc_error* error = GRPC_ERROR_NONE;
  if (pollset->root_worker != NULL) {
    grpc_pollset_worker* worker = pollset->root_worker;
    do {
      GRPC_STATS_INC_POLLSET_KICK(exec_ctx);
      switch (worker->state) {
        case KICKED:
          GRPC_STATS_INC_POLLSET_KICKED_AGAIN(exec_ctx);
          break;
        case UNKICKED:
          SET_KICK_STATE(worker, KICKED);
          if (worker->initialized_cv) {
            GRPC_STATS_INC_POLLSET_KICK_WAKEUP_CV(exec_ctx);
            gpr_cv_signal(&worker->cv);
          }
          break;
        case DESIGNATED_POLLER:
          GRPC_STATS_INC_POLLSET_KICK_WAKEUP_FD(exec_ctx);
          SET_KICK_STATE(worker, KICKED);
          append_error(&error, grpc_wakeup_fd_wakeup(&global_wakeup_fd),
                       "pollset_kick_all");
          break;
      }

      worker = worker->next;
    } while (worker != pollset->root_worker);
  }
  // TODO: sreek.  Check if we need to set 'kicked_without_poller' to true here
  // in the else case
  GPR_TIMER_END("pollset_kick_all", 0);
  return error;
}

static void pollset_maybe_finish_shutdown(grpc_exec_ctx* exec_ctx,
                                          grpc_pollset* pollset) {
  if (pollset->shutdown_closure != NULL && pollset->root_worker == NULL &&
      pollset->begin_refs == 0) {
    GPR_TIMER_MARK("pollset_finish_shutdown", 0);
    GRPC_CLOSURE_SCHED(exec_ctx, pollset->shutdown_closure, GRPC_ERROR_NONE);
    pollset->shutdown_closure = NULL;
  }
}

static void pollset_shutdown(grpc_exec_ctx* exec_ctx, grpc_pollset* pollset,
                             grpc_closure* closure) {
  GPR_TIMER_BEGIN("pollset_shutdown", 0);
  GPR_ASSERT(pollset->shutdown_closure == NULL);
  GPR_ASSERT(!pollset->shutting_down);
  pollset->shutdown_closure = closure;
  pollset->shutting_down = true;
  GRPC_LOG_IF_ERROR("pollset_shutdown", pollset_kick_all(exec_ctx, pollset));
  pollset_maybe_finish_shutdown(exec_ctx, pollset);
  GPR_TIMER_END("pollset_shutdown", 0);
}

static int poll_deadline_to_millis_timeout(grpc_exec_ctx* exec_ctx,
                                           grpc_millis millis) {
  if (millis == GRPC_MILLIS_INF_FUTURE) return -1;
  grpc_millis delta = millis - grpc_exec_ctx_now(exec_ctx);
  if (delta > INT_MAX) {
    return INT_MAX;
  } else if (delta < 0) {
    return 0;
  } else {
    return (int)delta;
  }
}

/* Process the epoll events found by do_epoll_wait() function.
   - g_epoll_set.cursor points to the index of the first event to be processed
   - This function then processes up-to MAX_EPOLL_EVENTS_PER_ITERATION and
     updates the g_epoll_set.cursor

   NOTE ON SYNCRHONIZATION: Similar to do_epoll_wait(), this function is only
   called by g_active_poller thread. So there is no need for synchronization
   when accessing fields in g_epoll_set */
static grpc_error* process_epoll_events(grpc_exec_ctx* exec_ctx,
                                        grpc_pollset* pollset) {
  static const char* err_desc = "process_events";
  grpc_error* error = GRPC_ERROR_NONE;

  GPR_TIMER_BEGIN("process_epoll_events", 0);
  long num_events = gpr_atm_acq_load(&g_epoll_set.num_events);
  long cursor = gpr_atm_acq_load(&g_epoll_set.cursor);
  for (int idx = 0;
       (idx < MAX_EPOLL_EVENTS_HANDLED_PER_ITERATION) && cursor != num_events;
       idx++) {
    long c = cursor++;
    struct epoll_event* ev = &g_epoll_set.events[c];
    void* data_ptr = ev->data.ptr;

    if (data_ptr == &global_wakeup_fd) {
      append_error(&error, grpc_wakeup_fd_consume_wakeup(&global_wakeup_fd),
                   err_desc);
    } else {
      grpc_fd* fd = (grpc_fd*)(data_ptr);
      bool cancel = (ev->events & (EPOLLERR | EPOLLHUP)) != 0;
      bool read_ev = (ev->events & (EPOLLIN | EPOLLPRI)) != 0;
      bool write_ev = (ev->events & EPOLLOUT) != 0;

      if (read_ev || cancel) {
        fd_become_readable(exec_ctx, fd, pollset);
      }

      if (write_ev || cancel) {
        fd_become_writable(exec_ctx, fd);
      }
    }
  }
  gpr_atm_rel_store(&g_epoll_set.cursor, cursor);
  GPR_TIMER_END("process_epoll_events", 0);
  return error;
}

/* Do epoll_wait and store the events in g_epoll_set.events field. This does not
   "process" any of the events yet; that is done in process_epoll_events().
   *See process_epoll_events() function for more details.

   NOTE ON SYNCHRONIZATION: At any point of time, only the g_active_poller
   (i.e the designated poller thread) will be calling this function. So there is
   no need for any synchronization when accesing fields in g_epoll_set */
static grpc_error* do_epoll_wait(grpc_exec_ctx* exec_ctx, grpc_pollset* ps,
                                 grpc_millis deadline) {
  GPR_TIMER_BEGIN("do_epoll_wait", 0);

  int r;
  int timeout = poll_deadline_to_millis_timeout(exec_ctx, deadline);
  if (timeout != 0) {
    GRPC_SCHEDULING_START_BLOCKING_REGION;
  }
  do {
    GRPC_STATS_INC_SYSCALL_POLL(exec_ctx);
    r = epoll_wait(g_epoll_set.epfd, g_epoll_set.events, MAX_EPOLL_EVENTS,
                   timeout);
  } while (r < 0 && errno == EINTR);
  if (timeout != 0) {
    GRPC_SCHEDULING_END_BLOCKING_REGION_WITH_EXEC_CTX(exec_ctx);
  }

  if (r < 0) return GRPC_OS_ERROR(errno, "epoll_wait");

  GRPC_STATS_INC_POLL_EVENTS_RETURNED(exec_ctx, r);

  if (grpc_polling_trace.enabled()) {
    gpr_log(GPR_DEBUG, "ps: %p poll got %d events", ps, r);
  }

  gpr_atm_rel_store(&g_epoll_set.num_events, r);
  gpr_atm_rel_store(&g_epoll_set.cursor, 0);

  GPR_TIMER_END("do_epoll_wait", 0);
  return GRPC_ERROR_NONE;
}

static bool begin_worker(grpc_exec_ctx* exec_ctx, grpc_pollset* pollset,
                         grpc_pollset_worker* worker,
                         grpc_pollset_worker** worker_hdl,
                         grpc_millis deadline) {
  GPR_TIMER_BEGIN("begin_worker", 0);
  if (worker_hdl != NULL) *worker_hdl = worker;
  worker->initialized_cv = false;
  SET_KICK_STATE(worker, UNKICKED);
  worker->schedule_on_end_work = (grpc_closure_list)GRPC_CLOSURE_LIST_INIT;
  pollset->begin_refs++;

  if (grpc_polling_trace.enabled()) {
    gpr_log(GPR_ERROR, "PS:%p BEGIN_STARTS:%p", pollset, worker);
  }

  if (pollset->seen_inactive) {
    // pollset has been observed to be inactive, we need to move back to the
    // active list
    bool is_reassigning = false;
    if (!pollset->reassigning_neighborhood) {
      is_reassigning = true;
      pollset->reassigning_neighborhood = true;
      pollset->neighborhood = &g_neighborhoods[choose_neighborhood()];
    }
    pollset_neighborhood* neighborhood = pollset->neighborhood;
    gpr_mu_unlock(&pollset->mu);
  // pollset unlocked: state may change (even worker->kick_state)
  retry_lock_neighborhood:
    gpr_mu_lock(&neighborhood->mu);
    gpr_mu_lock(&pollset->mu);
    if (grpc_polling_trace.enabled()) {
      gpr_log(GPR_ERROR, "PS:%p BEGIN_REORG:%p kick_state=%s is_reassigning=%d",
              pollset, worker, kick_state_string(worker->state),
              is_reassigning);
    }
    if (pollset->seen_inactive) {
      if (neighborhood != pollset->neighborhood) {
        gpr_mu_unlock(&neighborhood->mu);
        neighborhood = pollset->neighborhood;
        gpr_mu_unlock(&pollset->mu);
        goto retry_lock_neighborhood;
      }

      /* In the brief time we released the pollset locks above, the worker MAY
         have been kicked. In this case, the worker should get out of this
         pollset ASAP and hence this should neither add the pollset to
         neighborhood nor mark the pollset as active.

         On a side note, the only way a worker's kick state could have changed
         at this point is if it were "kicked specifically". Since the worker has
         not added itself to the pollset yet (by calling worker_insert()), it is
         not visible in the "kick any" path yet */
      if (worker->state == UNKICKED) {
        pollset->seen_inactive = false;
        if (neighborhood->active_root == NULL) {
          neighborhood->active_root = pollset->next = pollset->prev = pollset;
          /* Make this the designated poller if there isn't one already */
          if (worker->state == UNKICKED &&
              gpr_atm_no_barrier_cas(&g_active_poller, 0, (gpr_atm)worker)) {
            SET_KICK_STATE(worker, DESIGNATED_POLLER);
          }
        } else {
          pollset->next = neighborhood->active_root;
          pollset->prev = pollset->next->prev;
          pollset->next->prev = pollset->prev->next = pollset;
        }
      }
    }
    if (is_reassigning) {
      GPR_ASSERT(pollset->reassigning_neighborhood);
      pollset->reassigning_neighborhood = false;
    }
    gpr_mu_unlock(&neighborhood->mu);
  }

  worker_insert(pollset, worker);
  pollset->begin_refs--;
  if (worker->state == UNKICKED && !pollset->kicked_without_poller) {
    GPR_ASSERT(gpr_atm_no_barrier_load(&g_active_poller) != (gpr_atm)worker);
    worker->initialized_cv = true;
    gpr_cv_init(&worker->cv);
    while (worker->state == UNKICKED && !pollset->shutting_down) {
      if (grpc_polling_trace.enabled()) {
        gpr_log(GPR_ERROR, "PS:%p BEGIN_WAIT:%p kick_state=%s shutdown=%d",
                pollset, worker, kick_state_string(worker->state),
                pollset->shutting_down);
      }

      if (gpr_cv_wait(&worker->cv, &pollset->mu,
                      grpc_millis_to_timespec(deadline, GPR_CLOCK_REALTIME)) &&
          worker->state == UNKICKED) {
        /* If gpr_cv_wait returns true (i.e a timeout), pretend that the worker
           received a kick */
        SET_KICK_STATE(worker, KICKED);
      }
    }
    grpc_exec_ctx_invalidate_now(exec_ctx);
  }

  if (grpc_polling_trace.enabled()) {
    gpr_log(GPR_ERROR,
            "PS:%p BEGIN_DONE:%p kick_state=%s shutdown=%d "
            "kicked_without_poller: %d",
            pollset, worker, kick_state_string(worker->state),
            pollset->shutting_down, pollset->kicked_without_poller);
  }

  /* We release pollset lock in this function at a couple of places:
   *   1. Briefly when assigning pollset to a neighborhood
   *   2. When doing gpr_cv_wait()
   * It is possible that 'kicked_without_poller' was set to true during (1) and
   * 'shutting_down' is set to true during (1) or (2). If either of them is
   * true, this worker cannot do polling */
  /* TODO(sreek): Perhaps there is a better way to handle kicked_without_poller
   * case; especially when the worker is the DESIGNATED_POLLER */

  if (pollset->kicked_without_poller) {
    pollset->kicked_without_poller = false;
    GPR_TIMER_END("begin_worker", 0);
    return false;
  }

  GPR_TIMER_END("begin_worker", 0);
  return worker->state == DESIGNATED_POLLER && !pollset->shutting_down;
}

static bool check_neighborhood_for_available_poller(
    grpc_exec_ctx* exec_ctx, pollset_neighborhood* neighborhood) {
  GPR_TIMER_BEGIN("check_neighborhood_for_available_poller", 0);
  bool found_worker = false;
  do {
    grpc_pollset* inspect = neighborhood->active_root;
    if (inspect == NULL) {
      break;
    }
    gpr_mu_lock(&inspect->mu);
    GPR_ASSERT(!inspect->seen_inactive);
    grpc_pollset_worker* inspect_worker = inspect->root_worker;
    if (inspect_worker != NULL) {
      do {
        switch (inspect_worker->state) {
          case UNKICKED:
            if (gpr_atm_no_barrier_cas(&g_active_poller, 0,
                                       (gpr_atm)inspect_worker)) {
              if (grpc_polling_trace.enabled()) {
                gpr_log(GPR_DEBUG, " .. choose next poller to be %p",
                        inspect_worker);
              }
              SET_KICK_STATE(inspect_worker, DESIGNATED_POLLER);
              if (inspect_worker->initialized_cv) {
                GPR_TIMER_MARK("signal worker", 0);
                GRPC_STATS_INC_POLLSET_KICK_WAKEUP_CV(exec_ctx);
                gpr_cv_signal(&inspect_worker->cv);
              }
            } else {
              if (grpc_polling_trace.enabled()) {
                gpr_log(GPR_DEBUG, " .. beaten to choose next poller");
              }
            }
            // even if we didn't win the cas, there's a worker, we can stop
            found_worker = true;
            break;
          case KICKED:
            break;
          case DESIGNATED_POLLER:
            found_worker = true;  // ok, so someone else found the worker, but
                                  // we'll accept that
            break;
        }
        inspect_worker = inspect_worker->next;
      } while (!found_worker && inspect_worker != inspect->root_worker);
    }
    if (!found_worker) {
      if (grpc_polling_trace.enabled()) {
        gpr_log(GPR_DEBUG, " .. mark pollset %p inactive", inspect);
      }
      inspect->seen_inactive = true;
      if (inspect == neighborhood->active_root) {
        neighborhood->active_root =
            inspect->next == inspect ? NULL : inspect->next;
      }
      inspect->next->prev = inspect->prev;
      inspect->prev->next = inspect->next;
      inspect->next = inspect->prev = NULL;
    }
    gpr_mu_unlock(&inspect->mu);
  } while (!found_worker);
  GPR_TIMER_END("check_neighborhood_for_available_poller", 0);
  return found_worker;
}

static void end_worker(grpc_exec_ctx* exec_ctx, grpc_pollset* pollset,
                       grpc_pollset_worker* worker,
                       grpc_pollset_worker** worker_hdl) {
  GPR_TIMER_BEGIN("end_worker", 0);
  if (grpc_polling_trace.enabled()) {
    gpr_log(GPR_DEBUG, "PS:%p END_WORKER:%p", pollset, worker);
  }
  if (worker_hdl != NULL) *worker_hdl = NULL;
  /* Make sure we appear kicked */
  SET_KICK_STATE(worker, KICKED);
  grpc_closure_list_move(&worker->schedule_on_end_work,
                         &exec_ctx->closure_list);
  if (gpr_atm_no_barrier_load(&g_active_poller) == (gpr_atm)worker) {
    if (worker->next != worker && worker->next->state == UNKICKED) {
      if (grpc_polling_trace.enabled()) {
        gpr_log(GPR_DEBUG, " .. choose next poller to be peer %p", worker);
      }
      GPR_ASSERT(worker->next->initialized_cv);
      gpr_atm_no_barrier_store(&g_active_poller, (gpr_atm)worker->next);
      SET_KICK_STATE(worker->next, DESIGNATED_POLLER);
      GRPC_STATS_INC_POLLSET_KICK_WAKEUP_CV(exec_ctx);
      gpr_cv_signal(&worker->next->cv);
      if (grpc_exec_ctx_has_work(exec_ctx)) {
        gpr_mu_unlock(&pollset->mu);
        grpc_exec_ctx_flush(exec_ctx);
        gpr_mu_lock(&pollset->mu);
      }
    } else {
      gpr_atm_no_barrier_store(&g_active_poller, 0);
      size_t poller_neighborhood_idx =
          (size_t)(pollset->neighborhood - g_neighborhoods);
      gpr_mu_unlock(&pollset->mu);
      bool found_worker = false;
      bool scan_state[MAX_NEIGHBORHOODS];
      for (size_t i = 0; !found_worker && i < g_num_neighborhoods; i++) {
        pollset_neighborhood* neighborhood =
            &g_neighborhoods[(poller_neighborhood_idx + i) %
                             g_num_neighborhoods];
        if (gpr_mu_trylock(&neighborhood->mu)) {
          found_worker =
              check_neighborhood_for_available_poller(exec_ctx, neighborhood);
          gpr_mu_unlock(&neighborhood->mu);
          scan_state[i] = true;
        } else {
          scan_state[i] = false;
        }
      }
      for (size_t i = 0; !found_worker && i < g_num_neighborhoods; i++) {
        if (scan_state[i]) continue;
        pollset_neighborhood* neighborhood =
            &g_neighborhoods[(poller_neighborhood_idx + i) %
                             g_num_neighborhoods];
        gpr_mu_lock(&neighborhood->mu);
        found_worker =
            check_neighborhood_for_available_poller(exec_ctx, neighborhood);
        gpr_mu_unlock(&neighborhood->mu);
      }
      grpc_exec_ctx_flush(exec_ctx);
      gpr_mu_lock(&pollset->mu);
    }
  } else if (grpc_exec_ctx_has_work(exec_ctx)) {
    gpr_mu_unlock(&pollset->mu);
    grpc_exec_ctx_flush(exec_ctx);
    gpr_mu_lock(&pollset->mu);
  }
  if (worker->initialized_cv) {
    gpr_cv_destroy(&worker->cv);
  }
  if (grpc_polling_trace.enabled()) {
    gpr_log(GPR_DEBUG, " .. remove worker");
  }
  if (EMPTIED == worker_remove(pollset, worker)) {
    pollset_maybe_finish_shutdown(exec_ctx, pollset);
  }
  GPR_ASSERT(gpr_atm_no_barrier_load(&g_active_poller) != (gpr_atm)worker);
  GPR_TIMER_END("end_worker", 0);
}

/* pollset->po.mu lock must be held by the caller before calling this.
   The function pollset_work() may temporarily release the lock (pollset->po.mu)
   during the course of its execution but it will always re-acquire the lock and
   ensure that it is held by the time the function returns */
static grpc_error* pollset_work(grpc_exec_ctx* exec_ctx, grpc_pollset* ps,
                                grpc_pollset_worker** worker_hdl,
                                grpc_millis deadline) {
  grpc_pollset_worker worker;
  grpc_error* error = GRPC_ERROR_NONE;
  static const char* err_desc = "pollset_work";
  GPR_TIMER_BEGIN("pollset_work", 0);
  if (ps->kicked_without_poller) {
    ps->kicked_without_poller = false;
    GPR_TIMER_END("pollset_work", 0);
    return GRPC_ERROR_NONE;
  }

  if (begin_worker(exec_ctx, ps, &worker, worker_hdl, deadline)) {
    gpr_tls_set(&g_current_thread_pollset, (intptr_t)ps);
    gpr_tls_set(&g_current_thread_worker, (intptr_t)&worker);
    GPR_ASSERT(!ps->shutting_down);
    GPR_ASSERT(!ps->seen_inactive);

    gpr_mu_unlock(&ps->mu); /* unlock */
    /* This is the designated polling thread at this point and should ideally do
       polling. However, if there are unprocessed events left from a previous
       call to do_epoll_wait(), skip calling epoll_wait() in this iteration and
       process the pending epoll events.

       The reason for decoupling do_epoll_wait and process_epoll_events is to
       better distrubute the work (i.e handling epoll events) across multiple
       threads

       process_epoll_events() returns very quickly: It just queues the work on
       exec_ctx but does not execute it (the actual exectution or more
       accurately grpc_exec_ctx_flush() happens in end_worker() AFTER selecting
       a designated poller). So we are not waiting long periods without a
       designated poller */
    if (gpr_atm_acq_load(&g_epoll_set.cursor) ==
        gpr_atm_acq_load(&g_epoll_set.num_events)) {
      append_error(&error, do_epoll_wait(exec_ctx, ps, deadline), err_desc);
    }
    append_error(&error, process_epoll_events(exec_ctx, ps), err_desc);

    gpr_mu_lock(&ps->mu); /* lock */

    gpr_tls_set(&g_current_thread_worker, 0);
  } else {
    gpr_tls_set(&g_current_thread_pollset, (intptr_t)ps);
  }
  end_worker(exec_ctx, ps, &worker, worker_hdl);

  gpr_tls_set(&g_current_thread_pollset, 0);
  GPR_TIMER_END("pollset_work", 0);
  return error;
}

static grpc_error* pollset_kick(grpc_exec_ctx* exec_ctx, grpc_pollset* pollset,
                                grpc_pollset_worker* specific_worker) {
  GPR_TIMER_BEGIN("pollset_kick", 0);
  GRPC_STATS_INC_POLLSET_KICK(exec_ctx);
<<<<<<< HEAD
  grpc_error *ret_err = GRPC_ERROR_NONE;
  if (grpc_polling_trace.enabled()) {
=======
  grpc_error* ret_err = GRPC_ERROR_NONE;
  if (GRPC_TRACER_ON(grpc_polling_trace)) {
>>>>>>> 67520b0f
    gpr_strvec log;
    gpr_strvec_init(&log);
    char* tmp;
    gpr_asprintf(&tmp, "PS:%p KICK:%p curps=%p curworker=%p root=%p", pollset,
                 specific_worker, (void*)gpr_tls_get(&g_current_thread_pollset),
                 (void*)gpr_tls_get(&g_current_thread_worker),
                 pollset->root_worker);
    gpr_strvec_add(&log, tmp);
    if (pollset->root_worker != NULL) {
      gpr_asprintf(&tmp, " {kick_state=%s next=%p {kick_state=%s}}",
                   kick_state_string(pollset->root_worker->state),
                   pollset->root_worker->next,
                   kick_state_string(pollset->root_worker->next->state));
      gpr_strvec_add(&log, tmp);
    }
    if (specific_worker != NULL) {
      gpr_asprintf(&tmp, " worker_kick_state=%s",
                   kick_state_string(specific_worker->state));
      gpr_strvec_add(&log, tmp);
    }
    tmp = gpr_strvec_flatten(&log, NULL);
    gpr_strvec_destroy(&log);
    gpr_log(GPR_ERROR, "%s", tmp);
    gpr_free(tmp);
  }

  if (specific_worker == NULL) {
    if (gpr_tls_get(&g_current_thread_pollset) != (intptr_t)pollset) {
      grpc_pollset_worker* root_worker = pollset->root_worker;
      if (root_worker == NULL) {
        GRPC_STATS_INC_POLLSET_KICKED_WITHOUT_POLLER(exec_ctx);
        pollset->kicked_without_poller = true;
        if (grpc_polling_trace.enabled()) {
          gpr_log(GPR_ERROR, " .. kicked_without_poller");
        }
        goto done;
      }
      grpc_pollset_worker* next_worker = root_worker->next;
      if (root_worker->state == KICKED) {
        GRPC_STATS_INC_POLLSET_KICKED_AGAIN(exec_ctx);
        if (grpc_polling_trace.enabled()) {
          gpr_log(GPR_ERROR, " .. already kicked %p", root_worker);
        }
        SET_KICK_STATE(root_worker, KICKED);
        goto done;
      } else if (next_worker->state == KICKED) {
        GRPC_STATS_INC_POLLSET_KICKED_AGAIN(exec_ctx);
        if (grpc_polling_trace.enabled()) {
          gpr_log(GPR_ERROR, " .. already kicked %p", next_worker);
        }
        SET_KICK_STATE(next_worker, KICKED);
        goto done;
      } else if (root_worker ==
                     next_worker &&  // only try and wake up a poller if
                                     // there is no next worker
                 root_worker == (grpc_pollset_worker*)gpr_atm_no_barrier_load(
                                    &g_active_poller)) {
        GRPC_STATS_INC_POLLSET_KICK_WAKEUP_FD(exec_ctx);
        if (grpc_polling_trace.enabled()) {
          gpr_log(GPR_ERROR, " .. kicked %p", root_worker);
        }
        SET_KICK_STATE(root_worker, KICKED);
        ret_err = grpc_wakeup_fd_wakeup(&global_wakeup_fd);
        goto done;
      } else if (next_worker->state == UNKICKED) {
        GRPC_STATS_INC_POLLSET_KICK_WAKEUP_CV(exec_ctx);
        if (grpc_polling_trace.enabled()) {
          gpr_log(GPR_ERROR, " .. kicked %p", next_worker);
        }
        GPR_ASSERT(next_worker->initialized_cv);
        SET_KICK_STATE(next_worker, KICKED);
        gpr_cv_signal(&next_worker->cv);
        goto done;
      } else if (next_worker->state == DESIGNATED_POLLER) {
        if (root_worker->state != DESIGNATED_POLLER) {
          if (grpc_polling_trace.enabled()) {
            gpr_log(
                GPR_ERROR,
                " .. kicked root non-poller %p (initialized_cv=%d) (poller=%p)",
                root_worker, root_worker->initialized_cv, next_worker);
          }
          SET_KICK_STATE(root_worker, KICKED);
          if (root_worker->initialized_cv) {
            GRPC_STATS_INC_POLLSET_KICK_WAKEUP_CV(exec_ctx);
            gpr_cv_signal(&root_worker->cv);
          }
          goto done;
        } else {
          GRPC_STATS_INC_POLLSET_KICK_WAKEUP_FD(exec_ctx);
          if (grpc_polling_trace.enabled()) {
            gpr_log(GPR_ERROR, " .. non-root poller %p (root=%p)", next_worker,
                    root_worker);
          }
          SET_KICK_STATE(next_worker, KICKED);
          ret_err = grpc_wakeup_fd_wakeup(&global_wakeup_fd);
          goto done;
        }
      } else {
        GRPC_STATS_INC_POLLSET_KICKED_AGAIN(exec_ctx);
        GPR_ASSERT(next_worker->state == KICKED);
        SET_KICK_STATE(next_worker, KICKED);
        goto done;
      }
    } else {
      GRPC_STATS_INC_POLLSET_KICK_OWN_THREAD(exec_ctx);
      if (grpc_polling_trace.enabled()) {
        gpr_log(GPR_ERROR, " .. kicked while waking up");
      }
      goto done;
    }

    GPR_UNREACHABLE_CODE(goto done);
  }

  if (specific_worker->state == KICKED) {
    if (grpc_polling_trace.enabled()) {
      gpr_log(GPR_ERROR, " .. specific worker already kicked");
    }
    goto done;
  } else if (gpr_tls_get(&g_current_thread_worker) ==
             (intptr_t)specific_worker) {
    GRPC_STATS_INC_POLLSET_KICK_OWN_THREAD(exec_ctx);
    if (grpc_polling_trace.enabled()) {
      gpr_log(GPR_ERROR, " .. mark %p kicked", specific_worker);
    }
    SET_KICK_STATE(specific_worker, KICKED);
    goto done;
  } else if (specific_worker ==
             (grpc_pollset_worker*)gpr_atm_no_barrier_load(&g_active_poller)) {
    GRPC_STATS_INC_POLLSET_KICK_WAKEUP_FD(exec_ctx);
    if (grpc_polling_trace.enabled()) {
      gpr_log(GPR_ERROR, " .. kick active poller");
    }
    SET_KICK_STATE(specific_worker, KICKED);
    ret_err = grpc_wakeup_fd_wakeup(&global_wakeup_fd);
    goto done;
  } else if (specific_worker->initialized_cv) {
    GRPC_STATS_INC_POLLSET_KICK_WAKEUP_CV(exec_ctx);
    if (grpc_polling_trace.enabled()) {
      gpr_log(GPR_ERROR, " .. kick waiting worker");
    }
    SET_KICK_STATE(specific_worker, KICKED);
    gpr_cv_signal(&specific_worker->cv);
    goto done;
  } else {
    GRPC_STATS_INC_POLLSET_KICKED_AGAIN(exec_ctx);
    if (grpc_polling_trace.enabled()) {
      gpr_log(GPR_ERROR, " .. kick non-waiting worker");
    }
    SET_KICK_STATE(specific_worker, KICKED);
    goto done;
  }
done:
  GPR_TIMER_END("pollset_kick", 0);
  return ret_err;
}

static void pollset_add_fd(grpc_exec_ctx* exec_ctx, grpc_pollset* pollset,
                           grpc_fd* fd) {}

/*******************************************************************************
 * Pollset-set Definitions
 */

static grpc_pollset_set* pollset_set_create(void) {
  return (grpc_pollset_set*)((intptr_t)0xdeafbeef);
}

static void pollset_set_destroy(grpc_exec_ctx* exec_ctx,
                                grpc_pollset_set* pss) {}

static void pollset_set_add_fd(grpc_exec_ctx* exec_ctx, grpc_pollset_set* pss,
                               grpc_fd* fd) {}

static void pollset_set_del_fd(grpc_exec_ctx* exec_ctx, grpc_pollset_set* pss,
                               grpc_fd* fd) {}

static void pollset_set_add_pollset(grpc_exec_ctx* exec_ctx,
                                    grpc_pollset_set* pss, grpc_pollset* ps) {}

static void pollset_set_del_pollset(grpc_exec_ctx* exec_ctx,
                                    grpc_pollset_set* pss, grpc_pollset* ps) {}

static void pollset_set_add_pollset_set(grpc_exec_ctx* exec_ctx,
                                        grpc_pollset_set* bag,
                                        grpc_pollset_set* item) {}

static void pollset_set_del_pollset_set(grpc_exec_ctx* exec_ctx,
                                        grpc_pollset_set* bag,
                                        grpc_pollset_set* item) {}

/*******************************************************************************
 * Event engine binding
 */

static void shutdown_engine(void) {
  fd_global_shutdown();
  pollset_global_shutdown();
  epoll_set_shutdown();
}

static const grpc_event_engine_vtable vtable = {
    sizeof(grpc_pollset),

    fd_create,
    fd_wrapped_fd,
    fd_orphan,
    fd_shutdown,
    fd_notify_on_read,
    fd_notify_on_write,
    fd_is_shutdown,
    fd_get_read_notifier_pollset,

    pollset_init,
    pollset_shutdown,
    pollset_destroy,
    pollset_work,
    pollset_kick,
    pollset_add_fd,

    pollset_set_create,
    pollset_set_destroy,
    pollset_set_add_pollset,
    pollset_set_del_pollset,
    pollset_set_add_pollset_set,
    pollset_set_del_pollset_set,
    pollset_set_add_fd,
    pollset_set_del_fd,

    shutdown_engine,
};

/* It is possible that GLIBC has epoll but the underlying kernel doesn't.
 * Create epoll_fd (epoll_set_init() takes care of that) to make sure epoll
 * support is available */
const grpc_event_engine_vtable* grpc_init_epoll1_linux(bool explicit_request) {
  if (!grpc_has_wakeup_fd()) {
    gpr_log(GPR_ERROR, "Skipping epoll1 because of no wakeup fd.");
    return NULL;
  }

  if (!epoll_set_init()) {
    return NULL;
  }

  fd_global_init();

  if (!GRPC_LOG_IF_ERROR("pollset_global_init", pollset_global_init())) {
    fd_global_shutdown();
    epoll_set_shutdown();
    return NULL;
  }

  return &vtable;
}

#else /* defined(GRPC_LINUX_EPOLL) */
#if defined(GRPC_POSIX_SOCKET)
#include "src/core/lib/iomgr/ev_epoll1_linux.h"
/* If GRPC_LINUX_EPOLL is not defined, it means epoll is not available. Return
 * NULL */
const grpc_event_engine_vtable* grpc_init_epoll1_linux(bool explicit_request) {
  gpr_log(GPR_ERROR,
          "Skipping epoll1 becuase GRPC_LINUX_EPOLL is not defined.");
  return NULL;
}
#endif /* defined(GRPC_POSIX_SOCKET) */
#endif /* !defined(GRPC_LINUX_EPOLL) */<|MERGE_RESOLUTION|>--- conflicted
+++ resolved
@@ -276,7 +276,7 @@
   gpr_asprintf(&fd_name, "%s fd=%d", name, fd);
   grpc_iomgr_register_object(&new_fd->iomgr_object, fd_name);
 #ifndef NDEBUG
-  if (grpc_trace_fd_refcount.enabled()) {
+  if (GRPC_TRACER_ON(grpc_trace_fd_refcount)) {
     gpr_log(GPR_DEBUG, "FD %d %p create %s", fd, new_fd, fd_name);
   }
 #endif
@@ -651,7 +651,7 @@
 
   GRPC_STATS_INC_POLL_EVENTS_RETURNED(exec_ctx, r);
 
-  if (grpc_polling_trace.enabled()) {
+  if (GRPC_TRACER_ON(grpc_polling_trace)) {
     gpr_log(GPR_DEBUG, "ps: %p poll got %d events", ps, r);
   }
 
@@ -673,7 +673,7 @@
   worker->schedule_on_end_work = (grpc_closure_list)GRPC_CLOSURE_LIST_INIT;
   pollset->begin_refs++;
 
-  if (grpc_polling_trace.enabled()) {
+  if (GRPC_TRACER_ON(grpc_polling_trace)) {
     gpr_log(GPR_ERROR, "PS:%p BEGIN_STARTS:%p", pollset, worker);
   }
 
@@ -692,7 +692,7 @@
   retry_lock_neighborhood:
     gpr_mu_lock(&neighborhood->mu);
     gpr_mu_lock(&pollset->mu);
-    if (grpc_polling_trace.enabled()) {
+    if (GRPC_TRACER_ON(grpc_polling_trace)) {
       gpr_log(GPR_ERROR, "PS:%p BEGIN_REORG:%p kick_state=%s is_reassigning=%d",
               pollset, worker, kick_state_string(worker->state),
               is_reassigning);
@@ -744,7 +744,7 @@
     worker->initialized_cv = true;
     gpr_cv_init(&worker->cv);
     while (worker->state == UNKICKED && !pollset->shutting_down) {
-      if (grpc_polling_trace.enabled()) {
+      if (GRPC_TRACER_ON(grpc_polling_trace)) {
         gpr_log(GPR_ERROR, "PS:%p BEGIN_WAIT:%p kick_state=%s shutdown=%d",
                 pollset, worker, kick_state_string(worker->state),
                 pollset->shutting_down);
@@ -761,7 +761,7 @@
     grpc_exec_ctx_invalidate_now(exec_ctx);
   }
 
-  if (grpc_polling_trace.enabled()) {
+  if (GRPC_TRACER_ON(grpc_polling_trace)) {
     gpr_log(GPR_ERROR,
             "PS:%p BEGIN_DONE:%p kick_state=%s shutdown=%d "
             "kicked_without_poller: %d",
@@ -806,7 +806,7 @@
           case UNKICKED:
             if (gpr_atm_no_barrier_cas(&g_active_poller, 0,
                                        (gpr_atm)inspect_worker)) {
-              if (grpc_polling_trace.enabled()) {
+              if (GRPC_TRACER_ON(grpc_polling_trace)) {
                 gpr_log(GPR_DEBUG, " .. choose next poller to be %p",
                         inspect_worker);
               }
@@ -817,7 +817,7 @@
                 gpr_cv_signal(&inspect_worker->cv);
               }
             } else {
-              if (grpc_polling_trace.enabled()) {
+              if (GRPC_TRACER_ON(grpc_polling_trace)) {
                 gpr_log(GPR_DEBUG, " .. beaten to choose next poller");
               }
             }
@@ -835,7 +835,7 @@
       } while (!found_worker && inspect_worker != inspect->root_worker);
     }
     if (!found_worker) {
-      if (grpc_polling_trace.enabled()) {
+      if (GRPC_TRACER_ON(grpc_polling_trace)) {
         gpr_log(GPR_DEBUG, " .. mark pollset %p inactive", inspect);
       }
       inspect->seen_inactive = true;
@@ -857,7 +857,7 @@
                        grpc_pollset_worker* worker,
                        grpc_pollset_worker** worker_hdl) {
   GPR_TIMER_BEGIN("end_worker", 0);
-  if (grpc_polling_trace.enabled()) {
+  if (GRPC_TRACER_ON(grpc_polling_trace)) {
     gpr_log(GPR_DEBUG, "PS:%p END_WORKER:%p", pollset, worker);
   }
   if (worker_hdl != NULL) *worker_hdl = NULL;
@@ -867,7 +867,7 @@
                          &exec_ctx->closure_list);
   if (gpr_atm_no_barrier_load(&g_active_poller) == (gpr_atm)worker) {
     if (worker->next != worker && worker->next->state == UNKICKED) {
-      if (grpc_polling_trace.enabled()) {
+      if (GRPC_TRACER_ON(grpc_polling_trace)) {
         gpr_log(GPR_DEBUG, " .. choose next poller to be peer %p", worker);
       }
       GPR_ASSERT(worker->next->initialized_cv);
@@ -921,7 +921,7 @@
   if (worker->initialized_cv) {
     gpr_cv_destroy(&worker->cv);
   }
-  if (grpc_polling_trace.enabled()) {
+  if (GRPC_TRACER_ON(grpc_polling_trace)) {
     gpr_log(GPR_DEBUG, " .. remove worker");
   }
   if (EMPTIED == worker_remove(pollset, worker)) {
@@ -992,13 +992,8 @@
                                 grpc_pollset_worker* specific_worker) {
   GPR_TIMER_BEGIN("pollset_kick", 0);
   GRPC_STATS_INC_POLLSET_KICK(exec_ctx);
-<<<<<<< HEAD
-  grpc_error *ret_err = GRPC_ERROR_NONE;
-  if (grpc_polling_trace.enabled()) {
-=======
   grpc_error* ret_err = GRPC_ERROR_NONE;
   if (GRPC_TRACER_ON(grpc_polling_trace)) {
->>>>>>> 67520b0f
     gpr_strvec log;
     gpr_strvec_init(&log);
     char* tmp;
@@ -1031,7 +1026,7 @@
       if (root_worker == NULL) {
         GRPC_STATS_INC_POLLSET_KICKED_WITHOUT_POLLER(exec_ctx);
         pollset->kicked_without_poller = true;
-        if (grpc_polling_trace.enabled()) {
+        if (GRPC_TRACER_ON(grpc_polling_trace)) {
           gpr_log(GPR_ERROR, " .. kicked_without_poller");
         }
         goto done;
@@ -1039,14 +1034,14 @@
       grpc_pollset_worker* next_worker = root_worker->next;
       if (root_worker->state == KICKED) {
         GRPC_STATS_INC_POLLSET_KICKED_AGAIN(exec_ctx);
-        if (grpc_polling_trace.enabled()) {
+        if (GRPC_TRACER_ON(grpc_polling_trace)) {
           gpr_log(GPR_ERROR, " .. already kicked %p", root_worker);
         }
         SET_KICK_STATE(root_worker, KICKED);
         goto done;
       } else if (next_worker->state == KICKED) {
         GRPC_STATS_INC_POLLSET_KICKED_AGAIN(exec_ctx);
-        if (grpc_polling_trace.enabled()) {
+        if (GRPC_TRACER_ON(grpc_polling_trace)) {
           gpr_log(GPR_ERROR, " .. already kicked %p", next_worker);
         }
         SET_KICK_STATE(next_worker, KICKED);
@@ -1057,7 +1052,7 @@
                  root_worker == (grpc_pollset_worker*)gpr_atm_no_barrier_load(
                                     &g_active_poller)) {
         GRPC_STATS_INC_POLLSET_KICK_WAKEUP_FD(exec_ctx);
-        if (grpc_polling_trace.enabled()) {
+        if (GRPC_TRACER_ON(grpc_polling_trace)) {
           gpr_log(GPR_ERROR, " .. kicked %p", root_worker);
         }
         SET_KICK_STATE(root_worker, KICKED);
@@ -1065,7 +1060,7 @@
         goto done;
       } else if (next_worker->state == UNKICKED) {
         GRPC_STATS_INC_POLLSET_KICK_WAKEUP_CV(exec_ctx);
-        if (grpc_polling_trace.enabled()) {
+        if (GRPC_TRACER_ON(grpc_polling_trace)) {
           gpr_log(GPR_ERROR, " .. kicked %p", next_worker);
         }
         GPR_ASSERT(next_worker->initialized_cv);
@@ -1074,7 +1069,7 @@
         goto done;
       } else if (next_worker->state == DESIGNATED_POLLER) {
         if (root_worker->state != DESIGNATED_POLLER) {
-          if (grpc_polling_trace.enabled()) {
+          if (GRPC_TRACER_ON(grpc_polling_trace)) {
             gpr_log(
                 GPR_ERROR,
                 " .. kicked root non-poller %p (initialized_cv=%d) (poller=%p)",
@@ -1088,7 +1083,7 @@
           goto done;
         } else {
           GRPC_STATS_INC_POLLSET_KICK_WAKEUP_FD(exec_ctx);
-          if (grpc_polling_trace.enabled()) {
+          if (GRPC_TRACER_ON(grpc_polling_trace)) {
             gpr_log(GPR_ERROR, " .. non-root poller %p (root=%p)", next_worker,
                     root_worker);
           }
@@ -1104,7 +1099,7 @@
       }
     } else {
       GRPC_STATS_INC_POLLSET_KICK_OWN_THREAD(exec_ctx);
-      if (grpc_polling_trace.enabled()) {
+      if (GRPC_TRACER_ON(grpc_polling_trace)) {
         gpr_log(GPR_ERROR, " .. kicked while waking up");
       }
       goto done;
@@ -1114,14 +1109,14 @@
   }
 
   if (specific_worker->state == KICKED) {
-    if (grpc_polling_trace.enabled()) {
+    if (GRPC_TRACER_ON(grpc_polling_trace)) {
       gpr_log(GPR_ERROR, " .. specific worker already kicked");
     }
     goto done;
   } else if (gpr_tls_get(&g_current_thread_worker) ==
              (intptr_t)specific_worker) {
     GRPC_STATS_INC_POLLSET_KICK_OWN_THREAD(exec_ctx);
-    if (grpc_polling_trace.enabled()) {
+    if (GRPC_TRACER_ON(grpc_polling_trace)) {
       gpr_log(GPR_ERROR, " .. mark %p kicked", specific_worker);
     }
     SET_KICK_STATE(specific_worker, KICKED);
@@ -1129,7 +1124,7 @@
   } else if (specific_worker ==
              (grpc_pollset_worker*)gpr_atm_no_barrier_load(&g_active_poller)) {
     GRPC_STATS_INC_POLLSET_KICK_WAKEUP_FD(exec_ctx);
-    if (grpc_polling_trace.enabled()) {
+    if (GRPC_TRACER_ON(grpc_polling_trace)) {
       gpr_log(GPR_ERROR, " .. kick active poller");
     }
     SET_KICK_STATE(specific_worker, KICKED);
@@ -1137,7 +1132,7 @@
     goto done;
   } else if (specific_worker->initialized_cv) {
     GRPC_STATS_INC_POLLSET_KICK_WAKEUP_CV(exec_ctx);
-    if (grpc_polling_trace.enabled()) {
+    if (GRPC_TRACER_ON(grpc_polling_trace)) {
       gpr_log(GPR_ERROR, " .. kick waiting worker");
     }
     SET_KICK_STATE(specific_worker, KICKED);
@@ -1145,7 +1140,7 @@
     goto done;
   } else {
     GRPC_STATS_INC_POLLSET_KICKED_AGAIN(exec_ctx);
-    if (grpc_polling_trace.enabled()) {
+    if (GRPC_TRACER_ON(grpc_polling_trace)) {
       gpr_log(GPR_ERROR, " .. kick non-waiting worker");
     }
     SET_KICK_STATE(specific_worker, KICKED);
