--- conflicted
+++ resolved
@@ -33,12 +33,7 @@
   GRPC_IOCP_WORK_KICK
 } grpc_iocp_work_status;
 
-<<<<<<< HEAD
 grpc_iocp_work_status grpc_iocp_work(grpc_millis deadline);
-=======
-grpc_iocp_work_status grpc_iocp_work(grpc_exec_ctx* exec_ctx,
-                                     grpc_millis deadline);
->>>>>>> d9da7387
 void grpc_iocp_init(void);
 void grpc_iocp_kick(void);
 void grpc_iocp_flush(void);
