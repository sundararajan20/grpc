//
// Copyright 2016, Google Inc.
// All rights reserved.
//
// Redistribution and use in source and binary forms, with or without
// modification, are permitted provided that the following conditions are
// met:
//
//     * Redistributions of source code must retain the above copyright
// notice, this list of conditions and the following disclaimer.
//     * Redistributions in binary form must reproduce the above
// copyright notice, this list of conditions and the following disclaimer
// in the documentation and/or other materials provided with the
// distribution.
//     * Neither the name of Google Inc. nor the names of its
// contributors may be used to endorse or promote products derived from
// this software without specific prior written permission.
//
// THIS SOFTWARE IS PROVIDED BY THE COPYRIGHT HOLDERS AND CONTRIBUTORS
// "AS IS" AND ANY EXPRESS OR IMPLIED WARRANTIES, INCLUDING, BUT NOT
// LIMITED TO, THE IMPLIED WARRANTIES OF MERCHANTABILITY AND FITNESS FOR
// A PARTICULAR PURPOSE ARE DISCLAIMED. IN NO EVENT SHALL THE COPYRIGHT
// OWNER OR CONTRIBUTORS BE LIABLE FOR ANY DIRECT, INDIRECT, INCIDENTAL,
// SPECIAL, EXEMPLARY, OR CONSEQUENTIAL DAMAGES (INCLUDING, BUT NOT
// LIMITED TO, PROCUREMENT OF SUBSTITUTE GOODS OR SERVICES; LOSS OF USE,
// DATA, OR PROFITS; OR BUSINESS INTERRUPTION) HOWEVER CAUSED AND ON ANY
// THEORY OF LIABILITY, WHETHER IN CONTRACT, STRICT LIABILITY, OR TORT
// (INCLUDING NEGLIGENCE OR OTHERWISE) ARISING IN ANY WAY OUT OF THE USE
// OF THIS SOFTWARE, EVEN IF ADVISED OF THE POSSIBILITY OF SUCH DAMAGE.
//

#include "src/core/lib/channel/message_size_filter.h"

#include <limits.h>
#include <string.h>

#include <grpc/support/alloc.h>
#include <grpc/support/log.h>
#include <grpc/support/string_util.h>

#include "src/core/lib/channel/channel_args.h"
#include "src/core/lib/support/string.h"
#include "src/core/lib/transport/service_config.h"

#define DEFAULT_MAX_SEND_MESSAGE_LENGTH -1  // Unlimited.
// The protobuf library will (by default) start warning at 100 megs.
#define DEFAULT_MAX_RECV_MESSAGE_LENGTH (4 * 1024 * 1024)

typedef struct message_size_limits {
  int max_send_size;
  int max_recv_size;
} message_size_limits;

static void* message_size_limits_copy(void* value) {
  void* new_value = gpr_malloc(sizeof(message_size_limits));
  memcpy(new_value, value, sizeof(message_size_limits));
  return new_value;
}

static void message_size_limits_free(grpc_exec_ctx* exec_ctx, void* value) {
  gpr_free(value);
}

<<<<<<< HEAD
static void free_mem(grpc_exec_ctx* exec_ctx, void* p) { gpr_free(p); }

static const grpc_slice_hash_table_vtable message_size_limits_vtable = {
    free_mem, message_size_limits_copy, message_size_limits_cmp};
=======
static const grpc_mdstr_hash_table_vtable message_size_limits_vtable = {
    message_size_limits_free, message_size_limits_copy};
>>>>>>> b28c7e87

static void* message_size_limits_create_from_json(const grpc_json* json) {
  int max_request_message_bytes = -1;
  int max_response_message_bytes = -1;
  for (grpc_json* field = json->child; field != NULL; field = field->next) {
    if (field->key == NULL) continue;
    if (strcmp(field->key, "maxRequestMessageBytes") == 0) {
      if (max_request_message_bytes >= 0) return NULL;  // Duplicate.
      if (field->type != GRPC_JSON_STRING) return NULL;
      max_request_message_bytes = gpr_parse_nonnegative_int(field->value);
      if (max_request_message_bytes == -1) return NULL;
    } else if (strcmp(field->key, "maxResponseMessageBytes") == 0) {
      if (max_response_message_bytes >= 0) return NULL;  // Duplicate.
      if (field->type != GRPC_JSON_STRING) return NULL;
      max_response_message_bytes = gpr_parse_nonnegative_int(field->value);
      if (max_response_message_bytes == -1) return NULL;
    }
  }
  message_size_limits* value = gpr_malloc(sizeof(message_size_limits));
  value->max_send_size = max_request_message_bytes;
  value->max_recv_size = max_response_message_bytes;
  return value;
}

typedef struct call_data {
  int max_send_size;
  int max_recv_size;
  // Receive closures are chained: we inject this closure as the
  // recv_message_ready up-call on transport_stream_op, and remember to
  // call our next_recv_message_ready member after handling it.
  grpc_closure recv_message_ready;
  // Used by recv_message_ready.
  grpc_byte_stream** recv_message;
  // Original recv_message_ready callback, invoked after our own.
  grpc_closure* next_recv_message_ready;
} call_data;

typedef struct channel_data {
  int max_send_size;
  int max_recv_size;
  // Maps path names to message_size_limits structs.
  grpc_slice_hash_table* method_limit_table;
} channel_data;

// Callback invoked when we receive a message.  Here we check the max
// receive message size.
static void recv_message_ready(grpc_exec_ctx* exec_ctx, void* user_data,
                               grpc_error* error) {
  grpc_call_element* elem = user_data;
  call_data* calld = elem->call_data;
  if (*calld->recv_message != NULL && calld->max_recv_size >= 0 &&
      (*calld->recv_message)->length > (size_t)calld->max_recv_size) {
    char* message_string;
    gpr_asprintf(&message_string,
                 "Received message larger than max (%u vs. %d)",
                 (*calld->recv_message)->length, calld->max_recv_size);
    grpc_error* new_error = grpc_error_set_int(
        GRPC_ERROR_CREATE(message_string), GRPC_ERROR_INT_GRPC_STATUS,
        GRPC_STATUS_INVALID_ARGUMENT);
    if (error == GRPC_ERROR_NONE) {
      error = new_error;
    } else {
      error = grpc_error_add_child(error, new_error);
      GRPC_ERROR_UNREF(new_error);
    }
    gpr_free(message_string);
  }
  // Invoke the next callback.
  grpc_exec_ctx_sched(exec_ctx, calld->next_recv_message_ready, error, NULL);
}

// Start transport stream op.
static void start_transport_stream_op(grpc_exec_ctx* exec_ctx,
                                      grpc_call_element* elem,
                                      grpc_transport_stream_op* op) {
  call_data* calld = elem->call_data;
  // Check max send message size.
  if (op->send_message != NULL && calld->max_send_size >= 0 &&
      op->send_message->length > (size_t)calld->max_send_size) {
    char* message_string;
    gpr_asprintf(&message_string, "Sent message larger than max (%u vs. %d)",
                 op->send_message->length, calld->max_send_size);
    grpc_slice message = grpc_slice_from_copied_string(message_string);
    gpr_free(message_string);
    grpc_call_element_send_close_with_message(
        exec_ctx, elem, GRPC_STATUS_INVALID_ARGUMENT, &message);
  }
  // Inject callback for receiving a message.
  if (op->recv_message_ready != NULL) {
    calld->next_recv_message_ready = op->recv_message_ready;
    calld->recv_message = op->recv_message;
    op->recv_message_ready = &calld->recv_message_ready;
  }
  // Chain to the next filter.
  grpc_call_next_op(exec_ctx, elem, op);
}

// Constructor for call_data.
static grpc_error* init_call_elem(grpc_exec_ctx* exec_ctx,
                                  grpc_call_element* elem,
                                  grpc_call_element_args* args) {
  channel_data* chand = elem->channel_data;
  call_data* calld = elem->call_data;
  calld->next_recv_message_ready = NULL;
  grpc_closure_init(&calld->recv_message_ready, recv_message_ready, elem);
  // Get max sizes from channel data, then merge in per-method config values.
  // Note: Per-method config is only available on the client, so we
  // apply the max request size to the send limit and the max response
  // size to the receive limit.
  calld->max_send_size = chand->max_send_size;
  calld->max_recv_size = chand->max_recv_size;
  if (chand->method_limit_table != NULL) {
    message_size_limits* limits = grpc_method_config_table_get(
        exec_ctx, chand->method_limit_table, args->path);
    if (limits != NULL) {
      if (limits->max_send_size >= 0 &&
          (limits->max_send_size < calld->max_send_size ||
           calld->max_send_size < 0)) {
        calld->max_send_size = limits->max_send_size;
      }
      if (limits->max_recv_size >= 0 &&
          (limits->max_recv_size < calld->max_recv_size ||
           calld->max_recv_size < 0)) {
        calld->max_recv_size = limits->max_recv_size;
      }
    }
  }
  return GRPC_ERROR_NONE;
}

// Destructor for call_data.
static void destroy_call_elem(grpc_exec_ctx* exec_ctx, grpc_call_element* elem,
                              const grpc_call_final_info* final_info,
                              void* ignored) {}

// Constructor for channel_data.
static void init_channel_elem(grpc_exec_ctx* exec_ctx,
                              grpc_channel_element* elem,
                              grpc_channel_element_args* args) {
  GPR_ASSERT(!args->is_last);
  channel_data* chand = elem->channel_data;
  memset(chand, 0, sizeof(*chand));
  chand->max_send_size = DEFAULT_MAX_SEND_MESSAGE_LENGTH;
  chand->max_recv_size = DEFAULT_MAX_RECV_MESSAGE_LENGTH;
  for (size_t i = 0; i < args->channel_args->num_args; ++i) {
    if (strcmp(args->channel_args->args[i].key,
               GRPC_ARG_MAX_SEND_MESSAGE_LENGTH) == 0) {
      const grpc_integer_options options = {DEFAULT_MAX_SEND_MESSAGE_LENGTH, 0,
                                            INT_MAX};
      chand->max_send_size =
          grpc_channel_arg_get_integer(&args->channel_args->args[i], options);
    }
    if (strcmp(args->channel_args->args[i].key,
               GRPC_ARG_MAX_RECEIVE_MESSAGE_LENGTH) == 0) {
      const grpc_integer_options options = {DEFAULT_MAX_RECV_MESSAGE_LENGTH, 0,
                                            INT_MAX};
      chand->max_recv_size =
          grpc_channel_arg_get_integer(&args->channel_args->args[i], options);
    }
  }
  // Get method config table from channel args.
  const grpc_arg* channel_arg =
      grpc_channel_args_find(args->channel_args, GRPC_ARG_SERVICE_CONFIG);
  if (channel_arg != NULL) {
    GPR_ASSERT(channel_arg->type == GRPC_ARG_STRING);
    grpc_service_config* service_config =
        grpc_service_config_create(channel_arg->value.string);
    if (service_config != NULL) {
      chand->method_limit_table =
          grpc_service_config_create_method_config_table(
              exec_ctx, service_config, message_size_limits_create_from_json,
              &message_size_limits_vtable);
      grpc_service_config_destroy(service_config);
    }
  }
}

// Destructor for channel_data.
static void destroy_channel_elem(grpc_exec_ctx* exec_ctx,
                                 grpc_channel_element* elem) {
  channel_data* chand = elem->channel_data;
  grpc_slice_hash_table_unref(exec_ctx, chand->method_limit_table);
}

const grpc_channel_filter grpc_message_size_filter = {
    start_transport_stream_op,
    grpc_channel_next_op,
    sizeof(call_data),
    init_call_elem,
    grpc_call_stack_ignore_set_pollset_or_pollset_set,
    destroy_call_elem,
    sizeof(channel_data),
    init_channel_elem,
    destroy_channel_elem,
    grpc_call_next_get_peer,
    grpc_channel_next_get_info,
    "message_size"};<|MERGE_RESOLUTION|>--- conflicted
+++ resolved
@@ -61,15 +61,8 @@
   gpr_free(value);
 }
 
-<<<<<<< HEAD
-static void free_mem(grpc_exec_ctx* exec_ctx, void* p) { gpr_free(p); }
-
 static const grpc_slice_hash_table_vtable message_size_limits_vtable = {
-    free_mem, message_size_limits_copy, message_size_limits_cmp};
-=======
-static const grpc_mdstr_hash_table_vtable message_size_limits_vtable = {
     message_size_limits_free, message_size_limits_copy};
->>>>>>> b28c7e87
 
 static void* message_size_limits_create_from_json(const grpc_json* json) {
   int max_request_message_bytes = -1;
