--- conflicted
+++ resolved
@@ -112,18 +112,13 @@
   void (*set_pollset)(grpc_exec_ctx *exec_ctx, grpc_call_element *elem,
                       grpc_pollset *pollset);
   /* Destroy per call data.
-<<<<<<< HEAD
-     The filter does not need to do any chaining */
-  void (*destroy_call_elem)(grpc_exec_ctx *exec_ctx, grpc_call_element *elem,
-                            const grpc_call_stats *stats);
-=======
      The filter does not need to do any chaining.
      The bottom filter of a stack will be passed a non-NULL pointer to
      \a and_free_memory that should be passed to gpr_free when destruction
      is complete. */
   void (*destroy_call_elem)(grpc_exec_ctx *exec_ctx, grpc_call_element *elem,
+      const grpc_call_stats *stats,
                             void *and_free_memory);
->>>>>>> 90b4a87d
 
   /* sizeof(per channel data) */
   size_t sizeof_channel_data;
@@ -242,11 +237,8 @@
 
 /* Destroy a call stack */
 void grpc_call_stack_destroy(grpc_exec_ctx *exec_ctx, grpc_call_stack *stack,
-<<<<<<< HEAD
-                             const grpc_call_stats *call_stats);
-=======
+                             const grpc_call_stats *call_stats,
                              void *and_free_memory);
->>>>>>> 90b4a87d
 
 /* Ignore set pollset - used by filters to implement the set_pollset method
    if they don't care about pollsets at all. Does nothing. */
