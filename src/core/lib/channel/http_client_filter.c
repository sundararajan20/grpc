--- conflicted
+++ resolved
@@ -219,16 +219,10 @@
                                   grpc_call_element *elem) {
   call_data *calld = elem->call_data;
   uint8_t *wrptr = calld->payload_bytes;
-<<<<<<< HEAD
-  while (grpc_byte_stream_next(exec_ctx, calld->send_op.send_message,
+  while (grpc_byte_stream_next(exec_ctx, calld->send_op->payload->send_message.send_message,
                                ~(size_t)0, &calld->got_slice)) {
-    grpc_byte_stream_pull(exec_ctx, calld->send_op.send_message,
+    grpc_byte_stream_pull(exec_ctx, calld->send_op->payload->send_message.send_message,
                           &calld->incoming_slice);
-=======
-  while (grpc_byte_stream_next(
-      exec_ctx, calld->send_op->payload->send_message.send_message,
-      &calld->incoming_slice, ~(size_t)0, &calld->got_slice)) {
->>>>>>> ca38800d
     memcpy(wrptr, GRPC_SLICE_START_PTR(calld->incoming_slice),
            GRPC_SLICE_LENGTH(calld->incoming_slice));
     wrptr += GRPC_SLICE_LENGTH(calld->incoming_slice);
