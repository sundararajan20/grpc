#region Copyright notice and license

// Copyright 2015, Google Inc.
// All rights reserved.
//
// Redistribution and use in source and binary forms, with or without
// modification, are permitted provided that the following conditions are
// met:
//
//     * Redistributions of source code must retain the above copyright
// notice, this list of conditions and the following disclaimer.
//     * Redistributions in binary form must reproduce the above
// copyright notice, this list of conditions and the following disclaimer
// in the documentation and/or other materials provided with the
// distribution.
//     * Neither the name of Google Inc. nor the names of its
// contributors may be used to endorse or promote products derived from
// this software without specific prior written permission.
//
// THIS SOFTWARE IS PROVIDED BY THE COPYRIGHT HOLDERS AND CONTRIBUTORS
// "AS IS" AND ANY EXPRESS OR IMPLIED WARRANTIES, INCLUDING, BUT NOT
// LIMITED TO, THE IMPLIED WARRANTIES OF MERCHANTABILITY AND FITNESS FOR
// A PARTICULAR PURPOSE ARE DISCLAIMED. IN NO EVENT SHALL THE COPYRIGHT
// OWNER OR CONTRIBUTORS BE LIABLE FOR ANY DIRECT, INDIRECT, INCIDENTAL,
// SPECIAL, EXEMPLARY, OR CONSEQUENTIAL DAMAGES (INCLUDING, BUT NOT
// LIMITED TO, PROCUREMENT OF SUBSTITUTE GOODS OR SERVICES; LOSS OF USE,
// DATA, OR PROFITS; OR BUSINESS INTERRUPTION) HOWEVER CAUSED AND ON ANY
// THEORY OF LIABILITY, WHETHER IN CONTRACT, STRICT LIABILITY, OR TORT
// (INCLUDING NEGLIGENCE OR OTHERWISE) ARISING IN ANY WAY OUT OF THE USE
// OF THIS SOFTWARE, EVEN IF ADVISED OF THE POSSIBILITY OF SUCH DAMAGE.

#endregion

using System;
using System.Collections.Generic;
using System.Linq;
using System.Threading;
using System.Threading.Tasks;
using Grpc.Core;
using Grpc.Core.Utils;
using NUnit.Framework;

namespace Math.Tests
{
    /// <summary>
    /// Math client talks to local math server.
    /// </summary>
    public class MathClientServerTest
    {
        const string Host = "localhost";
        Server server;
        Channel channel;
        Math.MathClient client;

        [TestFixtureSetUp]
        public void Init()
        {
            server = new Server
            {
                Services = { Math.BindService(new MathServiceImpl()) },
                Ports = { { Host, ServerPort.PickUnused, ServerCredentials.Insecure } }
            };
            server.Start();
            channel = new Channel(Host, server.Ports.Single().BoundPort, Credentials.Insecure);
            client = Math.NewClient(channel);
        }

        [TestFixtureTearDown]
        public void Cleanup()
        {
            channel.Dispose();
            server.ShutdownAsync().Wait();
            GrpcEnvironment.Shutdown();
        }

        [Test]
        public void Div1()
        {
            DivReply response = client.Div(new DivArgs { Dividend = 10, Divisor = 3 });
            Assert.AreEqual(3, response.Quotient);
            Assert.AreEqual(1, response.Remainder);
        }

        [Test]
        public void Div2()
        {
            DivReply response = client.Div(new DivArgs { Dividend = 0, Divisor = 1 });
            Assert.AreEqual(0, response.Quotient);
            Assert.AreEqual(0, response.Remainder);
        }

        [Test]
        public void DivByZero()
        {
<<<<<<< HEAD
            try
            {
                DivReply response = client.Div(new DivArgs { Dividend = 0, Divisor = 0 });
                Assert.Fail();
            }
            catch (RpcException e)
            {
                Assert.AreEqual(StatusCode.Unknown, e.Status.StatusCode);
            }   
=======
            var ex = Assert.Throws<RpcException>(() => client.Div(new DivArgs.Builder { Dividend = 0, Divisor = 0 }.Build()));
            Assert.AreEqual(StatusCode.Unknown, ex.Status.StatusCode);
>>>>>>> 58d7310f
        }

        [Test]
        public async Task DivAsync()
        {
            DivReply response = await client.DivAsync(new DivArgs { Dividend = 10, Divisor = 3 });
            Assert.AreEqual(3, response.Quotient);
            Assert.AreEqual(1, response.Remainder);
        }

        [Test]
        public async Task Fib()
        {
            using (var call = client.Fib(new FibArgs { Limit = 6 }))
            {
                var responses = await call.ResponseStream.ToListAsync();
                CollectionAssert.AreEqual(new List<long> { 1, 1, 2, 3, 5, 8 },
                    responses.ConvertAll((n) => n.Num_));
            }
        }

        [Test]
        public async Task FibWithCancel()
        {
            var cts = new CancellationTokenSource();

            using (var call = client.Fib(new FibArgs { Limit = 0 }, cancellationToken: cts.Token))
            {
                List<long> responses = new List<long>();

                try
                {
                    while (await call.ResponseStream.MoveNext())
                    {
                        if (responses.Count == 0)
                        {
                            cts.CancelAfter(500);  // make sure we cancel soon
                        }
                        responses.Add(call.ResponseStream.Current.Num_);
                    }
                    Assert.Fail();
                }
                catch (RpcException e)
                {
                    Assert.IsTrue(responses.Count > 0);
                    Assert.AreEqual(StatusCode.Cancelled, e.Status.StatusCode);
                }
            }
        }

        [Test]
        public async Task FibWithDeadline()
        {
            using (var call = client.Fib(new FibArgs { Limit = 0 }, 
                deadline: DateTime.UtcNow.AddMilliseconds(500)))
            {
                var ex = Assert.Throws<RpcException>(async () => await call.ResponseStream.ToListAsync());

                // We can't guarantee the status code always DeadlineExceeded. See issue #2685.
                Assert.Contains(ex.Status.StatusCode, new[] { StatusCode.DeadlineExceeded, StatusCode.Internal });
            }
        }

        // TODO: test Fib with limit=0 and cancellation
        [Test]
        public async Task Sum()
        {
            using (var call = client.Sum())
            {
                var numbers = new List<long> { 10, 20, 30 }.ConvertAll(n => new Num{ Num_ = n });

                await call.RequestStream.WriteAllAsync(numbers);
                var result = await call.ResponseAsync;
                Assert.AreEqual(60, result.Num_);
            }
        }

        [Test]
        public async Task DivMany()
        {
            var divArgsList = new List<DivArgs>
            {
                new DivArgs { Dividend = 10, Divisor = 3 },
                new DivArgs { Dividend = 100, Divisor = 21 },
                new DivArgs { Dividend = 7, Divisor = 2 }
            };

            using (var call = client.DivMany())
            {
                await call.RequestStream.WriteAllAsync(divArgsList);
                var result = await call.ResponseStream.ToListAsync();

                CollectionAssert.AreEqual(new long[] { 3, 4, 3 }, result.ConvertAll((divReply) => divReply.Quotient));
                CollectionAssert.AreEqual(new long[] { 1, 16, 1 }, result.ConvertAll((divReply) => divReply.Remainder));
            }
        }
    }
}<|MERGE_RESOLUTION|>--- conflicted
+++ resolved
@@ -92,20 +92,8 @@
         [Test]
         public void DivByZero()
         {
-<<<<<<< HEAD
-            try
-            {
-                DivReply response = client.Div(new DivArgs { Dividend = 0, Divisor = 0 });
-                Assert.Fail();
-            }
-            catch (RpcException e)
-            {
-                Assert.AreEqual(StatusCode.Unknown, e.Status.StatusCode);
-            }   
-=======
-            var ex = Assert.Throws<RpcException>(() => client.Div(new DivArgs.Builder { Dividend = 0, Divisor = 0 }.Build()));
+            var ex = Assert.Throws<RpcException>(() => client.Div(new DivArgs { Dividend = 0, Divisor = 0 }));
             Assert.AreEqual(StatusCode.Unknown, ex.Status.StatusCode);
->>>>>>> 58d7310f
         }
 
         [Test]
