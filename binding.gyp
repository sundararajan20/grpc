# GRPC Node gyp file
# This currently builds the Node extension and dependencies
# This file has been automatically generated from a template file.
# Please look at the templates directory instead.
# This file can be regenerated from the template by running
# tools/buildgen/generate_projects.sh

# Copyright 2015, Google Inc.
# All rights reserved.
#
# Redistribution and use in source and binary forms, with or without
# modification, are permitted provided that the following conditions are
# met:
#
#     * Redistributions of source code must retain the above copyright
# notice, this list of conditions and the following disclaimer.
#     * Redistributions in binary form must reproduce the above
# copyright notice, this list of conditions and the following disclaimer
# in the documentation and/or other materials provided with the
# distribution.
#     * Neither the name of Google Inc. nor the names of its
# contributors may be used to endorse or promote products derived from
# this software without specific prior written permission.
#
# THIS SOFTWARE IS PROVIDED BY THE COPYRIGHT HOLDERS AND CONTRIBUTORS
# "AS IS" AND ANY EXPRESS OR IMPLIED WARRANTIES, INCLUDING, BUT NOT
# LIMITED TO, THE IMPLIED WARRANTIES OF MERCHANTABILITY AND FITNESS FOR
# A PARTICULAR PURPOSE ARE DISCLAIMED. IN NO EVENT SHALL THE COPYRIGHT
# OWNER OR CONTRIBUTORS BE LIABLE FOR ANY DIRECT, INDIRECT, INCIDENTAL,
# SPECIAL, EXEMPLARY, OR CONSEQUENTIAL DAMAGES (INCLUDING, BUT NOT
# LIMITED TO, PROCUREMENT OF SUBSTITUTE GOODS OR SERVICES; LOSS OF USE,
# DATA, OR PROFITS; OR BUSINESS INTERRUPTION) HOWEVER CAUSED AND ON ANY
# THEORY OF LIABILITY, WHETHER IN CONTRACT, STRICT LIABILITY, OR TORT
# (INCLUDING NEGLIGENCE OR OTHERWISE) ARISING IN ANY WAY OUT OF THE USE
# OF THIS SOFTWARE, EVEN IF ADVISED OF THE POSSIBILITY OF SUCH DAMAGE.

# Some of this file is built with the help of
# https://n8.io/converting-a-c-library-to-gyp/
{
  'target_defaults': {
    'include_dirs': [
      '.',
      'include'
    ],
    'defines': [
      'GRPC_UV'
    ],
    'conditions': [
      ['OS == "win"', {
        "include_dirs": [
          "third_party/boringssl/include",
          "third_party/zlib"
        ],
        "defines": [
          '_WIN32_WINNT=0x0600',
          'WIN32_LEAN_AND_MEAN',
          '_HAS_EXCEPTIONS=0',
          'UNICODE',
          '_UNICODE',
          'NOMINMAX',
          'OPENSSL_NO_ASM',
          'GPR_BACKWARDS_COMPATIBILITY_MODE'
        ],
        "msvs_settings": {
          'VCCLCompilerTool': {
            'RuntimeLibrary': 1, # static debug
          }
        },
        "libraries": [
          "ws2_32"
        ]
      }, { # OS != "win"
        'variables': {
          'config': '<!(echo $CONFIG)',
          # The output of "node --version" is "v[version]". We use cut to
          # remove the first character.
          'target%': '<!(node --version | cut -c2-)'
        },
          # Empirically, Node only exports ALPN symbols if its major version is >0.
          # io.js always reports versions >0 and always exports ALPN symbols.
          # Therefore, Node's major version will be truthy if and only if it
          # supports ALPN. The target is "[major].[minor].[patch]". We split by
          # periods and take the first field to get the major version.
        'defines': [
          'TSI_OPENSSL_ALPN_SUPPORT=<!(echo <(target) | cut -d. -f1)',
          'GPR_BACKWARDS_COMPATIBILITY_MODE'
        ],
        'include_dirs': [
          '<(node_root_dir)/deps/openssl/openssl/include',
          '<(node_root_dir)/deps/zlib'
        ],
        'conditions': [
          ['config=="gcov"', {
            'cflags': [
              '-ftest-coverage',
              '-fprofile-arcs',
              '-O0'
            ],
            'ldflags': [
              '-ftest-coverage',
              '-fprofile-arcs'
            ]
          }
         ],
         ["target_arch=='ia32'", {
             "include_dirs": [ "<(node_root_dir)/deps/openssl/config/piii" ]
         }],
         ["target_arch=='x64'", {
             "include_dirs": [ "<(node_root_dir)/deps/openssl/config/k8" ]
         }],
         ["target_arch=='arm'", {
             "include_dirs": [ "<(node_root_dir)/deps/openssl/config/arm" ]
         }]
        ]
      }]
    ]
  },
  'conditions': [
    ['OS == "win"', {
      'targets': [
        {
          # IMPORTANT WINDOWS BUILD INFORMATION
          # This library does not build on Windows without modifying the Node
          # development packages that node-gyp downloads in order to build.
          # Due to https://github.com/nodejs/node/issues/4932, the headers for
          # BoringSSL conflict with the OpenSSL headers included by default
          # when including the Node headers. The remedy for this is to remove
          # the OpenSSL headers, from the downloaded Node development package,
          # which is typically located in `.node-gyp` in your home directory.
          'target_name': 'WINDOWS_BUILD_WARNING',
          'actions': [
            {
              'action_name': 'WINDOWS_BUILD_WARNING',
              'inputs': [
                'package.json'
              ],
              'outputs': [
                'ignore_this_part'
              ],
              'action': ['echo', 'IMPORTANT: Due to https://github.com/nodejs/node/issues/4932, to build this library on Windows, you must first remove <(node_root_dir)/include/node/openssl/']
            }
          ]
        },
        # Only want to compile BoringSSL and zlib under Windows
        {
          'cflags': [
            '-std=c99',
            '-Wall',
            '-Werror'
          ],
          'target_name': 'boringssl',
          'product_prefix': 'lib',
          'type': 'static_library',
          'dependencies': [
          ],
          'sources': [
            'src/boringssl/err_data.c',
            'third_party/boringssl/crypto/aes/aes.c',
            'third_party/boringssl/crypto/aes/mode_wrappers.c',
            'third_party/boringssl/crypto/asn1/a_bitstr.c',
            'third_party/boringssl/crypto/asn1/a_bool.c',
            'third_party/boringssl/crypto/asn1/a_bytes.c',
            'third_party/boringssl/crypto/asn1/a_d2i_fp.c',
            'third_party/boringssl/crypto/asn1/a_dup.c',
            'third_party/boringssl/crypto/asn1/a_enum.c',
            'third_party/boringssl/crypto/asn1/a_gentm.c',
            'third_party/boringssl/crypto/asn1/a_i2d_fp.c',
            'third_party/boringssl/crypto/asn1/a_int.c',
            'third_party/boringssl/crypto/asn1/a_mbstr.c',
            'third_party/boringssl/crypto/asn1/a_object.c',
            'third_party/boringssl/crypto/asn1/a_octet.c',
            'third_party/boringssl/crypto/asn1/a_print.c',
            'third_party/boringssl/crypto/asn1/a_strnid.c',
            'third_party/boringssl/crypto/asn1/a_time.c',
            'third_party/boringssl/crypto/asn1/a_type.c',
            'third_party/boringssl/crypto/asn1/a_utctm.c',
            'third_party/boringssl/crypto/asn1/a_utf8.c',
            'third_party/boringssl/crypto/asn1/asn1_lib.c',
            'third_party/boringssl/crypto/asn1/asn1_par.c',
            'third_party/boringssl/crypto/asn1/asn_pack.c',
            'third_party/boringssl/crypto/asn1/bio_asn1.c',
            'third_party/boringssl/crypto/asn1/bio_ndef.c',
            'third_party/boringssl/crypto/asn1/f_enum.c',
            'third_party/boringssl/crypto/asn1/f_int.c',
            'third_party/boringssl/crypto/asn1/f_string.c',
            'third_party/boringssl/crypto/asn1/t_bitst.c',
            'third_party/boringssl/crypto/asn1/t_pkey.c',
            'third_party/boringssl/crypto/asn1/tasn_dec.c',
            'third_party/boringssl/crypto/asn1/tasn_enc.c',
            'third_party/boringssl/crypto/asn1/tasn_fre.c',
            'third_party/boringssl/crypto/asn1/tasn_new.c',
            'third_party/boringssl/crypto/asn1/tasn_prn.c',
            'third_party/boringssl/crypto/asn1/tasn_typ.c',
            'third_party/boringssl/crypto/asn1/tasn_utl.c',
            'third_party/boringssl/crypto/asn1/x_bignum.c',
            'third_party/boringssl/crypto/asn1/x_long.c',
            'third_party/boringssl/crypto/base64/base64.c',
            'third_party/boringssl/crypto/bio/bio.c',
            'third_party/boringssl/crypto/bio/bio_mem.c',
            'third_party/boringssl/crypto/bio/buffer.c',
            'third_party/boringssl/crypto/bio/connect.c',
            'third_party/boringssl/crypto/bio/fd.c',
            'third_party/boringssl/crypto/bio/file.c',
            'third_party/boringssl/crypto/bio/hexdump.c',
            'third_party/boringssl/crypto/bio/pair.c',
            'third_party/boringssl/crypto/bio/printf.c',
            'third_party/boringssl/crypto/bio/socket.c',
            'third_party/boringssl/crypto/bio/socket_helper.c',
            'third_party/boringssl/crypto/bn/add.c',
            'third_party/boringssl/crypto/bn/asm/x86_64-gcc.c',
            'third_party/boringssl/crypto/bn/bn.c',
            'third_party/boringssl/crypto/bn/bn_asn1.c',
            'third_party/boringssl/crypto/bn/cmp.c',
            'third_party/boringssl/crypto/bn/convert.c',
            'third_party/boringssl/crypto/bn/ctx.c',
            'third_party/boringssl/crypto/bn/div.c',
            'third_party/boringssl/crypto/bn/exponentiation.c',
            'third_party/boringssl/crypto/bn/gcd.c',
            'third_party/boringssl/crypto/bn/generic.c',
            'third_party/boringssl/crypto/bn/kronecker.c',
            'third_party/boringssl/crypto/bn/montgomery.c',
            'third_party/boringssl/crypto/bn/mul.c',
            'third_party/boringssl/crypto/bn/prime.c',
            'third_party/boringssl/crypto/bn/random.c',
            'third_party/boringssl/crypto/bn/rsaz_exp.c',
            'third_party/boringssl/crypto/bn/shift.c',
            'third_party/boringssl/crypto/bn/sqrt.c',
            'third_party/boringssl/crypto/buf/buf.c',
            'third_party/boringssl/crypto/bytestring/asn1_compat.c',
            'third_party/boringssl/crypto/bytestring/ber.c',
            'third_party/boringssl/crypto/bytestring/cbb.c',
            'third_party/boringssl/crypto/bytestring/cbs.c',
            'third_party/boringssl/crypto/chacha/chacha_generic.c',
            'third_party/boringssl/crypto/chacha/chacha_vec.c',
            'third_party/boringssl/crypto/cipher/aead.c',
            'third_party/boringssl/crypto/cipher/cipher.c',
            'third_party/boringssl/crypto/cipher/derive_key.c',
            'third_party/boringssl/crypto/cipher/e_aes.c',
            'third_party/boringssl/crypto/cipher/e_chacha20poly1305.c',
            'third_party/boringssl/crypto/cipher/e_des.c',
            'third_party/boringssl/crypto/cipher/e_null.c',
            'third_party/boringssl/crypto/cipher/e_rc2.c',
            'third_party/boringssl/crypto/cipher/e_rc4.c',
            'third_party/boringssl/crypto/cipher/e_ssl3.c',
            'third_party/boringssl/crypto/cipher/e_tls.c',
            'third_party/boringssl/crypto/cipher/tls_cbc.c',
            'third_party/boringssl/crypto/cmac/cmac.c',
            'third_party/boringssl/crypto/conf/conf.c',
            'third_party/boringssl/crypto/cpu-arm.c',
            'third_party/boringssl/crypto/cpu-intel.c',
            'third_party/boringssl/crypto/crypto.c',
            'third_party/boringssl/crypto/curve25519/curve25519.c',
            'third_party/boringssl/crypto/curve25519/x25519-x86_64.c',
            'third_party/boringssl/crypto/des/des.c',
            'third_party/boringssl/crypto/dh/check.c',
            'third_party/boringssl/crypto/dh/dh.c',
            'third_party/boringssl/crypto/dh/dh_asn1.c',
            'third_party/boringssl/crypto/dh/params.c',
            'third_party/boringssl/crypto/digest/digest.c',
            'third_party/boringssl/crypto/digest/digests.c',
            'third_party/boringssl/crypto/directory_posix.c',
            'third_party/boringssl/crypto/directory_win.c',
            'third_party/boringssl/crypto/dsa/dsa.c',
            'third_party/boringssl/crypto/dsa/dsa_asn1.c',
            'third_party/boringssl/crypto/ec/ec.c',
            'third_party/boringssl/crypto/ec/ec_asn1.c',
            'third_party/boringssl/crypto/ec/ec_key.c',
            'third_party/boringssl/crypto/ec/ec_montgomery.c',
            'third_party/boringssl/crypto/ec/oct.c',
            'third_party/boringssl/crypto/ec/p224-64.c',
            'third_party/boringssl/crypto/ec/p256-64.c',
            'third_party/boringssl/crypto/ec/p256-x86_64.c',
            'third_party/boringssl/crypto/ec/simple.c',
            'third_party/boringssl/crypto/ec/util-64.c',
            'third_party/boringssl/crypto/ec/wnaf.c',
            'third_party/boringssl/crypto/ecdh/ecdh.c',
            'third_party/boringssl/crypto/ecdsa/ecdsa.c',
            'third_party/boringssl/crypto/ecdsa/ecdsa_asn1.c',
            'third_party/boringssl/crypto/engine/engine.c',
            'third_party/boringssl/crypto/err/err.c',
            'third_party/boringssl/crypto/evp/algorithm.c',
            'third_party/boringssl/crypto/evp/digestsign.c',
            'third_party/boringssl/crypto/evp/evp.c',
            'third_party/boringssl/crypto/evp/evp_asn1.c',
            'third_party/boringssl/crypto/evp/evp_ctx.c',
            'third_party/boringssl/crypto/evp/p_dsa_asn1.c',
            'third_party/boringssl/crypto/evp/p_ec.c',
            'third_party/boringssl/crypto/evp/p_ec_asn1.c',
            'third_party/boringssl/crypto/evp/p_rsa.c',
            'third_party/boringssl/crypto/evp/p_rsa_asn1.c',
            'third_party/boringssl/crypto/evp/pbkdf.c',
            'third_party/boringssl/crypto/evp/sign.c',
            'third_party/boringssl/crypto/ex_data.c',
            'third_party/boringssl/crypto/hkdf/hkdf.c',
            'third_party/boringssl/crypto/hmac/hmac.c',
            'third_party/boringssl/crypto/lhash/lhash.c',
            'third_party/boringssl/crypto/md4/md4.c',
            'third_party/boringssl/crypto/md5/md5.c',
            'third_party/boringssl/crypto/mem.c',
            'third_party/boringssl/crypto/modes/cbc.c',
            'third_party/boringssl/crypto/modes/cfb.c',
            'third_party/boringssl/crypto/modes/ctr.c',
            'third_party/boringssl/crypto/modes/gcm.c',
            'third_party/boringssl/crypto/modes/ofb.c',
            'third_party/boringssl/crypto/obj/obj.c',
            'third_party/boringssl/crypto/obj/obj_xref.c',
            'third_party/boringssl/crypto/pem/pem_all.c',
            'third_party/boringssl/crypto/pem/pem_info.c',
            'third_party/boringssl/crypto/pem/pem_lib.c',
            'third_party/boringssl/crypto/pem/pem_oth.c',
            'third_party/boringssl/crypto/pem/pem_pk8.c',
            'third_party/boringssl/crypto/pem/pem_pkey.c',
            'third_party/boringssl/crypto/pem/pem_x509.c',
            'third_party/boringssl/crypto/pem/pem_xaux.c',
            'third_party/boringssl/crypto/pkcs8/p5_pbe.c',
            'third_party/boringssl/crypto/pkcs8/p5_pbev2.c',
            'third_party/boringssl/crypto/pkcs8/p8_pkey.c',
            'third_party/boringssl/crypto/pkcs8/pkcs8.c',
            'third_party/boringssl/crypto/poly1305/poly1305.c',
            'third_party/boringssl/crypto/poly1305/poly1305_arm.c',
            'third_party/boringssl/crypto/poly1305/poly1305_vec.c',
            'third_party/boringssl/crypto/rand/rand.c',
            'third_party/boringssl/crypto/rand/urandom.c',
            'third_party/boringssl/crypto/rand/windows.c',
            'third_party/boringssl/crypto/rc4/rc4.c',
            'third_party/boringssl/crypto/refcount_c11.c',
            'third_party/boringssl/crypto/refcount_lock.c',
            'third_party/boringssl/crypto/rsa/blinding.c',
            'third_party/boringssl/crypto/rsa/padding.c',
            'third_party/boringssl/crypto/rsa/rsa.c',
            'third_party/boringssl/crypto/rsa/rsa_asn1.c',
            'third_party/boringssl/crypto/rsa/rsa_impl.c',
            'third_party/boringssl/crypto/sha/sha1.c',
            'third_party/boringssl/crypto/sha/sha256.c',
            'third_party/boringssl/crypto/sha/sha512.c',
            'third_party/boringssl/crypto/stack/stack.c',
            'third_party/boringssl/crypto/thread.c',
            'third_party/boringssl/crypto/thread_none.c',
            'third_party/boringssl/crypto/thread_pthread.c',
            'third_party/boringssl/crypto/thread_win.c',
            'third_party/boringssl/crypto/time_support.c',
            'third_party/boringssl/crypto/x509/a_digest.c',
            'third_party/boringssl/crypto/x509/a_sign.c',
            'third_party/boringssl/crypto/x509/a_strex.c',
            'third_party/boringssl/crypto/x509/a_verify.c',
            'third_party/boringssl/crypto/x509/asn1_gen.c',
            'third_party/boringssl/crypto/x509/by_dir.c',
            'third_party/boringssl/crypto/x509/by_file.c',
            'third_party/boringssl/crypto/x509/i2d_pr.c',
            'third_party/boringssl/crypto/x509/pkcs7.c',
            'third_party/boringssl/crypto/x509/t_crl.c',
            'third_party/boringssl/crypto/x509/t_req.c',
            'third_party/boringssl/crypto/x509/t_x509.c',
            'third_party/boringssl/crypto/x509/t_x509a.c',
            'third_party/boringssl/crypto/x509/x509.c',
            'third_party/boringssl/crypto/x509/x509_att.c',
            'third_party/boringssl/crypto/x509/x509_cmp.c',
            'third_party/boringssl/crypto/x509/x509_d2.c',
            'third_party/boringssl/crypto/x509/x509_def.c',
            'third_party/boringssl/crypto/x509/x509_ext.c',
            'third_party/boringssl/crypto/x509/x509_lu.c',
            'third_party/boringssl/crypto/x509/x509_obj.c',
            'third_party/boringssl/crypto/x509/x509_r2x.c',
            'third_party/boringssl/crypto/x509/x509_req.c',
            'third_party/boringssl/crypto/x509/x509_set.c',
            'third_party/boringssl/crypto/x509/x509_trs.c',
            'third_party/boringssl/crypto/x509/x509_txt.c',
            'third_party/boringssl/crypto/x509/x509_v3.c',
            'third_party/boringssl/crypto/x509/x509_vfy.c',
            'third_party/boringssl/crypto/x509/x509_vpm.c',
            'third_party/boringssl/crypto/x509/x509cset.c',
            'third_party/boringssl/crypto/x509/x509name.c',
            'third_party/boringssl/crypto/x509/x509rset.c',
            'third_party/boringssl/crypto/x509/x509spki.c',
            'third_party/boringssl/crypto/x509/x509type.c',
            'third_party/boringssl/crypto/x509/x_algor.c',
            'third_party/boringssl/crypto/x509/x_all.c',
            'third_party/boringssl/crypto/x509/x_attrib.c',
            'third_party/boringssl/crypto/x509/x_crl.c',
            'third_party/boringssl/crypto/x509/x_exten.c',
            'third_party/boringssl/crypto/x509/x_info.c',
            'third_party/boringssl/crypto/x509/x_name.c',
            'third_party/boringssl/crypto/x509/x_pkey.c',
            'third_party/boringssl/crypto/x509/x_pubkey.c',
            'third_party/boringssl/crypto/x509/x_req.c',
            'third_party/boringssl/crypto/x509/x_sig.c',
            'third_party/boringssl/crypto/x509/x_spki.c',
            'third_party/boringssl/crypto/x509/x_val.c',
            'third_party/boringssl/crypto/x509/x_x509.c',
            'third_party/boringssl/crypto/x509/x_x509a.c',
            'third_party/boringssl/crypto/x509v3/pcy_cache.c',
            'third_party/boringssl/crypto/x509v3/pcy_data.c',
            'third_party/boringssl/crypto/x509v3/pcy_lib.c',
            'third_party/boringssl/crypto/x509v3/pcy_map.c',
            'third_party/boringssl/crypto/x509v3/pcy_node.c',
            'third_party/boringssl/crypto/x509v3/pcy_tree.c',
            'third_party/boringssl/crypto/x509v3/v3_akey.c',
            'third_party/boringssl/crypto/x509v3/v3_akeya.c',
            'third_party/boringssl/crypto/x509v3/v3_alt.c',
            'third_party/boringssl/crypto/x509v3/v3_bcons.c',
            'third_party/boringssl/crypto/x509v3/v3_bitst.c',
            'third_party/boringssl/crypto/x509v3/v3_conf.c',
            'third_party/boringssl/crypto/x509v3/v3_cpols.c',
            'third_party/boringssl/crypto/x509v3/v3_crld.c',
            'third_party/boringssl/crypto/x509v3/v3_enum.c',
            'third_party/boringssl/crypto/x509v3/v3_extku.c',
            'third_party/boringssl/crypto/x509v3/v3_genn.c',
            'third_party/boringssl/crypto/x509v3/v3_ia5.c',
            'third_party/boringssl/crypto/x509v3/v3_info.c',
            'third_party/boringssl/crypto/x509v3/v3_int.c',
            'third_party/boringssl/crypto/x509v3/v3_lib.c',
            'third_party/boringssl/crypto/x509v3/v3_ncons.c',
            'third_party/boringssl/crypto/x509v3/v3_pci.c',
            'third_party/boringssl/crypto/x509v3/v3_pcia.c',
            'third_party/boringssl/crypto/x509v3/v3_pcons.c',
            'third_party/boringssl/crypto/x509v3/v3_pku.c',
            'third_party/boringssl/crypto/x509v3/v3_pmaps.c',
            'third_party/boringssl/crypto/x509v3/v3_prn.c',
            'third_party/boringssl/crypto/x509v3/v3_purp.c',
            'third_party/boringssl/crypto/x509v3/v3_skey.c',
            'third_party/boringssl/crypto/x509v3/v3_sxnet.c',
            'third_party/boringssl/crypto/x509v3/v3_utl.c',
            'third_party/boringssl/ssl/custom_extensions.c',
            'third_party/boringssl/ssl/d1_both.c',
            'third_party/boringssl/ssl/d1_clnt.c',
            'third_party/boringssl/ssl/d1_lib.c',
            'third_party/boringssl/ssl/d1_meth.c',
            'third_party/boringssl/ssl/d1_pkt.c',
            'third_party/boringssl/ssl/d1_srtp.c',
            'third_party/boringssl/ssl/d1_srvr.c',
            'third_party/boringssl/ssl/dtls_record.c',
            'third_party/boringssl/ssl/pqueue/pqueue.c',
            'third_party/boringssl/ssl/s3_both.c',
            'third_party/boringssl/ssl/s3_clnt.c',
            'third_party/boringssl/ssl/s3_enc.c',
            'third_party/boringssl/ssl/s3_lib.c',
            'third_party/boringssl/ssl/s3_meth.c',
            'third_party/boringssl/ssl/s3_pkt.c',
            'third_party/boringssl/ssl/s3_srvr.c',
            'third_party/boringssl/ssl/ssl_aead_ctx.c',
            'third_party/boringssl/ssl/ssl_asn1.c',
            'third_party/boringssl/ssl/ssl_buffer.c',
            'third_party/boringssl/ssl/ssl_cert.c',
            'third_party/boringssl/ssl/ssl_cipher.c',
            'third_party/boringssl/ssl/ssl_ecdh.c',
            'third_party/boringssl/ssl/ssl_file.c',
            'third_party/boringssl/ssl/ssl_lib.c',
            'third_party/boringssl/ssl/ssl_rsa.c',
            'third_party/boringssl/ssl/ssl_session.c',
            'third_party/boringssl/ssl/ssl_stat.c',
            'third_party/boringssl/ssl/t1_enc.c',
            'third_party/boringssl/ssl/t1_lib.c',
            'third_party/boringssl/ssl/tls_record.c',
          ]
        },
        {
          'cflags': [
            '-std=c99',
            '-Wall',
            '-Werror'
          ],
          'target_name': 'z',
          'product_prefix': 'lib',
          'type': 'static_library',
          'dependencies': [
          ],
          'sources': [
            'third_party/zlib/adler32.c',
            'third_party/zlib/compress.c',
            'third_party/zlib/crc32.c',
            'third_party/zlib/deflate.c',
            'third_party/zlib/gzclose.c',
            'third_party/zlib/gzlib.c',
            'third_party/zlib/gzread.c',
            'third_party/zlib/gzwrite.c',
            'third_party/zlib/infback.c',
            'third_party/zlib/inffast.c',
            'third_party/zlib/inflate.c',
            'third_party/zlib/inftrees.c',
            'third_party/zlib/trees.c',
            'third_party/zlib/uncompr.c',
            'third_party/zlib/zutil.c',
          ]
        },
      ]
    }]
  ],
  'targets': [
    {
      'cflags': [
        '-std=c99',
        '-Wall',
        '-Werror'
      ],
      'target_name': 'gpr',
      'product_prefix': 'lib',
      'type': 'static_library',
      'dependencies': [
      ],
      'sources': [
        'src/core/lib/profiling/basic_timers.c',
        'src/core/lib/profiling/stap_timers.c',
        'src/core/lib/support/alloc.c',
        'src/core/lib/support/avl.c',
        'src/core/lib/support/backoff.c',
        'src/core/lib/support/cmdline.c',
        'src/core/lib/support/cpu_iphone.c',
        'src/core/lib/support/cpu_linux.c',
        'src/core/lib/support/cpu_posix.c',
        'src/core/lib/support/cpu_windows.c',
        'src/core/lib/support/env_linux.c',
        'src/core/lib/support/env_posix.c',
        'src/core/lib/support/env_windows.c',
        'src/core/lib/support/histogram.c',
        'src/core/lib/support/host_port.c',
        'src/core/lib/support/log.c',
        'src/core/lib/support/log_android.c',
        'src/core/lib/support/log_linux.c',
        'src/core/lib/support/log_posix.c',
        'src/core/lib/support/log_windows.c',
        'src/core/lib/support/mpscq.c',
        'src/core/lib/support/murmur_hash.c',
        'src/core/lib/support/stack_lockfree.c',
        'src/core/lib/support/string.c',
        'src/core/lib/support/string_posix.c',
        'src/core/lib/support/string_util_windows.c',
        'src/core/lib/support/string_windows.c',
        'src/core/lib/support/subprocess_posix.c',
        'src/core/lib/support/subprocess_windows.c',
        'src/core/lib/support/sync.c',
        'src/core/lib/support/sync_posix.c',
        'src/core/lib/support/sync_windows.c',
        'src/core/lib/support/thd.c',
        'src/core/lib/support/thd_posix.c',
        'src/core/lib/support/thd_windows.c',
        'src/core/lib/support/time.c',
        'src/core/lib/support/time_posix.c',
        'src/core/lib/support/time_precise.c',
        'src/core/lib/support/time_windows.c',
        'src/core/lib/support/tls_pthread.c',
        'src/core/lib/support/tmpfile_msys.c',
        'src/core/lib/support/tmpfile_posix.c',
        'src/core/lib/support/tmpfile_windows.c',
        'src/core/lib/support/wrap_memcpy.c',
      ],
      "conditions": [
        ['OS == "mac"', {
          'xcode_settings': {
            'MACOSX_DEPLOYMENT_TARGET': '10.9'
          }
        }]
      ]
    },
    {
      'cflags': [
        '-std=c99',
        '-Wall',
        '-Werror'
      ],
      'target_name': 'grpc',
      'product_prefix': 'lib',
      'type': 'static_library',
      'dependencies': [
        'gpr',
      ],
      'sources': [
        'src/core/lib/surface/init.c',
        'src/core/lib/channel/channel_args.c',
        'src/core/lib/channel/channel_stack.c',
        'src/core/lib/channel/channel_stack_builder.c',
        'src/core/lib/channel/compress_filter.c',
        'src/core/lib/channel/connected_channel.c',
        'src/core/lib/channel/deadline_filter.c',
        'src/core/lib/channel/handshaker.c',
        'src/core/lib/channel/http_client_filter.c',
        'src/core/lib/channel/http_server_filter.c',
        'src/core/lib/channel/message_size_filter.c',
        'src/core/lib/compression/compression.c',
        'src/core/lib/compression/message_compress.c',
        'src/core/lib/debug/trace.c',
        'src/core/lib/http/format_request.c',
        'src/core/lib/http/httpcli.c',
        'src/core/lib/http/parser.c',
        'src/core/lib/iomgr/closure.c',
        'src/core/lib/iomgr/combiner.c',
        'src/core/lib/iomgr/endpoint.c',
        'src/core/lib/iomgr/endpoint_pair_posix.c',
        'src/core/lib/iomgr/endpoint_pair_uv.c',
        'src/core/lib/iomgr/endpoint_pair_windows.c',
        'src/core/lib/iomgr/error.c',
        'src/core/lib/iomgr/ev_epoll_linux.c',
        'src/core/lib/iomgr/ev_poll_posix.c',
        'src/core/lib/iomgr/ev_posix.c',
        'src/core/lib/iomgr/exec_ctx.c',
        'src/core/lib/iomgr/executor.c',
        'src/core/lib/iomgr/iocp_windows.c',
        'src/core/lib/iomgr/iomgr.c',
        'src/core/lib/iomgr/iomgr_posix.c',
        'src/core/lib/iomgr/iomgr_uv.c',
        'src/core/lib/iomgr/iomgr_windows.c',
        'src/core/lib/iomgr/load_file.c',
        'src/core/lib/iomgr/network_status_tracker.c',
        'src/core/lib/iomgr/polling_entity.c',
        'src/core/lib/iomgr/pollset_set_uv.c',
        'src/core/lib/iomgr/pollset_set_windows.c',
        'src/core/lib/iomgr/pollset_uv.c',
        'src/core/lib/iomgr/pollset_windows.c',
        'src/core/lib/iomgr/resolve_address_posix.c',
        'src/core/lib/iomgr/resolve_address_uv.c',
        'src/core/lib/iomgr/resolve_address_windows.c',
        'src/core/lib/iomgr/resource_quota.c',
        'src/core/lib/iomgr/sockaddr_utils.c',
        'src/core/lib/iomgr/socket_mutator.c',
        'src/core/lib/iomgr/socket_utils_common_posix.c',
        'src/core/lib/iomgr/socket_utils_linux.c',
        'src/core/lib/iomgr/socket_utils_posix.c',
        'src/core/lib/iomgr/socket_utils_uv.c',
        'src/core/lib/iomgr/socket_utils_windows.c',
        'src/core/lib/iomgr/socket_windows.c',
        'src/core/lib/iomgr/tcp_client_posix.c',
        'src/core/lib/iomgr/tcp_client_uv.c',
        'src/core/lib/iomgr/tcp_client_windows.c',
        'src/core/lib/iomgr/tcp_posix.c',
        'src/core/lib/iomgr/tcp_server_posix.c',
        'src/core/lib/iomgr/tcp_server_uv.c',
        'src/core/lib/iomgr/tcp_server_windows.c',
        'src/core/lib/iomgr/tcp_uv.c',
        'src/core/lib/iomgr/tcp_windows.c',
        'src/core/lib/iomgr/time_averaged_stats.c',
        'src/core/lib/iomgr/timer_generic.c',
        'src/core/lib/iomgr/timer_heap.c',
        'src/core/lib/iomgr/timer_uv.c',
        'src/core/lib/iomgr/udp_server.c',
        'src/core/lib/iomgr/unix_sockets_posix.c',
        'src/core/lib/iomgr/unix_sockets_posix_noop.c',
        'src/core/lib/iomgr/wakeup_fd_cv.c',
        'src/core/lib/iomgr/wakeup_fd_eventfd.c',
        'src/core/lib/iomgr/wakeup_fd_nospecial.c',
        'src/core/lib/iomgr/wakeup_fd_pipe.c',
        'src/core/lib/iomgr/wakeup_fd_posix.c',
        'src/core/lib/iomgr/workqueue_uv.c',
        'src/core/lib/iomgr/workqueue_windows.c',
        'src/core/lib/json/json.c',
        'src/core/lib/json/json_reader.c',
        'src/core/lib/json/json_string.c',
        'src/core/lib/json/json_writer.c',
        'src/core/lib/slice/percent_encoding.c',
        'src/core/lib/slice/slice.c',
        'src/core/lib/slice/slice_buffer.c',
        'src/core/lib/slice/slice_string_helpers.c',
        'src/core/lib/surface/alarm.c',
        'src/core/lib/surface/api_trace.c',
        'src/core/lib/surface/byte_buffer.c',
        'src/core/lib/surface/byte_buffer_reader.c',
        'src/core/lib/surface/call.c',
        'src/core/lib/surface/call_details.c',
        'src/core/lib/surface/call_log_batch.c',
        'src/core/lib/surface/channel.c',
        'src/core/lib/surface/channel_init.c',
        'src/core/lib/surface/channel_ping.c',
        'src/core/lib/surface/channel_stack_type.c',
        'src/core/lib/surface/completion_queue.c',
        'src/core/lib/surface/event_string.c',
        'src/core/lib/surface/lame_client.c',
        'src/core/lib/surface/metadata_array.c',
        'src/core/lib/surface/server.c',
        'src/core/lib/surface/validate_metadata.c',
        'src/core/lib/surface/version.c',
        'src/core/lib/transport/bdp_estimator.c',
        'src/core/lib/transport/byte_stream.c',
        'src/core/lib/transport/connectivity_state.c',
        'src/core/lib/transport/mdstr_hash_table.c',
        'src/core/lib/transport/metadata.c',
        'src/core/lib/transport/metadata_batch.c',
        'src/core/lib/transport/pid_controller.c',
<<<<<<< HEAD
=======
        'src/core/lib/transport/service_config.c',
>>>>>>> 5aca1dde
        'src/core/lib/transport/static_metadata.c',
        'src/core/lib/transport/timeout_encoding.c',
        'src/core/lib/transport/transport.c',
        'src/core/lib/transport/transport_op_string.c',
        'src/core/ext/transport/chttp2/server/secure/server_secure_chttp2.c',
        'src/core/ext/transport/chttp2/transport/bin_decoder.c',
        'src/core/ext/transport/chttp2/transport/bin_encoder.c',
        'src/core/ext/transport/chttp2/transport/chttp2_plugin.c',
        'src/core/ext/transport/chttp2/transport/chttp2_transport.c',
        'src/core/ext/transport/chttp2/transport/frame_data.c',
        'src/core/ext/transport/chttp2/transport/frame_goaway.c',
        'src/core/ext/transport/chttp2/transport/frame_ping.c',
        'src/core/ext/transport/chttp2/transport/frame_rst_stream.c',
        'src/core/ext/transport/chttp2/transport/frame_settings.c',
        'src/core/ext/transport/chttp2/transport/frame_window_update.c',
        'src/core/ext/transport/chttp2/transport/hpack_encoder.c',
        'src/core/ext/transport/chttp2/transport/hpack_parser.c',
        'src/core/ext/transport/chttp2/transport/hpack_table.c',
        'src/core/ext/transport/chttp2/transport/huffsyms.c',
        'src/core/ext/transport/chttp2/transport/incoming_metadata.c',
        'src/core/ext/transport/chttp2/transport/parsing.c',
        'src/core/ext/transport/chttp2/transport/status_conversion.c',
        'src/core/ext/transport/chttp2/transport/stream_lists.c',
        'src/core/ext/transport/chttp2/transport/stream_map.c',
        'src/core/ext/transport/chttp2/transport/varint.c',
        'src/core/ext/transport/chttp2/transport/writing.c',
        'src/core/ext/transport/chttp2/alpn/alpn.c',
        'src/core/lib/http/httpcli_security_connector.c',
        'src/core/lib/security/context/security_context.c',
        'src/core/lib/security/credentials/composite/composite_credentials.c',
        'src/core/lib/security/credentials/credentials.c',
        'src/core/lib/security/credentials/credentials_metadata.c',
        'src/core/lib/security/credentials/fake/fake_credentials.c',
        'src/core/lib/security/credentials/google_default/credentials_generic.c',
        'src/core/lib/security/credentials/google_default/google_default_credentials.c',
        'src/core/lib/security/credentials/iam/iam_credentials.c',
        'src/core/lib/security/credentials/jwt/json_token.c',
        'src/core/lib/security/credentials/jwt/jwt_credentials.c',
        'src/core/lib/security/credentials/jwt/jwt_verifier.c',
        'src/core/lib/security/credentials/oauth2/oauth2_credentials.c',
        'src/core/lib/security/credentials/plugin/plugin_credentials.c',
        'src/core/lib/security/credentials/ssl/ssl_credentials.c',
        'src/core/lib/security/transport/client_auth_filter.c',
        'src/core/lib/security/transport/secure_endpoint.c',
        'src/core/lib/security/transport/security_connector.c',
        'src/core/lib/security/transport/security_handshaker.c',
        'src/core/lib/security/transport/server_auth_filter.c',
        'src/core/lib/security/transport/tsi_error.c',
        'src/core/lib/security/util/b64.c',
        'src/core/lib/security/util/json_util.c',
        'src/core/lib/surface/init_secure.c',
        'src/core/lib/tsi/fake_transport_security.c',
        'src/core/lib/tsi/ssl_transport_security.c',
        'src/core/lib/tsi/transport_security.c',
        'src/core/ext/transport/chttp2/server/chttp2_server.c',
        'src/core/ext/transport/chttp2/client/secure/secure_channel_create.c',
        'src/core/ext/client_channel/channel_connectivity.c',
        'src/core/ext/client_channel/client_channel.c',
        'src/core/ext/client_channel/client_channel_factory.c',
        'src/core/ext/client_channel/client_channel_plugin.c',
        'src/core/ext/client_channel/connector.c',
        'src/core/ext/client_channel/default_initial_connect_string.c',
        'src/core/ext/client_channel/http_connect_handshaker.c',
        'src/core/ext/client_channel/initial_connect_string.c',
        'src/core/ext/client_channel/lb_policy.c',
        'src/core/ext/client_channel/lb_policy_factory.c',
        'src/core/ext/client_channel/lb_policy_registry.c',
        'src/core/ext/client_channel/parse_address.c',
        'src/core/ext/client_channel/resolver.c',
        'src/core/ext/client_channel/resolver_factory.c',
        'src/core/ext/client_channel/resolver_registry.c',
        'src/core/ext/client_channel/subchannel.c',
        'src/core/ext/client_channel/subchannel_index.c',
        'src/core/ext/client_channel/uri_parser.c',
        'src/core/ext/transport/chttp2/client/chttp2_connector.c',
        'src/core/ext/transport/chttp2/server/insecure/server_chttp2.c',
        'src/core/ext/transport/chttp2/server/insecure/server_chttp2_posix.c',
        'src/core/ext/transport/chttp2/client/insecure/channel_create.c',
        'src/core/ext/transport/chttp2/client/insecure/channel_create_posix.c',
        'src/core/ext/lb_policy/grpclb/grpclb.c',
        'src/core/ext/lb_policy/grpclb/load_balancer_api.c',
        'src/core/ext/lb_policy/grpclb/proto/grpc/lb/v1/load_balancer.pb.c',
        'third_party/nanopb/pb_common.c',
        'third_party/nanopb/pb_decode.c',
        'third_party/nanopb/pb_encode.c',
        'src/core/ext/lb_policy/pick_first/pick_first.c',
        'src/core/ext/lb_policy/round_robin/round_robin.c',
        'src/core/ext/resolver/dns/native/dns_resolver.c',
        'src/core/ext/resolver/sockaddr/sockaddr_resolver.c',
        'src/core/ext/load_reporting/load_reporting.c',
        'src/core/ext/load_reporting/load_reporting_filter.c',
        'src/core/ext/census/base_resources.c',
        'src/core/ext/census/context.c',
        'src/core/ext/census/gen/census.pb.c',
        'src/core/ext/census/gen/trace_context.pb.c',
        'src/core/ext/census/grpc_context.c',
        'src/core/ext/census/grpc_filter.c',
        'src/core/ext/census/grpc_plugin.c',
        'src/core/ext/census/initialize.c',
        'src/core/ext/census/mlog.c',
        'src/core/ext/census/operation.c',
        'src/core/ext/census/placeholders.c',
        'src/core/ext/census/resource.c',
        'src/core/ext/census/trace_context.c',
        'src/core/ext/census/tracing.c',
        'src/core/plugin_registry/grpc_plugin_registry.c',
      ],
      "conditions": [
        ['OS == "mac"', {
          'xcode_settings': {
            'MACOSX_DEPLOYMENT_TARGET': '10.9'
          }
        }]
      ]
    },
    {
      'include_dirs': [
        "<!(node -e \"require('nan')\")"
      ],
      'cflags': [
        '-std=c++11',
        '-Wall',
        '-pthread',
        '-g',
        '-zdefs',
        '-Werror',
        '-Wno-error=deprecated-declarations'
      ],
      'ldflags': [
        '-g'
      ],
      "conditions": [
        ['OS=="mac"', {
          'xcode_settings': {
            'MACOSX_DEPLOYMENT_TARGET': '10.9',
            'OTHER_CFLAGS': [
              '-stdlib=libc++',
              '-std=c++11'
            ]
          }
        }],
        ['OS=="win"', {
          'dependencies': [
            "boringssl",
            "z",
          ]
        }],
        ['OS=="linux"', {
          'ldflags': [
            '-Wl,-wrap,memcpy'
          ]
        }]
      ],
      "target_name": "grpc_node",
      "sources": [
        "src/node/ext/byte_buffer.cc",
        "src/node/ext/call.cc",
        "src/node/ext/call_credentials.cc",
        "src/node/ext/channel.cc",
        "src/node/ext/channel_credentials.cc",
        "src/node/ext/completion_queue.cc",
        "src/node/ext/completion_queue_async_worker.cc",
        "src/node/ext/node_grpc.cc",
        "src/node/ext/server.cc",
        "src/node/ext/server_credentials.cc",
        "src/node/ext/timeval.cc",
      ],
      "dependencies": [
        "grpc",
        "gpr",
      ]
    },
    {
      "target_name": "action_after_build",
      "type": "none",
      "dependencies": [ "<(module_name)" ],
      "copies": [
        {
          "files": [ "<(PRODUCT_DIR)/<(module_name).node"],
          "destination": "<(module_path)"
        }
      ]
    }
  ]
}<|MERGE_RESOLUTION|>--- conflicted
+++ resolved
@@ -673,10 +673,7 @@
         'src/core/lib/transport/metadata.c',
         'src/core/lib/transport/metadata_batch.c',
         'src/core/lib/transport/pid_controller.c',
-<<<<<<< HEAD
-=======
         'src/core/lib/transport/service_config.c',
->>>>>>> 5aca1dde
         'src/core/lib/transport/static_metadata.c',
         'src/core/lib/transport/timeout_encoding.c',
         'src/core/lib/transport/transport.c',
